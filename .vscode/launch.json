{
  "version": "0.2.0",
  "configurations": [
    {
      "type": "node",
      "request": "attach",
      "name": "Attach to dev:debug",
      "protocol": "inspector",
      "port": 4321,
      "restart": true,
      "cwd": "${workspaceRoot}"
    },
    {
      "type": "node",
      "request": "launch",
      "name": "Mocha Tests",
      "program": "${workspaceFolder}/node_modules/mocha/bin/_mocha",
      "args": [
        "--require",
        "ts-node/register",
        "-u",
        "tdd",
        "--timeout",
        "999999",
        "--colors",
        "--recursive",
        "${workspaceFolder}/src/**/*.ts"
      ],
      "internalConsoleOptions": "openOnSessionStart"
    },
    {
      "type": "node",
      "request": "launch",
      "name": "Mocha Current File",
      "program": "${workspaceFolder}/node_modules/mocha/bin/_mocha",
      "args": ["--require", "ts-node/register", "--timeout", "999999", "--colors", "--recursive", "${file}"],
      "console": "integratedTerminal",
      "internalConsoleOptions": "neverOpen"
<<<<<<< HEAD
    },
    {
      "type": "node",
      "request": "launch",
      "name": "Launch Program",
      "program": "${workspaceFolder}/dist/app.js"
=======
>>>>>>> edeb9bf1
    }
  ]
}<|MERGE_RESOLUTION|>--- conflicted
+++ resolved
@@ -36,15 +36,6 @@
       "args": ["--require", "ts-node/register", "--timeout", "999999", "--colors", "--recursive", "${file}"],
       "console": "integratedTerminal",
       "internalConsoleOptions": "neverOpen"
-<<<<<<< HEAD
-    },
-    {
-      "type": "node",
-      "request": "launch",
-      "name": "Launch Program",
-      "program": "${workspaceFolder}/dist/app.js"
-=======
->>>>>>> edeb9bf1
     }
   ]
 }