--- conflicted
+++ resolved
@@ -1,14 +1,8 @@
 # --------------- Dev stage for developers to override sources
 FROM node:13.10.1-alpine as dev
-<<<<<<< HEAD
 ARG NPM_TOKEN
-RUN apk --no-cache add make gcc g++ python
-RUN apk --no-cache add git jq
-=======
-
 RUN apk --no-cache add make gcc g++ python git jq
 
->>>>>>> 58b09325
 ENV NODE_ENV=development
 ENV BLUEBIRD_DEBUG=0
 
@@ -19,7 +13,6 @@
 COPY .npmrc ./
 RUN echo "//npm.pkg.github.com/:_authToken=${NPM_TOKEN}" >> .npmrc
 
-RUN env
 RUN npm ci
 
 # --------------- ci stage for CI runner
