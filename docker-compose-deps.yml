--- conflicted
+++ resolved
@@ -13,11 +13,6 @@
     volumes:
       - /tmp:/tmp
     environment:
-<<<<<<< HEAD
-      ENV_DIR: ${GIT_LOCAL_PATH}
+      ENV_DIR: /tmp/otomi-values
     env_file:
-      - .secrets
-=======
-      ENV_DIR: /tmp/otomi-values
-      GCLOUD_SERVICE_KEY: ${GCLOUD_SERVICE_KEY}
->>>>>>> 933c6b25
+      - .secrets