--- conflicted
+++ resolved
@@ -87,13 +87,8 @@
     "npm-run-all": "4.1.5",
     "npm-watch": "0.13.0",
     "openapi-schema-validator": "3.0.3",
-<<<<<<< HEAD
     "openapi-typescript": "7.10.1",
-    "prettier": "3.6.2",
-=======
-    "openapi-typescript": "5.3.0",
     "prettier": "3.7.4",
->>>>>>> 78b33040
     "proxyquire": "2.1.3",
     "semantic-release": "25.0.2",
     "standard-version": "9.5.0",
