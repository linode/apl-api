--- conflicted
+++ resolved
@@ -37,12 +37,8 @@
     "swagger-ui-express": "5.0.1",
     "ts-custom-error": "3.3.1",
     "uuid": "13.0.0",
-<<<<<<< HEAD
-    "yaml": "2.8.1",
+    "yaml": "2.8.2",
     "zod": "^4.1.12"
-=======
-    "yaml": "2.8.2"
->>>>>>> 50a3c6e7
   },
   "description": "The brain of the Otomi Container Platform. Handling console input and talking to core, it knows what to do.",
   "devDependencies": {
