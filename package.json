{
  "author": "RedKubes",
  "bugs": {
    "url": "https://github.com/redkubes/otomi-api/issues"
  },
  "config": {
    "commitizen": {
      "path": "./node_modules/cz-conventional-changelog"
    }
  },
  "dependencies": {
    "@apidevtools/json-schema-ref-parser": "^9.0.7",
    "@casl/ability": "^5.2.2",
    "@kubernetes/client-node": "^0.14.1",
    "aws-sdk": "^2.879.0",
    "axios": "^0.21.1",
    "body-parser": "^1.19.0",
    "clean-deep": "^3.4.0",
    "cors": "^2.8.5",
    "envalid": "^6.0.2",
    "eslint-config-airbnb-base": "^14.2.1",
    "express": "^4.17.1",
    "express-openapi": "^8.0.0",
    "js-yaml": "^3.14.1",
    "jwt-decode": "^2.2.0",
    "lightship": "^6.7.2",
    "lodash": "^4.17.21",
    "lowdb": "^1.0.0",
    "morgan": "^1.10.0",
    "openapi-client-axios": "^3.13.1",
    "password-generator": "^2.3.2",
    "shelljs": "^0.8.4",
    "simple-git": "^2.37.0",
    "swagger-client": "^3.13.2",
    "swagger-ui-express": "^4.1.6",
    "ts-custom-error": "^3.2.0",
    "ts-mocha": "^8.0.0",
    "uuid": "^8.3.2"
  },
  "description": "The brain of the Otomi Container Platform. Handling console input and talking to core, it knows what to do.",
  "devDependencies": {
    "@commitlint/cli": "^11.0.0",
    "@commitlint/config-conventional": "^11.0.0",
    "@hkdobrev/run-if-changed": "^0.3.1",
    "@redocly/openapi-cli": "^1.0.0-beta.41",
    "@types/chai": "^4.2.16",
    "@types/chai-as-promised": "^7.1.3",
    "@types/express": "^4.17.11",
    "@types/lodash": "^4.14.168",
    "@types/lowdb": "^1.0.9",
    "@types/mocha": "^7.0.2",
    "@types/node": "^13.13.48",
    "@types/sinon": "^9.0.11",
    "@types/sinon-chai": "^3.2.5",
    "@types/supertest": "^2.0.11",
    "@typescript-eslint/eslint-plugin": "^4.22.1",
    "@typescript-eslint/parser": "^4.22.1",
    "chai": "^4.3.4",
    "chai-as-promised": "^7.1.1",
    "commitizen": "^4.2.3",
    "copyfiles": "^2.4.1",
    "cspell": "^5.3.11",
    "cz-conventional-changelog": "^3.0.1",
    "dotenv": "^8.2.0",
    "eslint": "^7.25.0",
    "eslint-config-prettier": "^6.15.0",
    "eslint-plugin-chai-expect": "^2.2.0",
    "eslint-plugin-chai-friendly": "^0.6.0",
    "eslint-plugin-import": "^2.22.1",
    "eslint-plugin-jsx-a11y": "^6.4.1",
    "eslint-plugin-prettier": "^3.3.1",
    "husky": "^4.3.8",
    "jsonwebtoken": "^8.5.1",
    "lint-staged": "^10.5.4",
    "mocha": "^7.2.0",
    "nock": "^13.0.11",
    "nodemon": "^2.0.7",
    "npm-run-all": "^4.1.5",
    "openapi-schema-validator": "^3.0.3",
    "openapi-typescript": "^3.2.0",
    "prettier": "^2.2.1",
    "sinon": "^8.1.1",
    "sinon-chai": "^3.6.0",
    "standard-version": "^9.1.1",
    "supertest": "^4.0.2",
    "swagger-node-codegen": "^1.6.3",
    "ts-node": "^8.10.2",
    "ts-node-dev": "^1.1.6",
    "typescript": "^4.2.4",
    "watch": "^1.0.2",
    "yaml-prune": "^1.0.1"
  },
  "engines": {
    "node": ">=14.0.0",
    "npm": ">=6.0.0"
  },
  "engineStrict": true,
  "homepage": "https://github.com/redkubes/otomi-api#readme",
  "husky": {
    "hooks": {
      "commit-msg": "commitlint -E HUSKY_GIT_PARAMS",
      "post-checkout": "run-if-changed",
      "post-commit": "run-if-changed",
      "post-merge": "run-if-changed",
      "post-rewrite": "run-if-changed",
      "pre-commit": "npm run husky:pre-commit"
    }
  },
  "license": "ISC",
  "lint-staged": {
    "*.{json,md,yml,yaml}": [
      "prettier --write"
    ],
    "*.{js,ts}": [
      "eslint --fix"
    ]
  },
  "main": "dist/app.js",
  "name": "@redkubes/otomi-api",
  "private": true,
  "publishConfig": {
    "registry": "https://npm.pkg.github.com"
  },
  "repository": {
    "type": "git",
    "url": "git+https://github.com/redkubes/otomi-api.git"
  },
  "run-if-changed": {
    "package-lock.json": "npm install --prefer-offline --no-audit",
    "src/openapi/*": "npm run build:models"
  },
  "scripts": {
    "build": "tsc && copyup --error src/openapi/*.yaml src/*.json dist/src",
    "build:models": "npm run build:spec && openapi-typescript src/generated-schema.json -o src/generated-schema.ts",
    "build:spec": "ts-node-dev src/build-spec.ts",
    "build:client": "npm run build:spec && rm -rf vendors/client/otomi-api >/dev/null && bin/generate-client.sh",
    "cz": "git-cz",
    "cz:retry": "git-cz --retry",
    "dev:watch": "run-p dev watch:openapi watch:ts",
    "dev": "ts-node-dev --watch 'src/openapi/*.yaml' --inspect=4321 --respawn --transpile-only src/app.ts",
    "dev:docker": "npm install && npm run dev",
    "husky:lint-staged": "lint-staged",
    "husky:pre-commit": "run-p lint husky:lint-staged build:models",
    "lint": "run-p types lint:es",
    "lint:es": "eslint --ext ts .",
    "lint:fix": "eslint --ext ts --fix .",
    "postinstall": "npm run build:models",
    "release": "standard-version",
    "release:npm": "bin/release-client.sh",
    "start": "node dist/src/app.js",
    "test": "npm run build:models && TS_NODE_TRANSPILE_ONLY=true NODE_ENV=test mocha --timeout 25000 -r ts-node/register -r ts-custom-error src/*.test.* --exit",
    "types": "tsc --noEmit",
    "watch:openapi": "watch 'npm run build:models' ./src/openapi",
    "watch:ts": "tsc -w --noEmit"
  },
  "standard-version": {
    "skip": {
      "tag": true
    }
  },
<<<<<<< HEAD
  "version": "0.4.50"
=======
  "version": "0.4.51"
>>>>>>> 99a91940
}<|MERGE_RESOLUTION|>--- conflicted
+++ resolved
@@ -158,9 +158,5 @@
       "tag": true
     }
   },
-<<<<<<< HEAD
-  "version": "0.4.50"
-=======
   "version": "0.4.51"
->>>>>>> 99a91940
 }