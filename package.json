--- conflicted
+++ resolved
@@ -119,7 +119,7 @@
   },
   "run-if-changed": {
     "package-lock.json": "npm ci --prefer-offline --no-audit",
-    "src/openapi/*": "npm run build:models"
+    "src/openapi/**/*": "npm run build:models"
   },
   "scripts": {
     "build": "tsc && copyup --error src/generated-schema.json dist/",
@@ -128,13 +128,7 @@
     "build:client": "npm run build:models && bin/generate-client.sh",
     "cz": "git-cz",
     "cz:retry": "git-cz --retry",
-<<<<<<< HEAD
     "dev": "ts-node-dev --watch 'src/openapi/**/*.yaml' --inspect=4321 --respawn --transpile-only -r dotenv/config src/app.ts",
-=======
-    "dev:watch": "run-p dev watch:openapi watch:ts",
-    "dev": "npm run build:models && ts-node-dev --watch 'src/openapi/*.yaml' --inspect=4321 --respawn --transpile-only -r dotenv/config src/app.ts",
->>>>>>> 23fc553c
-    "dev:docker": "npm ci && npm run dev",
     "lint": "run-p types lint:es",
     "lint:es": "eslint --ext ts .",
     "lint:fix": "eslint --ext ts --fix .",
@@ -155,9 +149,5 @@
       "tag": true
     }
   },
-<<<<<<< HEAD
-  "version": "0.4.95-rc.3"
-=======
   "version": "0.4.94"
->>>>>>> 23fc553c
 }