{
  "author": "RedKubes",
  "bugs": {
    "url": "https://github.com/redkubes/otomi-stack-api/issues"
  },
  "config": {
    "commitizen": {
      "path": "./node_modules/cz-conventional-changelog"
    }
  },
  "dependencies": {
    "@casl/ability": "^4.0.7",
    "@kubernetes/client-node": "^0.11.2",
    "@types/lodash": "^4.14.150",
    "axios": "^0.19.2",
    "body-parser": "^1.19.0",
    "cors": "^2.8.5",
    "dotenv": "^8.2.0",
    "express": "^4.17.1",
    "express-openapi": "^6.0.0",
    "js-yaml": "^3.13.1",
    "lodash": "^4.17.15",
    "lowdb": "^1.0.0",
    "morgan": "^1.9.1",
    "openapi-client-axios": "^3.3.2",
    "password-generator": "^2.2.3",
    "shelljs": "^0.8.3",
    "simple-git": "^2.5.0",
    "swagger-ui-express": "^4.1.3",
    "uuid": "^8.1.0"
  },
  "description": "REST API for admins and teams",
  "devDependencies": {
    "@commitlint/cli": "^8.3.5",
    "@commitlint/config-conventional": "^8.3.4",
    "@hkdobrev/run-if-changed": "^0.3.1",
    "@types/chai": "^4.2.11",
    "@types/chai-as-promised": "^7.1.2",
    "@types/express": "^4.17.6",
    "@types/lowdb": "^1.0.7",
    "@types/mocha": "^7.0.2",
    "@types/node": "^13.13.4",
    "@types/sinon": "^9.0.4",
    "@types/sinon-chai": "^3.2.4",
    "@typescript-eslint/eslint-plugin": "^2.30.0",
    "@typescript-eslint/parser": "^2.30.0",
    "chai": "^4.2.0",
    "chai-as-promised": "^7.1.1",
    "commitizen": "^4.0.3",
    "copyfiles": "^2.2.0",
    "cz-conventional-changelog": "^3.1.0",
    "eslint": "^6.8.0",
    "eslint-config-airbnb-base": "^14.1.0",
    "eslint-config-prettier": "^6.10.1",
    "eslint-plugin-chai-expect": "^2.1.0",
    "eslint-plugin-chai-friendly": "^0.6.0",
    "eslint-plugin-import": "^2.20.2",
    "eslint-plugin-jsx-a11y": "^6.2.3",
    "eslint-plugin-prettier": "^3.1.2",
    "eslint-plugin-react": "^7.19.0",
    "husky": "^4.2.3",
    "lint-staged": "^10.0.9",
    "mocha": "^7.0.0",
    "nodemon": "^2.0.3",
    "openapi-schema-validator": "^3.0.3",
    "prettier": "^2.0.2",
    "sinon": "^8.0.4",
    "sinon-chai": "^3.5.0",
    "standard-version": "^7.1.0",
    "supertest": "^4.0.2",
    "ts-custom-error": "^3.1.1",
    "ts-node": "^8.9.1",
    "ts-node-dev": "^1.0.0-pre.44",
    "tslint": "^6.1.2",
    "typescript": "^3.8.3"
  },
  "homepage": "https://github.com/redkubes/otomi-stack-api#readme",
  "husky": {
    "hooks": {
      "commit-msg": "commitlint -E HUSKY_GIT_PARAMS",
      "post-checkout": "run-if-changed",
      "post-commit": "run-if-changed",
      "post-merge": "run-if-changed",
      "post-rewrite": "run-if-changed",
      "pre-commit": "npm run husky:pre-commit"
    }
  },
  "license": "ISC",
  "lint-staged": {
    "*.{js,json,md,ts,yml,yaml}": [
      "prettier --write"
    ],
    "*.{js}": [
      "eslint --project ./eslintrc.yml"
    ],
    "*.{ts}": [
      "tslint --project ./tsconfig.tslint.json"
    ]
  },
  "main": "dist/app.js",
  "name": "otomi-stack-api",
  "private": true,
  "repository": {
    "type": "git",
    "url": "git+https://github.com/redkubes/otomi-stack-api.git"
  },
  "run-if-changed": {
    "package-lock.json": "npm install --prefer-offline --no-audit"
  },
  "scripts": {
    "build": "tsc && copyup ./src/api.yaml ./dist",
    "cz": "git-cz",
    "cz:retry": "git-cz --retry",
    "dev": "ts-node-dev --watch src/api.yaml,src/**/*.ts --inspect=4321 --respawn --transpileOnly src/app.ts",
    "format": "prettier --check \"**/*.{js,json,md,ts,yml,yaml}\"",
    "format:fix": "prettier --write \"**/*.{js,json,md,ts,yml,yaml}\"",
    "husky:lint-staged": "lint-staged",
    "husky:pre-commit": "lint-staged",
    "lint": "eslint --ext js,ts --fix .",
    "lint:fix": "eslint --ext js,ts .",
    "release": "standard-version",
    "start": "node dist/app.js",
<<<<<<< HEAD
    "test": "mocha --timeout 5000 -r ts-node/register -r --require ts-custom-error src/*.test.* --exit"
=======
    "test": "mocha --timeout 20000 -r ts-node/register src/*.test.* --exit"
>>>>>>> 0b111d5d
  },
  "standard-version": {
    "skip": {
      "tag": true
    }
  },
  "version": "0.2.29"
}<|MERGE_RESOLUTION|>--- conflicted
+++ resolved
@@ -120,11 +120,7 @@
     "lint:fix": "eslint --ext js,ts .",
     "release": "standard-version",
     "start": "node dist/app.js",
-<<<<<<< HEAD
-    "test": "mocha --timeout 5000 -r ts-node/register -r --require ts-custom-error src/*.test.* --exit"
-=======
-    "test": "mocha --timeout 20000 -r ts-node/register src/*.test.* --exit"
->>>>>>> 0b111d5d
+    "test": "mocha --timeout 15000 -r ts-node/register -r ts-custom-error src/*.test.* --exit"
   },
   "standard-version": {
     "skip": {
