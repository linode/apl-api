--- conflicted
+++ resolved
@@ -120,14 +120,10 @@
     "lint:fix": "eslint --ext js,ts .",
     "release": "standard-version",
     "start": "node dist/app.js",
-<<<<<<< HEAD
-    "test": "mocha --timeout 25000 -r ts-node/register -r ts-custom-error src/*.test.* --exit",
     "tasks:harbor": "node dist/tasks/harbor/harbor.js",
     "tasks:harbor-dev": "ts-node-dev  ./src/tasks/harbor/harbor.ts",
-    "tasks:harbor-init-dev": "ts-node-dev  ./src/tasks/harbor/harbor-init.ts"
-=======
+    "tasks:harbor-init-dev": "ts-node-dev  ./src/tasks/harbor/harbor-init.ts",
     "test": "TESTING=1 mocha --timeout 25000 -r ts-node/register -r ts-custom-error src/*.test.* --exit"
->>>>>>> 58b09325
   },
   "standard-version": {
     "skip": {
