--- conflicted
+++ resolved
@@ -13,12 +13,8 @@
     "@casl/ability": "^4.1.5",
     "@kubernetes/client-node": "^0.11.2",
     "@redkubes/harbor-client": "^2.0.2",
-<<<<<<< HEAD
     "@redkubes/keycloak-10.0-client": "^10.0.0",
-    "@types/lodash": "^4.14.150",
-=======
     "@types/lodash": "^4.14.158",
->>>>>>> b3a9a363
     "axios": "^0.19.2",
     "bluebird": "^3.7.2",
     "body-parser": "^1.19.0",
