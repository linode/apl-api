{
  "author": "RedKubes",
  "bugs": {
    "url": "https://github.com/redkubes/otomi-api/issues"
  },
  "config": {
    "commitizen": {
      "path": "./node_modules/cz-conventional-changelog"
    }
  },
  "dependencies": {
    "@apidevtools/json-schema-ref-parser": "^9.0.7",
    "@casl/ability": "^5.2.2",
    "@kubernetes/client-node": "^0.14.3",
    "@types/json-schema": "^7.0.7",
    "aws-sdk": "^2.879.0",
    "axios": "^0.21.1",
    "body-parser": "^1.19.0",
    "clean-deep": "^3.4.0",
    "cors": "^2.8.5",
    "debug": "^4.3.1",
    "envalid": "^6.0.2",
    "eslint-config-airbnb-base": "^14.2.1",
    "express": "^4.17.1",
    "express-openapi": "^9.0.3",
    "js-yaml": "^3.14.1",
    "jwt-decode": "^2.2.0",
    "lightship": "^6.7.2",
    "lodash": "^4.17.21",
    "lowdb": "^1.0.0",
    "morgan": "^1.10.0",
    "openapi-client-axios": "^3.13.1",
    "password-generator": "^2.3.2",
    "shelljs": "^0.8.4",
    "simple-git": "^2.37.0",
    "swagger-client": "^3.13.2",
    "swagger-ui-express": "^4.1.6",
    "ts-custom-error": "^3.2.0",
    "ts-mocha": "^8.0.0",
    "uuid": "^8.3.2"
  },
  "description": "The brain of the Otomi Container Platform. Handling console input and talking to core, it knows what to do.",
  "devDependencies": {
    "@commitlint/cli": "^11.0.0",
    "@commitlint/config-conventional": "^11.0.0",
    "@hkdobrev/run-if-changed": "^0.3.1",
    "@redocly/openapi-cli": "^1.0.0-beta.41",
    "@types/chai": "^4.2.16",
    "@types/chai-as-promised": "^7.1.3",
    "@types/express": "^4.17.11",
    "@types/lodash": "^4.14.168",
    "@types/lowdb": "^1.0.9",
    "@types/mocha": "^7.0.2",
    "@types/node": "^13.13.48",
    "@types/sinon": "^9.0.11",
    "@types/sinon-chai": "^3.2.5",
    "@types/supertest": "^2.0.11",
    "@typescript-eslint/eslint-plugin": "^4.22.1",
    "@typescript-eslint/parser": "^4.22.1",
    "chai": "^4.3.4",
    "chai-as-promised": "^7.1.1",
    "commitizen": "^4.2.3",
    "copyfiles": "^2.4.1",
    "cspell": "^5.3.11",
    "cz-conventional-changelog": "^3.0.1",
    "dotenv": "^8.2.0",
    "eslint": "^7.25.0",
    "eslint-config-prettier": "^6.15.0",
    "eslint-plugin-chai-expect": "^2.2.0",
    "eslint-plugin-chai-friendly": "^0.6.0",
    "eslint-plugin-import": "^2.22.1",
    "eslint-plugin-jsx-a11y": "^6.4.1",
    "eslint-plugin-prettier": "^3.3.1",
    "husky": "^4.3.8",
    "jsonwebtoken": "^8.5.1",
    "lint-staged": "^10.5.4",
    "mocha": "^7.2.0",
    "nock": "^13.0.11",
    "nodemon": "^2.0.7",
    "npm-run-all": "^4.1.5",
    "openapi-schema-validator": "^3.0.3",
    "openapi-typescript": "^3.2.0",
    "prettier": "^2.2.1",
    "sinon": "^8.1.1",
    "sinon-chai": "^3.6.0",
    "standard-version": "^9.1.1",
    "supertest": "^4.0.2",
    "swagger-node-codegen": "^1.6.3",
    "ts-node": "^8.10.2",
    "ts-node-dev": "^1.1.6",
    "typescript": "^4.2.4",
    "watch": "^1.0.2",
    "yaml-prune": "^1.0.1"
  },
  "engines": {
    "node": ">=14.0.0",
    "npm": ">=6.0.0"
  },
  "engineStrict": true,
  "homepage": "https://github.com/redkubes/otomi-api#readme",
  "husky": {
    "hooks": {
      "commit-msg": "commitlint -E HUSKY_GIT_PARAMS",
      "post-checkout": "run-if-changed",
      "post-merge": "run-if-changed",
      "post-rewrite": "run-if-changed",
      "pre-commit": "npm run husky:pre-commit"
    }
  },
  "license": "ISC",
  "lint-staged": {
    "*.{json,md,yml,yaml}": [
      "prettier --write"
    ],
    "*.{js,ts}": [
      "eslint --fix"
    ]
  },
  "main": "dist/app.js",
  "name": "@redkubes/otomi-api",
  "private": true,
  "publishConfig": {
    "registry": "https://npm.pkg.github.com"
  },
  "repository": {
    "type": "git",
    "url": "git+https://github.com/redkubes/otomi-api.git"
  },
  "run-if-changed": {
    "package-lock.json": "npm install --prefer-offline --no-audit",
    "src/openapi/*": "npm run build:models"
  },
  "scripts": {
    "build": "tsc && copyup --error src/openapi/*.yaml src/*.json dist/src",
    "build:models": "npm run build:spec && openapi-typescript src/generated-schema.json -o src/generated-schema.ts",
    "build:spec": "ts-node-dev src/build-spec.ts",
    "build:client": "npm run build:models && bin/generate-client.sh",
    "cz": "git-cz",
    "cz:retry": "git-cz --retry",
    "dev:watch": "run-p dev watch:openapi watch:ts",
    "dev": "ts-node-dev --watch 'src/openapi/*.yaml' --inspect=4321 --respawn --transpile-only src/app.ts",
    "dev:docker": "npm install && npm run dev",
    "husky:lint-staged": "lint-staged",
    "husky:pre-commit": "npm run build:client && npm run lint && npm run husky:lint-staged",
    "lint": "run-p types lint:es",
    "lint:es": "eslint --ext ts .",
    "lint:fix": "eslint --ext ts --fix .",
    "postinstall": "npm run build:models",
    "release": "standard-version",
    "release:npm": "bin/release-client.sh",
    "start": "node dist/src/app.js",
    "test": "npm run build:models && TS_NODE_TRANSPILE_ONLY=true NODE_ENV=test mocha --timeout 25000 -r ts-node/register -r ts-custom-error src/*.test.* --exit",
    "types": "tsc --noEmit",
    "watch:openapi": "watch 'npm run build:models' ./src/openapi",
    "watch:ts": "tsc -w --noEmit"
  },
  "standard-version": {
    "skip": {
      "tag": true
    }
  },
<<<<<<< HEAD
  "version": "0.4.69"
=======
  "version": "0.4.66"
>>>>>>> 5c4535f3
}<|MERGE_RESOLUTION|>--- conflicted
+++ resolved
@@ -159,9 +159,5 @@
       "tag": true
     }
   },
-<<<<<<< HEAD
-  "version": "0.4.69"
-=======
   "version": "0.4.66"
->>>>>>> 5c4535f3
 }