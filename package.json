--- conflicted
+++ resolved
@@ -86,13 +86,8 @@
     "nodemon": "3.1.11",
     "npm-run-all": "4.1.5",
     "npm-watch": "0.13.0",
-<<<<<<< HEAD
     "openapi-schema-validator": "12.1.3",
-    "openapi-typescript": "5.3.0",
-=======
-    "openapi-schema-validator": "3.0.3",
     "openapi-typescript": "7.10.1",
->>>>>>> 5fefc194
     "prettier": "3.7.4",
     "proxyquire": "2.1.3",
     "semantic-release": "25.0.2",
