--- conflicted
+++ resolved
@@ -38,23 +38,13 @@
     "lowdb": "^1.0.0",
     "morgan": "^1.10.1",
     "shelljs": "^0.10.0",
-<<<<<<< HEAD
     "simple-git": "^3.28.0",
     "socket.io": "4.8.1",
     "swagger-client": "^3.35.6",
     "swagger-ui-express": "^4.1.6",
     "ts-custom-error": "^3.3.1",
-    "uuid": "^8.3.2",
+    "uuid": "^11.1.0",
     "yaml": "2.8.1"
-=======
-    "simple-git": "^3.16.0",
-    "socket.io": "4.6.2",
-    "swagger-client": "^3.32.1",
-    "swagger-ui-express": "^5.0.1",
-    "ts-custom-error": "^3.2.0",
-    "uuid": "^11.1.0",
-    "yaml": "2.2.2"
->>>>>>> 8b767b65
   },
   "description": "The brain of the Otomi Container Platform. Handling console input and talking to core, it knows what to do.",
   "devDependencies": {
