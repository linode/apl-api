--- conflicted
+++ resolved
@@ -130,11 +130,7 @@
     "cz": "git-cz",
     "cz:retry": "git-cz --retry",
     "dev": "run-p watch dev:node",
-<<<<<<< HEAD
-    "dev:node": "ts-node-dev --watch 'test/core.yaml,src/openapi/**/*.yaml,src/generated-schema.ts' --inspect=4321 --respawn --transpile-only -r dotenv/config src/app.ts",
-=======
-    "dev:node": "ts-node-dev --watch 'test/apps.yaml,test/core.yaml,src/generated-schema.ts' --inspect=4321 --respawn --transpile-only -r dotenv/config src/app.ts",
->>>>>>> 2292ff2c
+    "dev:node": "ts-node-dev --watch 'test/apps.yaml,test/core.yaml,src/openapi/**/*.yaml,src/generated-schema.ts' --inspect=4321 --respawn --transpile-only -r dotenv/config src/app.ts",
     "lint": "run-p types lint:ts",
     "lint:ts": "eslint --ext ts .",
     "lint:fix": "eslint --ext ts --fix .",
