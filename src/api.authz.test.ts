import { assert } from 'chai'
import { Express } from 'express'
import { isEqual } from 'lodash'
import { SinonStubbedInstance, stub as sinonStub } from 'sinon'
import { initApp } from 'src/app'
import request, { SuperAgentTest } from 'supertest'
// import { AlreadyExists } from 'src/error'
import getToken from 'src/fixtures/jwt'
import OtomiStack from 'src/otomi-stack'
import { getSessionStack } from './middleware'
import { App, License } from './otomi-models'

const adminToken: string = getToken(['team-admin'])
const teamToken: string = getToken(['team-team1'])
const userToken: string = getToken([])
<<<<<<< HEAD
=======
const teamId = 'team1'
const otherTeamId = 'team2'
>>>>>>> 09114641
const validLicense: License = {
  isValid: true,
  hasLicense: true,
  jwt: '',
  body: {
    version: 1,
    key: 'abc',
    type: 'professional',
    capabilities: {
      teams: 30,
      services: 30,
      workloads: 30,
    },
  },
}

describe('API authz tests', () => {
  let app: Express
  let otomiStack: SinonStubbedInstance<OtomiStack>
  let agent: SuperAgentTest
  before(async () => {
    // we need to get the session stack here, which was attached to req
    const _otomiStack = await getSessionStack()
    // await _otomiStack.init()
    _otomiStack.createTeam({ name: 'team1' })
    otomiStack = sinonStub(_otomiStack)
    otomiStack.getLicense.restore()
    sinonStub(otomiStack, 'getLicense').callsFake(function () {
      return validLicense
    })
    app = await initApp(otomiStack)
    agent = request.agent(app)
    agent.set('Accept', 'application/json')
  })

  describe('Admin /settings endpoint tests', () => {
    it(`admin can get /settings/alerts`, (done) => {
      agent
        .get(`/v1/settings`)
        .set('Authorization', `Bearer ${adminToken}`)
        .expect(200)
        .expect('Content-Type', /json/)
        .end(done)
    })
    it('admin cannot put /settings/alerts with extra properties', (done) => {
      agent
        .put('/v1/settings/alerts')
        .send({
          alerts: {
            drone: ['msteams'],
            groupInterval: '5m',
            msteams: {
              highPrio: 'bla',
              lowPrio: 'bla',
            },
            receivers: ['slack'],
            repeatInterval: '3h',
            randomProp: 'randomValue',
          },
        })
        .set('Authorization', `Bearer ${adminToken}`)
        .expect(400)
        .end(done)
    })
  })

  it('admin can update team self-service-flags', (done) => {
    agent
      .put('/v1/teams/team1')
      .send({
        name: 'team1',
        selfService: {
          apps: [],
          team: [],
          service: [],
        },
      })
      .set('Authorization', `Bearer ${adminToken}`)
      .expect(200)
      .end(done)
  })
  it('admin can get all teams', (done) => {
    agent
      .get('/v1/teams')
      .set('Authorization', `Bearer ${adminToken}`)
      .expect(200)
      .expect('Content-Type', /json/)
      .end(done)
  })
  it('admin can get a given team', (done) => {
    agent
      .get('/v1/teams/team1')
      .set('Authorization', `Bearer ${adminToken}`)
      .expect(200)
      .expect('Content-Type', /json/)
      .end(done)
  })
  it('admin can create a team', (done) => {
    const data = { name: 'otomi', password: 'test' }
    agent.post('/v1/teams').send(data).set('Authorization', `Bearer ${adminToken}`).expect(200).end(done)
  })
  it('admin can deploy changes', (done) => {
    agent
      .get('/v1/deploy')
      .set('Authorization', `Bearer ${adminToken}`)
      .expect(200)
      .expect('Content-Type', /json/)
      .end(done)
  })

  it('admin can get all values', (done) => {
    agent.get('/v1/otomi/values').set('Authorization', `Bearer ${adminToken}`).expect(200).end(done)
  })

  it('team cannot get all values', (done) => {
    agent.get('/v1/otomi/values').set('Authorization', `Bearer ${teamToken}`).expect(403).end(done)
  })

  it('authenticated user cannot get all values', (done) => {
    agent.get('/v1/otomi/values').set('Authorization', `Bearer ${userToken}`).expect(403).end(done)
  })

  it('unauthenticated user cannot get all values', (done) => {
    agent.get('/v1/otomi/values').expect(401).end(done)
  })
  it('admin can see values from an app', (done) => {
    const values: App['values'] = { shown: true }
    otomiStack.getApp.callsFake(() => ({ id: 'adminapp', values }))
    agent
      .get('/v1/apps/admin/loki')
      .set('Authorization', `Bearer ${adminToken}`)
      .expect(200)
      .then((response) => {
        assert(isEqual(response.body.values, values), 'values property is not filtered')
        done()
      })
      .catch((err) => done(err))
  })

  it('team can deploy changes', (done) => {
    agent
      .get('/v1/deploy')
      .set('Authorization', `Bearer ${teamToken}`)
      .expect(200)
      .expect('Content-Type', /json/)
      .end(done)
  })

  it('team cannot get all teams', (done) => {
    agent
      .get('/v1/deploy')
      .set('Authorization', `Bearer ${teamToken}`)
      .expect(200)
      .expect('Content-Type', /json/)
      .end(done)
  })

  it('team can get all teams', (done) => {
    agent
      .get('/v1/teams')
      .set('Authorization', `Bearer ${teamToken}`)
      .expect(200)
      .expect('Content-Type', /json/)
      .end(done)
  })
  it('team cannot delete all teams', (done) => {
    agent.delete('/v1/teams').set('Authorization', `Bearer ${teamToken}`).expect(404).end(done)
  })
  it('team cannot create a new team', (done) => {
    agent
      .post('/v1/teams')
      .send({ name: 'otomi', password: 'test' })
      .set('Authorization', `Bearer ${teamToken}`)
      .expect(403)
      .end(done)
  })

  it('team can get other teams', (done) => {
    agent
      .get('/v1/teams/team2')
      .set('Authorization', `Bearer ${teamToken}`)
      .expect(200)
      .expect('Content-Type', /json/)
      .end(done)
  })
  it('team can get its team data', (done) => {
    agent
      .get('/v1/teams/team1')
      .set('Authorization', `Bearer ${teamToken}`)
      .expect(200)
      .expect('Content-Type', /json/)
      .end(done)
  })

  it('team can create its own services', (done) => {
    agent
      .post('/v1/teams/team1/services')
      .send({
        name: 'service1',
        serviceType: 'ksvcPredeployed',
        ingress: { type: 'cluster' },
        networkPolicy: {
          ingressPrivate: {
            mode: 'DenyAll',
          },
        },
      })
      .set('Content-Type', 'application/json')
      .set('Authorization', `Bearer ${teamToken}`)
      .expect(200)
      .expect('Content-Type', /json/)
      .end(done)
  })
  it('team can get its services', (done) => {
    agent
      .get('/v1/teams/team1/services')
      .set('Authorization', `Bearer ${teamToken}`)
      .expect(200)
      .expect('Content-Type', /json/)
      .end(done)
  })
  it('team can get a specific service', (done) => {
    agent
      .get('/v1/teams/team1/services/service1')
      .set('Authorization', `Bearer ${teamToken}`)
      .expect(200)
      .expect('Content-Type', /json/)
      .end(done)
  })
  it('team can delete its own service', (done) => {
    agent
      .delete('/v1/teams/team1/services/service')
      .set('Content-Type', 'application/json')
      .set('Authorization', `Bearer ${teamToken}`)
      .expect(200)
      .expect('Content-Type', /json/)
      .end(done)
  })
  it('team can not delete service from other team', (done) => {
    agent.delete('/v1/teams/team2/services/service1').set('Authorization', `Bearer ${teamToken}`).expect(403).end(done)
  })
  it('team can not update service from other team', (done) => {
    agent
      .put('/v1/teams/team2/services/service1')
      .send({
        name: 'service1',
        serviceType: 'ksvcPredeployed',
        ingress: {},
      })
      .set('Authorization', `Bearer ${teamToken}`)
      .expect(403)
      .end(done)
  })
  it('team can not update workload from other team', (done) => {
    agent
      .put('/v1/teams/team2/workloads/my-uuid')
      .send({
        name: 'wid',
        url: 'https://test.local/',
      })
      .set('Authorization', `Bearer ${teamToken}`)
      .expect(403)
      .end(done)
  })

  it('team can not delete workload from other team', (done) => {
    agent.delete('/v1/teams/team2/workloads/my-uuid').set('Authorization', `Bearer ${teamToken}`).expect(403).end(done)
  })
  it('team can not update workload values from other team', (done) => {
    agent
      .put('/v1/teams/team2/workloads/my-uuid/values')
      .send({
        values: { a: 'b' },
      })
      .set('Authorization', `Bearer ${teamToken}`)
      .expect(403)
      .end(done)
  })
  xit('team can not see filtered values', (done) => {
    otomiStack.getApp.callsFake(() => ({ id: 'teamapp', values: { hidden: true } }))
    agent
      .get('/v1/apps/team1/loki')
      .set('Authorization', `Bearer ${teamToken}`)
      .expect(200)
      .then((response) => {
        assert(response.body.values === undefined, 'values property is filtered')
        done()
      })
      .catch((err) => done(err))
  })
  it('authenticated user should get api spec', (done) => {
    agent
      .get('/v1/apiDocs')
      .expect(200)
      .set('Authorization', `Bearer ${teamToken}`)
      .expect('Content-Type', /json/)
      .end(done)
  })
  it('authenticated user can get session', (done) => {
    agent
      .get('/v1/session')
      .expect(200)
      .set('Authorization', `Bearer ${teamToken}`)
      .expect('Content-Type', /json/)
      .end(done)
  })
  it('anonymous cannot get session', (done) => {
    agent.get('/v1/session').expect(401).expect('Content-Type', /json/).end(done)
  })

  it('anonymous user should get api spec', (done) => {
    agent.get('/v1/apiDocs').expect(200).expect('Content-Type', /json/).end(done)
  })
  it('anonymous user cannot get a specific team', (done) => {
    agent.get('/v1/teams/team1').expect(401).end(done)
  })
  it('anonymous user cannot modify a team', (done) => {
    agent.put('/v1/teams/team1').expect(401).end(done)
  })
  it('anonymous user cannot delete a team', (done) => {
    agent.delete('/v1/teams/team1').expect(401).end(done)
  })
  it('anonymous user cannot create a team', (done) => {
    agent.post('/v1/teams').expect(401).end(done)
  })
  it('anonymous user cannot get services', (done) => {
    agent.get('/v1/teams/team1/services').expect(401).end(done)
  })
  it('anonymous user cannot get workloads', (done) => {
    agent.get('/v1/teams/team1/workloads').expect(401).end(done)
  })
  it('anonymous user cannot modify a workload', (done) => {
    agent.put('/v1/teams/team1/workloads/my-uuid').expect(401).end(done)
  })
  it('anonymous user cannot modify a workload values', (done) => {
    agent.put('/v1/teams/team1/workloads/my-uuid/values').expect(401).end(done)
  })
  it('anonymous user cannot delete a workload', (done) => {
    agent.delete('/v1/teams/team1/workloads/my-uuid').expect(401).end(done)
  })
  it('anonymous user cannot get a given service', (done) => {
    agent.get('/v1/teams/team1/services/service1').expect(401).end(done)
  })

  it('anonymous user cannot edit a given service', (done) => {
    agent.put('/v1/teams/team1/services/service1').expect(401).end(done)
  })
  it('anonymous user cannot delete a given service', (done) => {
    agent.delete('/v1/teams/team1/services/service1').expect(401).end(done)
  })
  it('anonymous user cannot create a new service', (done) => {
    agent.post('/v1/teams/team1/services').expect(401).end(done)
  })
  it('should handle exists exception and transform it to HTTP response with code 409', (done) => {
    // const stub = otomiStack.createTeam.callsFake(() => {
    //   throw new AlreadyExists('test')
    // })
    const data = { name: 'test1', password: 'test' }
    agent
      .post('/v1/teams')
      .send(data)
      .set('Authorization', `Bearer ${adminToken}`)
      .expect(409)
      .end(() => {
        // stub.reset()
        done()
      })
  })

  it('authenticated user can not activate license', (done) => {
    agent.put('/v1/activate').send({ jwt: 'mytoken' }).expect(403).set('Authorization', `Bearer ${teamToken}`).end(done)
  })
  it('admin can activate license', (done) => {
    agent
      .put('/v1/activate')
      .send({ jwt: 'mytoken' })
      .expect(200)
      .set('Authorization', `Bearer ${adminToken}`)
      .end(done)
  })
  it('anonymous user cannot activate license', (done) => {
    agent.put('/v1/activate').send({ jwt: 'mytoken' }).expect(401).end(done)
  })

  it('team can create its own sealedsecret', (done) => {
    const data = {
      name: 'demo',
      encryptedData: [{ key: 'foo', value: 'bar' }],
      type: 'kubernetes.io/opaque',
    }
    agent
      .post(`/v1/teams/${teamId}/sealedsecrets`)
      .send(data)
      .set('Authorization', `Bearer ${teamToken}`)
      .expect(200)
      .end(done)
  })

  it('team can read its own sealedsecret', (done) => {
    agent
      .get(`/v1/teams/${teamId}/sealedsecrets/my-uuid`)
      .set('Authorization', `Bearer ${teamToken}`)
      .expect(200)
      .end(done)
  })

  it('team can update its own sealedsecret', (done) => {
    const data = {
      name: 'demo',
      encryptedData: [{ key: 'foo', value: 'baz' }],
      type: 'kubernetes.io/opaque',
    }
    agent
      .put(`/v1/teams/${teamId}/sealedsecrets/my-uuid`)
      .send(data)
      .set('Authorization', `Bearer ${teamToken}`)
      .expect(200)
      .end(done)
  })

  it('team can delete its own sealedsecret', (done) => {
    agent
      .delete(`/v1/teams/${teamId}/sealedsecrets/my-uuid`)
      .set('Content-Type', 'application/json')
      .set('Authorization', `Bearer ${teamToken}`)
      .expect(200)
      .expect('Content-Type', /json/)
      .end(done)
  })
  it('team cannot create others sealedsecret', (done) => {
    const data = {
      name: 'demo',
      encryptedData: [{ key: 'foo', value: 'bar' }],
      type: 'kubernetes.io/opaque',
    }
    agent
      .post(`/v1/teams/${otherTeamId}/sealedsecrets`)
      .send(data)
      .set('Authorization', `Bearer ${teamToken}`)
      .expect(403)
      .end(done)
  })

  it('team cannot read others sealedsecret', (done) => {
    agent
      .get(`/v1/teams/${otherTeamId}/sealedsecrets/my-uuid`)
      .set('Authorization', `Bearer ${teamToken}`)
      .expect(403)
      .end(done)
  })

  it('team cannot update others sealedsecret', (done) => {
    const data = {
      name: 'demo',
      encryptedData: [{ key: 'foo', value: 'baz' }],
      type: 'kubernetes.io/opaque',
    }
    agent
      .put(`/v1/teams/${otherTeamId}/sealedsecrets/my-uuid`)
      .send(data)
      .set('Authorization', `Bearer ${teamToken}`)
      .expect(403)
      .end(done)
  })

  it('team cannot delete others sealedsecret', (done) => {
    agent
      .delete(`/v1/teams/${otherTeamId}/sealedsecrets/my-uuid`)
      .set('Content-Type', 'application/json')
      .set('Authorization', `Bearer ${teamToken}`)
      .expect(403)
      .expect('Content-Type', /json/)
      .end(done)
  })

  it('team can get its own sealedsecrets', (done) => {
    agent
      .get(`/v1/teams/${teamId}/sealedsecrets`)
      .set('Authorization', `Bearer ${teamToken}`)
      .expect(200)
      .expect('Content-Type', /json/)
      .end(done)
  })

  it('team cannot get others sealedsecrets', (done) => {
    agent
      .get(`/v1/teams/${otherTeamId}/sealedsecrets`)
      .set('Authorization', `Bearer ${teamToken}`)
      .expect(403)
      .end(done)
  })

  it('team cannot get all secrets', (done) => {
    agent.get('/v1/secrets').set('Authorization', `Bearer ${teamToken}`).expect(403).end(done)
  })

  it('team cannot get all sealedsecrets', (done) => {
    agent.get('/v1/sealedsecrets').set('Authorization', `Bearer ${teamToken}`).expect(403).end(done)
  })

  it('team cannot get the sealedsecretskeys', (done) => {
    agent.get('/v1/sealedsecretskeys').set('Authorization', `Bearer ${teamToken}`).expect(403).end(done)
  })
})<|MERGE_RESOLUTION|>--- conflicted
+++ resolved
@@ -13,11 +13,8 @@
 const adminToken: string = getToken(['team-admin'])
 const teamToken: string = getToken(['team-team1'])
 const userToken: string = getToken([])
-<<<<<<< HEAD
-=======
 const teamId = 'team1'
 const otherTeamId = 'team2'
->>>>>>> 09114641
 const validLicense: License = {
   isValid: true,
   hasLicense: true,
