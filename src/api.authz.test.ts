--- conflicted
+++ resolved
@@ -198,12 +198,8 @@
 
   it('team can update its own service', (done) => {
     request(app)
-<<<<<<< HEAD
-      .put('/v1/teams/team1/services/service1', {
-=======
-      .put('/v1/teams/team1/services/service1?clusterId=aws/dev')
+      .put('/v1/teams/team1/services/service1')
       .send({
->>>>>>> 9893a565
         name: 'service1',
         ksvc: {
           serviceType: 'ksvcPredeployed',
@@ -239,12 +235,8 @@
   })
   it('team can not update service from other team', (done) => {
     request(app)
-<<<<<<< HEAD
-      .put('/v1/teams/team2/services/service1', {})
-=======
-      .put('/v1/teams/team2/services/service1?clusterId=aws/dev')
+      .put('/v1/teams/team2/services/service1')
       .send({})
->>>>>>> 9893a565
       .set('Accept', 'application/json')
       .set('Authorization', `Bearer ${teamToken}`)
       .expect(401)
