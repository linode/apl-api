openapi: 3.0.0
security:
  - groupAuthz: []
info:
  title: The otomi-stack API
  version: 0.1.0
# the x- prefix allows to define own objects that are ignored by openapi spec validation
x-fields:
  domain: &domainNameField
    type: string
    pattern: ^(([a-zA-Z0-9]|[a-zA-Z0-9][a-zA-Z0-9\-]*[a-zA-Z0-9])\.)*([A-Za-z0-9]|[A-Za-z0-9][A-Za-z0-9\-]*[A-Za-z0-9])$
  repository: &repositoryField
    type: string
    pattern: ^[a-z0-9]+(?:[/._-]{1,2}[a-z0-9]+)*$
    description: A container image repository
  memoryQuantity: &k8sResourceMemoryQuantityField
    type: string
    pattern: ^[0-9]+\.?[0-9]+(E|P|T|G|M|K|Ei|Pi|Ti|Gi|Mi|Ki)?$
  cpuQuantity: &k8sResourceCpuQuantityField
    type: string
    pattern: ^([0-9]+\.[0-9]{1,2})|([0-9]{2,3}m)?$
  env: &envField
    type: string
    pattern: ^[a-zA-Z0-9_]*$
  annotation: &k8sAnnotationField
    type: string
    pattern: ^((.){1,253}\/)?(.){1,63}$
  uuid: &uuidField
    type: string
    pattern: ^[a-zA-Z0-9]{8}-[a-zA-Z0-9]{4}-[a-zA-Z0-9]{4}-[a-zA-Z0-9]{4}-[a-zA-Z0-9]{12}$
  name: &nameField
    type: string
    pattern: ^[a-z0-9]([-a-z0-9]*[a-z0-9])?$

x-post-responses: &DefaultPostResponses
  '400':
    description: Bad Request
    content:
      'application/json':
        schema:
          $ref: '#/components/schemas/OpenApiValidationError'
  '409':
    description: Resource already exists
    content:
      'application/json':
        schema:
          $ref: '#/components/schemas/OtomiStackError'

x-get-responses: &DefaultGetResponses
  '400':
    description: Bad Request
    content:
      'application/json':
        schema:
          $ref: '#/components/schemas/OpenApiValidationError'
  '404':
    description: Resource does not exists
    content:
      'application/json':
        schema:
          $ref: '#/components/schemas/OtomiStackError'
paths:
  /readiness:
    get:
      security: []
      description: Check readiness
      responses:
        '200':
          description: Service is ready
  /clusters:
    get:
      operationId: getClusters
      description: Get available clusters
      responses:
        '200':
          description: Successfully obtained cluster collection
          content:
            'application/json':
              schema:
                $ref: '#/components/schemas/Clusters'

  /services:
    get:
      operationId: getAllServices
      description: Get services from a given team
      responses:
        '200':
          description: Successfully obtained all services
          content:
            'application/json':
              schema:
                $ref: '#/components/schemas/Services'
        '400':
          description: Bad Request
          content:
            'application/json':
              schema:
                $ref: '#/components/schemas/OpenApiValidationError'

  /teams:
    get:
      operationId: getTeams
      description: Get teams collection
      responses:
        '200':
          description: Successfully obtained teams collection
          content:
            'application/json':
              schema:
                $ref: '#/components/schemas/Teams'
    post:
      operationId: createTeam
      description: Create a team
      requestBody:
        content:
          application/json:
            schema:
              $ref: '#/components/schemas/Team'
        description: Team object that needs to be added to the collection
        required: true
      responses:
        <<: *DefaultPostResponses
        '200':
          description: Successfully obtained teams collection
          content:
            'application/json':
              schema:
                $ref: '#/components/schemas/Team'

  '/teams/{teamId}':
    get:
      operationId: getTeam
      description: Get a specific team
      parameters:
        - name: teamId
          in: path
          description: ID of team to return
          required: true
          schema:
            type: string
      responses:
        <<: *DefaultGetResponses
        '200':
          description: Successfully obtained team
          content:
            'application/json':
              schema:
                $ref: '#/components/schemas/Team'
    put:
      operationId: editTeam
      description: Edit a team
      parameters:
        - name: teamId
          in: path
          description: ID of team to return
          required: true
          schema:
            type: string
      requestBody:
        content:
          application/json:
            schema:
              $ref: '#/components/schemas/Team'
        description: Team object that contains updated values
        required: true
      responses:
        <<: *DefaultGetResponses
        '200':
          description: Successfully edited team
          content:
            'application/json':
              schema:
                $ref: '#/components/schemas/Team'
    delete:
      operationId: deleteTeam
      description: Delete team
      parameters:
        - name: teamId
          in: path
          description: ID of team to delete
          required: true
          schema:
            type: string
      responses:
        <<: *DefaultGetResponses
        '200':
          description: Successfully deleted a team
  '/teams/{teamId}/services':
    get:
      operationId: getTeamServices
      description: Get services from a given team
      parameters:
        - name: teamId
          in: path
          description: ID of team
          required: true
          schema:
            type: string
      responses:
        '200':
          description: Successfully obtained services
          content:
            'application/json':
              schema:
                $ref: '#/components/schemas/Services'
        '400':
          description: Bad Request
          content:
            'application/json':
              schema:
                $ref: '#/components/schemas/OpenApiValidationError'
    post:
      operationId: createService
      description: Create a service
      parameters:
        - name: teamId
          in: path
          description: ID of team
          required: true
          schema:
            type: string
      requestBody:
        content:
          application/json:
            schema:
              $ref: '#/components/schemas/Service'
        description: Service object
        required: true
      responses:
        <<: *DefaultPostResponses
        '200':
          description: Successfully stored service configuration
          content:
            'application/json':
              schema:
                $ref: '#/components/schemas/Service'

  '/teams/{teamId}/services/{name}':
    get:
      operationId: getService
      description: Get a service from a given team
      parameters:
        - name: teamId
          in: path
          description: ID of team
          required: true
          schema:
            type: string
        - name: name
          in: path
          description: Name of the service
          required: true
          schema:
            type: string
      responses:
        <<: *DefaultGetResponses
        '200':
          description: Successfully obtained service configuration
          content:
            'application/json':
              schema:
                $ref: '#/components/schemas/Service'
    put:
      operationId: editService
      description: Edit a service from a given team
      parameters:
        - name: teamId
          in: path
          description: ID of team to return
          required: true
          schema:
            type: string
        - name: name
          in: path
          description: Name of the service
          required: true
          schema:
            type: string
      requestBody:
        content:
          application/json:
            schema:
              $ref: '#/components/schemas/Service'
        description: Service object that contains updated values
        required: true
      responses:
        <<: *DefaultGetResponses
        '200':
          description: Successfully edited service
          content:
            'application/json':
              schema:
                $ref: '#/components/schemas/Team'
    delete:
      operationId: deleteService
      description: Delete a service from a given team
      parameters:
        - name: teamId
          in: path
          description: ID of team to delete
          required: true
          schema:
            type: string
        - name: name
          in: path
          description: Name of the service
          required: true
          schema:
            type: string
      responses:
        <<: *DefaultGetResponses
        '200':
          description: Successfully deleted a service

  /deployments:
    post:
      operationId: deploy
      description: Trigger a deployment (only for admin)
      responses:
        '202':
          description: Deployment has been triggered
          content:
            'application/json':
              schema:
                $ref: '#/components/schemas/Deployment'
        '409':
          description: Unable not push data to git repo
          content:
            'application/json':
              schema:
                $ref: '#/components/schemas/OtomiStackError'
  /apiDocs:
    get:
      security: []
      description: Get OpenApi document
      responses:
        '200':
          description: The requested apiDoc.
          content:
            'application/json':
              schema:
                type: object
        default:
          description: The requested apiDoc.
servers:
  - url: '/v1'

# -------------------- Components
components:
  securitySchemes:
    groupAuthz:
      type: apiKey
      name: Auth-Group
      in: header
  schemas:
    KubernetesService: &KubernetesService
      type: object
      properties: &KubernetesServiceProperties
        name:
          type: string
          description: A name of existing kubernetes service

    x-clusters: &Clusters
      type: array
      description: Clusters on which deployment takes effect
      items:
        type: object
        properties:
          name:
            description: cluster name
            example: dev
            type: string
          cloud:
            description: cluster provider name
            example: google
            type: string

    x-available-clusters: &AvailableClusters # description: Select from available clusters
      type: array
      items:
        type: string
      uniqueItems: true

    x-annotations: &K8sAnnotation
      description: Kubernetes annotations with arbitrary metadata
      type: array
      items:
        type: object
        properties:
          name:
            title: Annotation name
            description: Annotation name
            <<: *k8sAnnotationField
          value:
            title: Annotation value
            type: string
            maxLength: 32767

    KnativeServicePredeployed: &KnativeServicePredeployed
      type: object
      properties: &KnativeServicePredeployedProperties
        dummyProperty:
          type: boolean

    KnativeService: &KnativeService # description: Knative service definition
      type: object
      properties: &KnativeServiceProperties
        image:
          title: Container image
          type: object
          properties:
            repository:
              <<: *repositoryField
            tag:
              type: string
          required:
            - repository
            - tag
        env:
          title: Environment variables
          # description: Environment variables for containers
          type: array
          items:
            type: object
            properties:
              name:
                <<: *envField
              value:
                type: string
                maxLength: 131072
            required:
              - name
              - value
        resources:
          title: Pod resources
          # description: Compute resources for containers
          type: object
          properties:
            requests:
              type: object
              properties:
                cpu:
                  description: 'The guaranteed amount of CPU'
                  <<: *k8sResourceCpuQuantityField
                  default: 50m
                memory:
                  description: 'The guaranteed amount of RAM'
                  <<: *k8sResourceMemoryQuantityField
                  default: 64Mi
              required:
                - cpu
                - memory
            limits:
              type: object
              properties:
                cpu:
                  description: 'The maximal amount of CPU'
                  <<: *k8sResourceCpuQuantityField
                  default: 100m
                memory:
                  description: 'The maximal amount of RAM'
                  <<: *k8sResourceMemoryQuantityField
                  default: 128Mi
              required:
                - cpu
                - memory
        annotations:
          title: Pod annotations
          <<: *K8sAnnotation
        autoCD:
          title: Continuous delivery pipeline
          type: object
          properties:
            tagMatcher:
              type: string
              enum: [semver, glob]
              default: semver
              description: 'see https://docs.fluxcd.io/en/1.18.0/references/fluxctl.html#using-annotations'
            semver:
              type: string
              example: '~1.1'
            glob:
              type: string
              example: '1.*'
      required:
        - image

    Clusters:
      <<: *AvailableClusters
    Teams:
      type: object
      properties:
        teams:
          type: array
          items:
            $ref: '#/components/schemas/Team'
    Services:
      properties:
        services:
          type: array
          items:
            $ref: '#/components/schemas/Service'
    Deployment:
      properties:
        id:
          type: integer
        status:
          type: string
          readOnly: true
          description: Deployment status
          enum:
            - in-progress
            - completed
            - failed
    Team:
      type: object
      properties:
        name:
          <<: *nameField
          example: 'team-1'
          description: A team name
        clusters:
          <<: *AvailableClusters
        password:
          type: string
          description: 'A secret that is used access multi-tenant log aggregation system (Loki)'
          writeOnly: true
        teamId:
          type: string
          readOnly: true
      required:
        - name
        - clusters

    ServiceIngress:
      properties: &ServiceIngress
        domain:
          title: Domain
          description: A managed domain zone
          type: string
        subdomain:
          type: string
          description: A subdomain that is going to be used together with with domain zone
          <<: *domainNameField
        hasSingleSignOn:
          title: Add Single Sign On
          type: boolean
          default: false
        hasCert:
          title: Generate certificate for me
          type: boolean
          default: true
          # description: If true certificate is generated automatically. Otherwise it is expected that administrator provides cert as a secret 'cert-team-$teamName-$serviceName' for a given team.
        certArn:
          type: string
          title: Certificate ARN
          description: Only if hasCert set to true and deployed on AWS
          example: arn:aws:acm:eu-central-1:xxx:certificate/xxx

    Service:
      properties:
        name:
          <<: *nameField
          description: A service name
          example: service01
        clusterId:
          type: string
          description: A kubernetes cluster for the service
        ingress:
          type: object
          nullable: true
          # allOf:
          oneOf:
            - title: No public URL
              properties:
                dummyProperty:
                  type: boolean
            - title: With public URL
              properties:
                <<: *ServiceIngress
<<<<<<< HEAD

        # ingress:
        #   title: Ingress
        #   type: object
        #   properties:
        #     <<: *ServiceIngress
        # x-dependencies:
        #   hasPublicUrl:
        #     oneOf:
        #       - properties:
        #           hasPublicUrl:
        #             enum: [true]
        #           <<: *ServiceIngress
        #       - properties:
        #           hasPublicUrl:
        #             enum: [false]
        # serviceType:
        #   type: string
        #   title: type
        #   enum: [ksvc, ksvcPredeployed, svc]
        #   default: "ksvc"
        # spec:
        #   title: Specification
        #   type: object
        #   properties:
        #     serviceType:
        #       type: string
        #       title: type
        #       enum: [ksvc, ksvcPredeployed, svc]
        #       default: "ksvc"
        #     ksvc:
        #       <<: *KnativeService
        #     ksvcPredeployed:
        #       <<: *KnativeServicePredeployed
        #     svc:
        #       <<: *KubernetesService
        # x-dependencies:
        # serviceType:
=======
>>>>>>> a1aaf07f
        spec:
          type: object
          nullable: true
          oneOf:
            - title: Knative service
              properties:
                <<: *KnativeServiceProperties
            - title: Existing Knative service
              properties:
                <<: *KnativeServicePredeployedProperties
            - title: Existing Kubernetes service
              properties:
                <<: *KubernetesServiceProperties

        teamId:
          type: string
          readOnly: true
        serviceId:
          type: string
          readOnly: true
      required:
        - name
        - clusterId

    OpenApiValidationError:
      properties:
        status:
          type: integer
        errors:
          type: array
          items:
            $ref: '#/components/schemas/ValidationError'
    ValidationError:
      properties:
        path:
          type: string
        errorCode:
          type: string
        message:
          type: string
        location:
          type: string
          enum:
            - body
            - path
    OtomiStackError:
      properties:
        message:
          type: string<|MERGE_RESOLUTION|>--- conflicted
+++ resolved
@@ -578,47 +578,6 @@
             - title: With public URL
               properties:
                 <<: *ServiceIngress
-<<<<<<< HEAD
-
-        # ingress:
-        #   title: Ingress
-        #   type: object
-        #   properties:
-        #     <<: *ServiceIngress
-        # x-dependencies:
-        #   hasPublicUrl:
-        #     oneOf:
-        #       - properties:
-        #           hasPublicUrl:
-        #             enum: [true]
-        #           <<: *ServiceIngress
-        #       - properties:
-        #           hasPublicUrl:
-        #             enum: [false]
-        # serviceType:
-        #   type: string
-        #   title: type
-        #   enum: [ksvc, ksvcPredeployed, svc]
-        #   default: "ksvc"
-        # spec:
-        #   title: Specification
-        #   type: object
-        #   properties:
-        #     serviceType:
-        #       type: string
-        #       title: type
-        #       enum: [ksvc, ksvcPredeployed, svc]
-        #       default: "ksvc"
-        #     ksvc:
-        #       <<: *KnativeService
-        #     ksvcPredeployed:
-        #       <<: *KnativeServicePredeployed
-        #     svc:
-        #       <<: *KubernetesService
-        # x-dependencies:
-        # serviceType:
-=======
->>>>>>> a1aaf07f
         spec:
           type: object
           nullable: true
