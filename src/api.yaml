--- conflicted
+++ resolved
@@ -38,7 +38,7 @@
     type: string
     pattern: ^[a-z0-9]([-a-z0-9]*[a-z0-9])?$
 externalDocs:
-  description: "This is the base url of the external documentation"
+  description: 'This is the base url of the external documentation'
   url: https://redkubes.github.io/otomi/ #Using this URL a final docUrl can be made using this+info.version+ the component's x-externalDocsPath
 
 x-post-responses: &DefaultPostResponses
@@ -747,14 +747,11 @@
       items:
         $ref: '#/components/schemas/Service'
     Deployment:
-<<<<<<< HEAD
       x-externalDocsPath: 'otomi/docs/deployment'
-=======
-      type: object
       x-acl:
         admin: [get-all]
         team: [get-all]
->>>>>>> ca9a55e0
+      type: object
       properties:
         id:
           type: integer
@@ -767,13 +764,10 @@
             - completed
             - failed
     Team:
-<<<<<<< HEAD
       x-externalDocsPath: 'otomi/docs/configuring-team'
-=======
       x-acl:
         admin: [delete-all, get-all, post-all, put-all]
         team: [get-all, put]
->>>>>>> ca9a55e0
       type: object
       properties:
         name:
@@ -849,14 +843,11 @@
       properties: {}
 
     Service:
-<<<<<<< HEAD
       x-externalDocsPath: 'otomi/docs/configuring-service'
-=======
       x-acl:
         admin: [delete-all, get-all, post-all, put-all]
         team: [delete, get, post, put]
       type: object
->>>>>>> ca9a55e0
       properties:
         name:
           <<: *idNameField
