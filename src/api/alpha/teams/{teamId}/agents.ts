import Debug from 'debug'
import { Response } from 'express'
import { AplAgentRequest, OpenApiRequestExt } from 'src/otomi-models'

const debug = Debug('otomi:api:alpha:teams:agents')

<<<<<<< HEAD
export default function (): OperationHandlerArray {
  const get: Operation = [
    async ({ otomi, params: { teamId } }: OpenApiRequestExt, res): Promise<void> => {
      debug(`getAplAgents(${teamId})`)
      const v = await otomi.getAplAgents(decodeURIComponent(teamId))
      res.json(v)
    },
  ]
=======
/**
 * GET /alpha/teams/{teamId}/agents
 * Get all agents for a team
 */
export const getAplAgents = (req: OpenApiRequestExt, res: Response): void => {
  const { teamId } = req.params
  debug(`getAplAgents(${teamId})`)
  const v = req.otomi.getAplAgents(decodeURIComponent(teamId))
  res.json(v)
}
>>>>>>> 03bc0b37

/**
 * POST /alpha/teams/{teamId}/agents
 * Create a new agent
 */
export const createAplAgent = async (req: OpenApiRequestExt, res: Response): Promise<void> => {
  const { teamId } = req.params
  debug(`createAplAgent(${teamId}, ...)`)
  const v = await req.otomi.createAplAgent(decodeURIComponent(teamId), req.body as AplAgentRequest)
  res.json(v)
}<|MERGE_RESOLUTION|>--- conflicted
+++ resolved
@@ -4,16 +4,6 @@
 
 const debug = Debug('otomi:api:alpha:teams:agents')
 
-<<<<<<< HEAD
-export default function (): OperationHandlerArray {
-  const get: Operation = [
-    async ({ otomi, params: { teamId } }: OpenApiRequestExt, res): Promise<void> => {
-      debug(`getAplAgents(${teamId})`)
-      const v = await otomi.getAplAgents(decodeURIComponent(teamId))
-      res.json(v)
-    },
-  ]
-=======
 /**
  * GET /alpha/teams/{teamId}/agents
  * Get all agents for a team
@@ -24,7 +14,6 @@
   const v = req.otomi.getAplAgents(decodeURIComponent(teamId))
   res.json(v)
 }
->>>>>>> 03bc0b37
 
 /**
  * POST /alpha/teams/{teamId}/agents
