import Debug from 'debug'
import { Response } from 'express'
import { AplKnowledgeBaseRequest, OpenApiRequestExt } from 'src/otomi-models'

const debug = Debug('otomi:api:alpha:teams:kb')

<<<<<<< HEAD
export default function (): OperationHandlerArray {
  const get: Operation = [
    async ({ otomi, params: { teamId } }: OpenApiRequestExt, res): Promise<void> => {
      debug(`getAplKnowledgeBases(${teamId})`)
      const v = await otomi.getAplKnowledgeBases(decodeURIComponent(teamId))
      res.json(v)
    },
  ]
  const post: Operation = [
    async ({ otomi, params: { teamId }, body }: OpenApiRequestExt, res): Promise<void> => {
      debug(`createAplKnowledgeBase(${teamId}, ...)`)
      const v = await otomi.createAplKnowledgeBase(decodeURIComponent(teamId), body as AplKnowledgeBaseRequest)
      res.json(v)
    },
  ]
  const api = {
    get,
    post,
  }
  return api
=======
/**
 * GET /alpha/teams/{teamId}/kb
 * Get all knowledge bases for a team
 */
export const getAplKnowledgeBases = (req: OpenApiRequestExt, res: Response): void => {
  const { teamId } = req.params
  debug(`getAplKnowledgeBases(${teamId})`)
  const v = req.otomi.getAplKnowledgeBases(decodeURIComponent(teamId))
  res.json(v)
}

/**
 * POST /alpha/teams/{teamId}/kb
 * Create a new knowledge base
 */
export const createAplKnowledgeBase = async (req: OpenApiRequestExt, res: Response): Promise<void> => {
  const { teamId } = req.params
  debug(`createAplKnowledgeBase(${teamId}, ...)`)
  const v = await req.otomi.createAplKnowledgeBase(decodeURIComponent(teamId), req.body as AplKnowledgeBaseRequest)
  res.json(v)
>>>>>>> 03bc0b37
}<|MERGE_RESOLUTION|>--- conflicted
+++ resolved
@@ -4,28 +4,6 @@
 
 const debug = Debug('otomi:api:alpha:teams:kb')
 
-<<<<<<< HEAD
-export default function (): OperationHandlerArray {
-  const get: Operation = [
-    async ({ otomi, params: { teamId } }: OpenApiRequestExt, res): Promise<void> => {
-      debug(`getAplKnowledgeBases(${teamId})`)
-      const v = await otomi.getAplKnowledgeBases(decodeURIComponent(teamId))
-      res.json(v)
-    },
-  ]
-  const post: Operation = [
-    async ({ otomi, params: { teamId }, body }: OpenApiRequestExt, res): Promise<void> => {
-      debug(`createAplKnowledgeBase(${teamId}, ...)`)
-      const v = await otomi.createAplKnowledgeBase(decodeURIComponent(teamId), body as AplKnowledgeBaseRequest)
-      res.json(v)
-    },
-  ]
-  const api = {
-    get,
-    post,
-  }
-  return api
-=======
 /**
  * GET /alpha/teams/{teamId}/kb
  * Get all knowledge bases for a team
@@ -46,5 +24,4 @@
   debug(`createAplKnowledgeBase(${teamId}, ...)`)
   const v = await req.otomi.createAplKnowledgeBase(decodeURIComponent(teamId), req.body as AplKnowledgeBaseRequest)
   res.json(v)
->>>>>>> 03bc0b37
 }