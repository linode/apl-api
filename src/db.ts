import { debug } from 'console'
import cloneDeep from 'lodash/cloneDeep'
import findIndex from 'lodash/findIndex'
import low from 'lowdb'
import FileSync from 'lowdb/adapters/FileSync'
import Memory from 'lowdb/adapters/Memory'
import { AlreadyExists, NotExistError } from 'src/error'
import {
  App,
  Backup,
  Build,
  Cloudtty,
  Cluster,
  License,
  Project,
  Secret,
  Service,
  Settings,
  Team,
  Workload,
  WorkloadValues,
} from 'src/otomi-models'
import { mergeData } from 'src/utils'
import { v4 as uuidv4 } from 'uuid'

export type DbType =
  | Backup
  | Build
<<<<<<< HEAD
  | Cloudtty
=======
>>>>>>> 835ea12d
  | Cluster
  | Secret
  | Service
  | Team
  | Settings
  | App
  | Workload
  | WorkloadValues
<<<<<<< HEAD
=======
  | Project
>>>>>>> 835ea12d
export type Schema = {
  apps: App[]
  license: License
  secrets: Secret[]
  services: Service[]
  settings: Settings
  teams: Team[]
  workloads: Workload[]
  workloadValues: WorkloadValues[]
  builds: Build[]
<<<<<<< HEAD
  cloudtty: Cloudtty
=======
  projects: Project[]
>>>>>>> 835ea12d
}

export default class Db {
  db: low.LowdbSync<any>

  constructor(path?: string) {
    // @ts-ignore
    this.db = low(path === undefined ? new Memory<Schema>('') : new FileSync<Schema>(path))
    this.db._.mixin({
      replaceRecord(arr: Record<string, any>[], currentObject: Record<string, any>, newObject: Record<string, any>) {
        return arr.splice(findIndex(arr, currentObject), 1, newObject)
      },
    })
    // Set some defaults (required if your JSON file is empty)
    this.db
      .defaults({
        apps: [],
        backups: [],
        builds: [],
        cloudtty: {},
        license: {},
        projects: [],
        secrets: [],
        services: [],
        settings: {},
        teams: [],
        workloads: [],
        workloadValues: [],
      })
      .write()
  }

  getItem(name: string, selector: any): DbType {
    // By default data is returned by reference, this means that modifications to returned objects may change the database.
    // To avoid such behavior, we use .cloneDeep().
    const data = this.getItemReference(name, selector)
    return cloneDeep(data)
  }

  getItemReference(type: string, selector: any, mustThrow = true): DbType | undefined {
    const coll = this.db.get(type)
    // @ts-ignore
    const data = coll.find(selector).value()
    if (data === undefined) {
      debug(`Selector props do not exist in '${type}': ${JSON.stringify(selector)}`)
      if (mustThrow) throw new NotExistError()
      else return
    }
    if (data?.length) {
      debug(`More than one item found for '${type}' with selector: ${JSON.stringify(selector)}`)
      if (mustThrow) throw new NotExistError()
      else return
    }
    return data
  }

  getCollection(type: string, selector?: any): Array<DbType> {
    // @ts-ignore
    return this.db.get(type).filter(selector).value()
  }

  populateItem(type: string, data: DbType, selector?: any, id?: string): DbType | undefined {
    // @ts-ignore
    if (selector && this.db.get(type).find(selector).value()) return undefined
    return (
      this.db
        .get(type)
        // @ts-ignore
        .push(data)
        .last()
        .assign({ id: id || uuidv4() })
        .write()
    )
  }

  createItem(type: string, data: Record<string, any>, selector?: Record<string, any>, id?: string): DbType {
    // @ts-ignore
    if (selector && this.db.get(type).find(selector).value())
      throw new AlreadyExists(`Item already exists in '${type}' collection: ${JSON.stringify(selector)}`)
    const cleanData = { ...data, ...selector }
    const ret = this.populateItem(type, cleanData, selector, id)
    return ret
  }

  deleteItem(type: string, selector: any): void {
    this.getItemReference(type, selector)
    // @ts-ignore
    this.db.get(type).remove(selector).write()
  }

  updateItem(type: string, data: Record<string, any>, selector: Record<string, any>, merge = false): DbType {
    const prev = this.getItemReference(type, selector)
    const col = this.db.get(type)
    // @ts-ignore
    const idx = col.findIndex(selector).value()
    const merged = (merge && prev ? mergeData(prev, data) : data) as Record<string, any>
    const newData = { ...merged, ...selector }
    col.value().splice(idx, 1, newData)
    return newData
  }
}<|MERGE_RESOLUTION|>--- conflicted
+++ resolved
@@ -26,10 +26,7 @@
 export type DbType =
   | Backup
   | Build
-<<<<<<< HEAD
   | Cloudtty
-=======
->>>>>>> 835ea12d
   | Cluster
   | Secret
   | Service
@@ -38,10 +35,7 @@
   | App
   | Workload
   | WorkloadValues
-<<<<<<< HEAD
-=======
   | Project
->>>>>>> 835ea12d
 export type Schema = {
   apps: App[]
   license: License
@@ -52,11 +46,8 @@
   workloads: Workload[]
   workloadValues: WorkloadValues[]
   builds: Build[]
-<<<<<<< HEAD
   cloudtty: Cloudtty
-=======
   projects: Project[]
->>>>>>> 835ea12d
 }
 
 export default class Db {
