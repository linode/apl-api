--- conflicted
+++ resolved
@@ -29,15 +29,12 @@
         services: [],
         clouds: [],
         clusters: [],
-<<<<<<< HEAD
         chartsSettings: [],
         clusterSettings: [],
         ingressSettings: [],
         oidcSettings: [],
         sitesSettings: [],
-=======
         secrets: [],
->>>>>>> 4c942428
       })
       .write()
     this.dirty = false
