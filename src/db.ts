import { debug } from 'console'
import cloneDeep from 'lodash/cloneDeep'
import findIndex from 'lodash/findIndex'
import low from 'lowdb'
import FileSync from 'lowdb/adapters/FileSync'
import Memory from 'lowdb/adapters/Memory'
import { AlreadyExists, NotExistError } from 'src/error'
<<<<<<< HEAD
import { App, Cluster, Job, Secret, Service, Settings, Team, Workload, WorkloadValues, Build } from 'src/otomi-models'
import { mergeData } from 'src/utils'
import { v4 as uuidv4 } from 'uuid'

export type DbType = Build | Cluster | Job | Secret | Service | Team | Settings | App | Workload | WorkloadValues
=======
import { App, Cluster, License, Secret, Service, Settings, Team, Workload, WorkloadValues } from 'src/otomi-models'
import { mergeData } from 'src/utils'
import { v4 as uuidv4 } from 'uuid'

export type DbType = Cluster | Secret | Service | Team | Settings | App | Workload | WorkloadValues
>>>>>>> d7aa73d1
export type Schema = {
  apps: App[]
  license: License
  secrets: Secret[]
  services: Service[]
  settings: Settings
  teams: Team[]
  workloads: Workload[]
  workloadValues: WorkloadValues[]
  builds: Build[]
}

export default class Db {
  db: low.LowdbSync<any>

  constructor(path?: string) {
    // @ts-ignore
    this.db = low(path === undefined ? new Memory<Schema>('') : new FileSync<Schema>(path))
    this.db._.mixin({
      replaceRecord(arr: Record<string, any>[], currentObject: Record<string, any>, newObject: Record<string, any>) {
        return arr.splice(findIndex(arr, currentObject), 1, newObject)
      },
    })
    // Set some defaults (required if your JSON file is empty)
    this.db
      .defaults({
        apps: [],
<<<<<<< HEAD
        builds: [],
        jobs: [],
=======
        license: {},
>>>>>>> d7aa73d1
        secrets: [],
        services: [],
        settings: {},
        teams: [],
        workloads: [],
        workloadValues: [],
      })
      .write()
  }

  getItem(name: string, selector: any): DbType {
    // By default data is returned by reference, this means that modifications to returned objects may change the database.
    // To avoid such behavior, we use .cloneDeep().
    const data = this.getItemReference(name, selector)
    return cloneDeep(data)
  }

  getItemReference(type: string, selector: any, mustThrow = true): DbType | undefined {
    const coll = this.db.get(type)
    // @ts-ignore
    const data = coll.find(selector).value()
    if (data === undefined) {
      debug(`Selector props do not exist in '${type}': ${JSON.stringify(selector)}`)
      if (mustThrow) throw new NotExistError()
      else return
    }
    if (data?.length) {
      debug(`More than one item found for '${type}' with selector: ${JSON.stringify(selector)}`)
      if (mustThrow) throw new NotExistError()
      else return
    }
    return data
  }

  getCollection(type: string, selector?: any): Array<DbType> {
    // @ts-ignore
    return this.db.get(type).filter(selector).value()
  }

  populateItem(type: string, data: DbType, selector?: any, id?: string): DbType | undefined {
    // @ts-ignore
    if (selector && this.db.get(type).find(selector).value()) return undefined
    return (
      this.db
        .get(type)
        // @ts-ignore
        .push(data)
        .last()
        .assign({ id: id || uuidv4() })
        .write()
    )
  }

  createItem(type: string, data: Record<string, any>, selector?: Record<string, any>, id?: string): DbType {
    // @ts-ignore
    if (selector && this.db.get(type).find(selector).value())
      throw new AlreadyExists(`Item already exists in '${type}' collection: ${JSON.stringify(selector)}`)
    const cleanData = { ...data, ...selector }
    const ret = this.populateItem(type, cleanData, selector, id)
    return ret
  }

  deleteItem(type: string, selector: any): void {
    this.getItemReference(type, selector)
    // @ts-ignore
    this.db.get(type).remove(selector).write()
  }

  updateItem(type: string, data: Record<string, any>, selector: Record<string, any>, merge = false): DbType {
    const prev = this.getItemReference(type, selector)
    const col = this.db.get(type)
    // @ts-ignore
    const idx = col.findIndex(selector).value()
    const merged = (merge && prev ? mergeData(prev, data) : data) as Record<string, any>
    const newData = { ...merged, ...selector }
    col.value().splice(idx, 1, newData)
    return newData
  }
}<|MERGE_RESOLUTION|>--- conflicted
+++ resolved
@@ -5,19 +5,22 @@
 import FileSync from 'lowdb/adapters/FileSync'
 import Memory from 'lowdb/adapters/Memory'
 import { AlreadyExists, NotExistError } from 'src/error'
-<<<<<<< HEAD
-import { App, Cluster, Job, Secret, Service, Settings, Team, Workload, WorkloadValues, Build } from 'src/otomi-models'
+import {
+  App,
+  Build,
+  Cluster,
+  License,
+  Secret,
+  Service,
+  Settings,
+  Team,
+  Workload,
+  WorkloadValues,
+} from 'src/otomi-models'
 import { mergeData } from 'src/utils'
 import { v4 as uuidv4 } from 'uuid'
 
-export type DbType = Build | Cluster | Job | Secret | Service | Team | Settings | App | Workload | WorkloadValues
-=======
-import { App, Cluster, License, Secret, Service, Settings, Team, Workload, WorkloadValues } from 'src/otomi-models'
-import { mergeData } from 'src/utils'
-import { v4 as uuidv4 } from 'uuid'
-
-export type DbType = Cluster | Secret | Service | Team | Settings | App | Workload | WorkloadValues
->>>>>>> d7aa73d1
+export type DbType = Build | Cluster | Secret | Service | Team | Settings | App | Workload | WorkloadValues
 export type Schema = {
   apps: App[]
   license: License
@@ -45,12 +48,8 @@
     this.db
       .defaults({
         apps: [],
-<<<<<<< HEAD
         builds: [],
-        jobs: [],
-=======
         license: {},
->>>>>>> d7aa73d1
         secrets: [],
         services: [],
         settings: {},
