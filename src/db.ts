--- conflicted
+++ resolved
@@ -7,12 +7,8 @@
 import { AlreadyExists, NotExistError } from './error'
 import { Cluster, Secret, Service, Settings, Team } from './otomi-models'
 
-export type DbType = Cluster | Secret | Service | Team
+export type DbType = Cluster | Secret | Service | Team | Settings
 export type Schema = {
-<<<<<<< HEAD
-=======
-  clouds: any[]
->>>>>>> 8489aed8
   clusters: Cluster[]
   secrets: Secret[]
   services: Service[]
