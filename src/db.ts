--- conflicted
+++ resolved
@@ -12,11 +12,8 @@
   Cloudtty,
   Cluster,
   License,
-<<<<<<< HEAD
+  Netpol,
   Policy,
-=======
-  Netpol,
->>>>>>> 8b019cf7
   Project,
   SealedSecret,
   Secret,
