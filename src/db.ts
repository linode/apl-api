import { debug } from 'console'
import cloneDeep from 'lodash/cloneDeep'
import findIndex from 'lodash/findIndex'
import low from 'lowdb'
import FileSync from 'lowdb/adapters/FileSync'
import Memory from 'lowdb/adapters/Memory'
import { AlreadyExists, NotExistError } from 'src/error'
<<<<<<< HEAD
import { App, Cluster, Secret, Service, Settings, Team, Workload, WorkloadValues } from 'src/otomi-models'
=======
import { App, Cluster, Job, License, Secret, Service, Settings, Team, Workload, WorkloadValues } from 'src/otomi-models'
>>>>>>> 85fbe068
import { mergeData } from 'src/utils'
import { v4 as uuidv4 } from 'uuid'

export type DbType = Cluster | Secret | Service | Team | Settings | App | Workload | WorkloadValues
export type Schema = {
  apps: App[]
<<<<<<< HEAD
=======
  jobs: Job[]
  license: License
>>>>>>> 85fbe068
  secrets: Secret[]
  services: Service[]
  settings: Settings
  teams: Team[]
  workloads: Workload[]
  workloadValues: WorkloadValues[]
}

export default class Db {
  db: low.LowdbSync<any>

  constructor(path?: string) {
    // @ts-ignore
    this.db = low(path === undefined ? new Memory<Schema>('') : new FileSync<Schema>(path))
    this.db._.mixin({
      replaceRecord(arr: Record<string, any>[], currentObject: Record<string, any>, newObject: Record<string, any>) {
        return arr.splice(findIndex(arr, currentObject), 1, newObject)
      },
    })
    // Set some defaults (required if your JSON file is empty)
    this.db
      .defaults({
        apps: [],
<<<<<<< HEAD
=======
        jobs: [],
        license: {},
>>>>>>> 85fbe068
        secrets: [],
        services: [],
        settings: {},
        teams: [],
        workloads: [],
        workloadValues: [],
      })
      .write()
  }

  getItem(name: string, selector: any): DbType {
    // By default data is returned by reference, this means that modifications to returned objects may change the database.
    // To avoid such behavior, we use .cloneDeep().
    const data = this.getItemReference(name, selector)
    return cloneDeep(data)
  }

  getItemReference(type: string, selector: any, mustThrow = true): DbType | undefined {
    const coll = this.db.get(type)
    // @ts-ignore
    const data = coll.find(selector).value()
    if (data === undefined) {
      debug(`Selector props do not exist in '${type}': ${JSON.stringify(selector)}`)
      if (mustThrow) throw new NotExistError()
      else return
    }
    if (data?.length) {
      debug(`More than one item found for '${type}' with selector: ${JSON.stringify(selector)}`)
      if (mustThrow) throw new NotExistError()
      else return
    }
    return data
  }

  getCollection(type: string, selector?: any): Array<DbType> {
    // @ts-ignore
    return this.db.get(type).filter(selector).value()
  }

  populateItem(type: string, data: DbType, selector?: any, id?: string): DbType | undefined {
    // @ts-ignore
    if (selector && this.db.get(type).find(selector).value()) return undefined
    return (
      this.db
        .get(type)
        // @ts-ignore
        .push(data)
        .last()
        .assign({ id: id || uuidv4() })
        .write()
    )
  }

  createItem(type: string, data: Record<string, any>, selector?: Record<string, any>, id?: string): DbType {
    // @ts-ignore
    if (selector && this.db.get(type).find(selector).value())
      throw new AlreadyExists(`Item already exists in '${type}' collection: ${JSON.stringify(selector)}`)
    const cleanData = { ...data, ...selector }
    const ret = this.populateItem(type, cleanData, selector, id)
    return ret
  }

  deleteItem(type: string, selector: any): void {
    this.getItemReference(type, selector)
    // @ts-ignore
    this.db.get(type).remove(selector).write()
  }

  updateItem(type: string, data: Record<string, any>, selector: Record<string, any>, merge = false): DbType {
    const prev = this.getItemReference(type, selector)
    const col = this.db.get(type)
    // @ts-ignore
    const idx = col.findIndex(selector).value()
    const merged = (merge && prev ? mergeData(prev, data) : data) as Record<string, any>
    const newData = { ...merged, ...selector }
    col.value().splice(idx, 1, newData)
    return newData
  }
}<|MERGE_RESOLUTION|>--- conflicted
+++ resolved
@@ -5,22 +5,14 @@
 import FileSync from 'lowdb/adapters/FileSync'
 import Memory from 'lowdb/adapters/Memory'
 import { AlreadyExists, NotExistError } from 'src/error'
-<<<<<<< HEAD
-import { App, Cluster, Secret, Service, Settings, Team, Workload, WorkloadValues } from 'src/otomi-models'
-=======
-import { App, Cluster, Job, License, Secret, Service, Settings, Team, Workload, WorkloadValues } from 'src/otomi-models'
->>>>>>> 85fbe068
+import { App, Cluster, License, Secret, Service, Settings, Team, Workload, WorkloadValues } from 'src/otomi-models'
 import { mergeData } from 'src/utils'
 import { v4 as uuidv4 } from 'uuid'
 
 export type DbType = Cluster | Secret | Service | Team | Settings | App | Workload | WorkloadValues
 export type Schema = {
   apps: App[]
-<<<<<<< HEAD
-=======
-  jobs: Job[]
   license: License
->>>>>>> 85fbe068
   secrets: Secret[]
   services: Service[]
   settings: Settings
@@ -44,11 +36,7 @@
     this.db
       .defaults({
         apps: [],
-<<<<<<< HEAD
-=======
-        jobs: [],
         license: {},
->>>>>>> 85fbe068
         secrets: [],
         services: [],
         settings: {},
