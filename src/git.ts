--- conflicted
+++ resolved
@@ -25,13 +25,8 @@
 import { GitPullError, HttpError, ValidationError } from './error'
 import { DbMessage, getIo } from './middleware'
 import { Core } from './otomi-models'
-<<<<<<< HEAD
 import { FileMap, getFilePath, getResourceName, renderManifest, renderManifestForSecrets } from './repo'
-import { removeBlankAttributes } from './utils'
-=======
-import { FileMap, getFilePath, renderManifest, renderManifestForSecrets } from './repo'
 import { getSanitizedErrorMessage, removeBlankAttributes } from './utils'
->>>>>>> 72ad0460
 
 const debug = Debug('otomi:repo')
 
