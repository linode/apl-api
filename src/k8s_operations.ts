import * as k8s from '@kubernetes/client-node'
import Debug from 'debug'
import * as fs from 'fs'
import * as yaml from 'js-yaml'
import { promisify } from 'util'
import { AplBuildResponse, AplSecretResponse, AplServiceResponse, AplWorkloadResponse, Cloudtty } from './otomi-models'

const debug = Debug('otomi:api:k8sOperations')

/**
 * Replicate the functionality of `kubectl apply`.  That is, create the resources defined in the `specFile` if they do
 * not exist, patch them if they do exist.
 *
 * @param specPath File system path to a YAML Kubernetes spec.
 * @return Array of resources created
 */
export async function apply(specPath: string): Promise<k8s.KubernetesObject[]> {
  const kc = new k8s.KubeConfig()
  kc.loadFromDefault()
  const client = k8s.KubernetesObjectApi.makeApiClient(kc) as any
  const fsReadFileP = promisify(fs.readFile)
  const specString = await fsReadFileP(specPath, 'utf8')
  const specs: any = yaml.loadAll(specString)
  const validSpecs = specs.filter((s) => s && s.kind && s.metadata)
  const created: k8s.KubernetesObject[] = []
  for (const spec of validSpecs) {
    // this is to convince the old version of TypeScript that metadata exists even though we already filtered specs
    // without metadata out
    spec.metadata = spec.metadata || {}
    spec.metadata.annotations = spec.metadata.annotations || {}
    delete spec.metadata.annotations['kubectl.kubernetes.io/last-applied-configuration']
    spec.metadata.annotations['kubectl.kubernetes.io/last-applied-configuration'] = JSON.stringify(spec)
    try {
      // try to get the resource, if it does not exist an error will be thrown and we will end up in the catch
      // block.
      await client.read(spec)
      // we got the resource, so it exists, so patch it
      //
      // Note that this could fail if the spec refers to a custom resource. For custom resources you may need
      // to specify a different patch merge strategy in the content-type header.
      //
      // See: https://github.com/kubernetes/kubernetes/issues/97423
      const response = await client.patch(spec)
      created.push(response.body)
    } catch (e) {
      // we did not get the resource, so it does not exist, so create it
      const response = await client.create(spec)
      created.push(response.body)
    }
  }
  debug(`Cloudtty is created!`)
  return created
}

export async function watchPodUntilRunning(namespace: string, podName: string) {
  let isRunning = false
  const kc = new k8s.KubeConfig()
  kc.loadFromDefault()
  const k8sApi = kc.makeApiClient(k8s.CoreV1Api)

  while (!isRunning) {
    try {
      const res = await k8sApi.readNamespacedPodStatus(podName, namespace)
      isRunning = res.body.status?.phase === 'Running'
    } catch (err) {
      const errorMessage = err.response?.body?.message ?? err.response?.body?.reason ?? 'Error checking if pod running'
      debug(`Failed to check pod status for ${podName} in namespace ${namespace}: ${errorMessage}`)
    }

    if (!isRunning) {
      debug(`Pod ${podName} is not running. Checking again in 5 seconds...`)
      await new Promise((resolve) => setTimeout(resolve, 5000))
    }
  }
  // wait 3 more seconds to make sure the pod is fully initialized
  await new Promise((resolve) => setTimeout(resolve, 3000))
  debug(`Pod ${podName} is now running!`)
  return true
}

export async function checkPodExists(namespace: string, podName: string): Promise<boolean> {
  const kc = new k8s.KubeConfig()
  kc.loadFromDefault()
  const k8sApi = kc.makeApiClient(k8s.CoreV1Api)

  try {
    const res = await k8sApi.readNamespacedPodStatus(podName, namespace)
    return res.body.status?.phase === 'Running'
  } catch (err) {
    const errorMessage = err.response?.body?.message ?? err.response?.body?.reason ?? 'Error checking if pod exists'
    debug(`Failed to check pod status for ${podName} in namespace ${namespace}: ${errorMessage}`)
    return false
  }
}

export async function k8sdelete({ emailNoSymbols, isAdmin, userTeams }: Cloudtty) {
  const kc = new k8s.KubeConfig()
  kc.loadFromDefault()
  const k8sApi = kc.makeApiClient(k8s.CoreV1Api)
  const customObjectsApi = kc.makeApiClient(k8s.CustomObjectsApi)
  const rbacAuthorizationV1Api = kc.makeApiClient(k8s.RbacAuthorizationV1Api)
  const resourceName = emailNoSymbols
  const namespace = 'team-admin'
  try {
    const apiVersion = 'v1beta1'
    const apiGroupAuthz = 'security.istio.io'
    const apiGroupVS = 'networking.istio.io'
    const pluralAuth = 'authorizationpolicies'
    const pluralVS = 'virtualservices'

    await customObjectsApi.deleteNamespacedCustomObject(
      apiGroupAuthz,
      apiVersion,
      namespace,
      pluralAuth,
      `tty-${resourceName}`,
    )

    await k8sApi.deleteNamespacedServiceAccount(`tty-${resourceName}`, namespace)
    await k8sApi.deleteNamespacedPod(`tty-${resourceName}`, namespace)
    if (!isAdmin) {
      for (const team of userTeams!) {
        await rbacAuthorizationV1Api.deleteNamespacedRoleBinding(`tty-${team}-${resourceName}-rolebinding`, team)
      }
    } else {
      await rbacAuthorizationV1Api.deleteClusterRoleBinding('tty-admin-clusterrolebinding')
    }
    await k8sApi.deleteNamespacedService(`tty-${resourceName}`, namespace)

    await customObjectsApi.deleteNamespacedCustomObject(
      apiGroupVS,
      apiVersion,
      namespace,
      pluralVS,
      `tty-${resourceName}`,
    )
  } catch (error) {
    debug(`Failed to delete resources for ${resourceName} in namespace ${namespace}.`)
  }
}

export async function getKubernetesVersion() {
  if (process.env.NODE_ENV === 'development') return 'x.x.x'

  const kc = new k8s.KubeConfig()
  kc.loadFromDefault()

  const k8sApi = kc.makeApiClient(k8s.VersionApi)

  try {
    const response = await k8sApi.getCode()
    console.log('Kubernetes Server Version:', response.body.gitVersion)
    return response.body.gitVersion
  } catch (error) {
    debug(`Failed to get Kubernetes version.`)
  }
}

export function getLogTime(timestampMatch): number {
  const [, timestampString] = timestampMatch
  const dateParts = timestampString.split(' ')
  const [date, time] = dateParts
  const [year, month, day] = date.split('/')
  const [hour, minute, second] = time.split(':')
  const timestamp = new Date(
    Number(year),
    Number(month) - 1,
    Number(day),
    Number(hour),
    Number(minute),
    Number(second),
  ).getTime()
  return timestamp
}

export async function getCloudttyActiveTime(namespace: string, podName: string): Promise<number | undefined> {
  const kc = new k8s.KubeConfig()
  kc.loadFromDefault()
  const k8sApi = kc.makeApiClient(k8s.CoreV1Api)
  try {
    const res = await k8sApi.readNamespacedPodLog(
      podName,
      namespace,
      'po',
      undefined,
      undefined,
      undefined,
      undefined,
      undefined,
      undefined,
      3, // get the updated clients count from the last 3 lines
    )
    const lines = res.body.split('\n')
    const filteredLine = lines.find((line) => line.includes('clients:')) || ''
    const clientsRegex = /clients: (\d+)/
    const clientsMatch = clientsRegex.exec(filteredLine)
    const timestampRegex = /\[(.*?)\]/
    const timestampMatch = filteredLine.match(timestampRegex)

    if (clientsMatch && timestampMatch) {
      const clients = Number(clientsMatch[1])
      if (clients > 0) return 0
      const currentTime = new Date().getTime()
      const timeDifference = currentTime - getLogTime(timestampMatch)
      return timeDifference
    }
  } catch (error) {
    debug(`Failed to get active time for ${podName} in namespace ${namespace}.`)
  }
}

export async function getLastTektonMessage(sha: string): Promise<any> {
  const kc = new k8s.KubeConfig()
  kc.loadFromDefault()
  const customObjectsApi = kc.makeApiClient(k8s.CustomObjectsApi)
  try {
    const res: any = await customObjectsApi.listNamespacedCustomObject(
      'tekton.dev',
      'v1',
      'otomi-pipelines',
      'pipelineruns',
    )
    const lastPipelineRun = res.body.items.find((item: any) => item.metadata.name.includes(sha))
    if (!lastPipelineRun) return {}
    const order = res.body.items.length
    const { name } = lastPipelineRun.metadata
    const { completionTime, conditions } = lastPipelineRun.status
    let status = 'pending'
    if (['True', 'False', 'Unknown'].includes(conditions[0].status)) status = conditions[0].reason.toLowerCase()
    return { order, name, completionTime, status }
  } catch (error) {
    debug(`Failed to get last Tekton message for ${sha}.`)
    return {}
  }
}

export async function getWorkloadStatus(workload: AplWorkloadResponse): Promise<string> {
  const kc = new k8s.KubeConfig()
  kc.loadFromDefault()
  const k8sApi = kc.makeApiClient(k8s.CustomObjectsApi)
  const { name, labels } = workload.metadata
  const teamName = labels['apl.io/teamId']
  const appName = `team-${teamName}-${name}`
  try {
    const res: any = await k8sApi.getNamespacedCustomObject(
      'argoproj.io',
      'v1alpha1',
      'argocd',
      'applications',
      appName,
    )
    const { status } = res.body.status.sync
    switch (status) {
      case 'Synced':
        return 'Succeeded'
      case 'OutOfSync':
        return 'Pending'
      case 'Unknown':
        return 'Unknown'
      default:
        return 'Unknown'
    }
  } catch (error) {
    return 'NotFound'
  }
}

async function listNamespacedCustomObject(
  group: string,
  namespace: string,
  plural: string,
  labelSelector: string | undefined,
) {
  const kc = new k8s.KubeConfig()
  kc.loadFromDefault()
  const k8sApi = kc.makeApiClient(k8s.CustomObjectsApi)
  try {
    const res: any = await k8sApi.listNamespacedCustomObject(
      group,
      'v1beta1',
      namespace,
      plural,
      undefined,
      undefined,
      undefined,
      undefined,
      labelSelector,
    )
    return res
  } catch (error) {
    return 'NotFound'
  }
}

<<<<<<< HEAD
export async function getBuildStatus(build: Build): Promise<string> {
  const labelSelector = `tekton.dev/pipeline=${build.mode?.type}-build-${build.imageName}`
=======
export async function getBuildStatus(build: AplBuildResponse): Promise<string> {
  const { name, labels } = build.metadata
  const teamName = labels['apl.io/teamId']
  const labelSelector = `tekton.dev/pipeline=${build.spec.mode?.type}-build-${name}`
>>>>>>> 128ea68c
  const resPipelineruns = await listNamespacedCustomObject(
    'tekton.dev',
    `team-${teamName}`,
    'pipelineruns',
    labelSelector,
  )
  try {
    const [pipelineRun] = resPipelineruns.body.items
    if (pipelineRun) {
      const { conditions } = pipelineRun.status
      if (conditions && conditions.length > 0 && conditions[0].type === 'Succeeded') {
        switch (conditions[0].status) {
          case 'True':
            return 'Succeeded'
          case 'False':
            return 'Unknown'
          case 'Unknown':
            return 'NotFound'
          default:
            return 'NotFound'
        }
      } else {
        // No conditions found for the PipelineRun.
        return 'NotFound'
      }
    } else {
      const resEventlisteners = await listNamespacedCustomObject(
        'triggers.tekton.dev',
        `team-${teamName}`,
        'eventlisteners',
        labelSelector,
      )
      const [eventlistener] = resEventlisteners.body.items
      if (eventlistener) {
        const { conditions } = eventlistener.status
        if (conditions && conditions.length > 0) {
          return 'Pending'
        } else {
          // No conditions found for the EventListener.
          return 'Unknown'
        }
      } else {
        // 'No EventListeners found with the specified label selector.'
        return 'NotFound'
      }
    }
  } catch (error) {
    return 'NotFound'
  }
}

async function getNamespacedCustomObject(namespace: string, name: string) {
  const kc = new k8s.KubeConfig()
  kc.loadFromDefault()
  const k8sApi = kc.makeApiClient(k8s.CustomObjectsApi)
  try {
    const res: any = await k8sApi.getNamespacedCustomObject(
      'networking.istio.io',
      'v1beta1',
      namespace,
      'gateways',
      name,
    )
    const { hosts } = res.body.spec.servers[0]
    return hosts
  } catch (error) {
    return 'NotFound'
  }
}

async function checkHostStatus(namespace: string, name: string, host: string) {
  const hosts = await getNamespacedCustomObject(namespace, name)
  return hosts.includes(host) ? 'Succeeded' : 'Unknown'
}

export async function getServiceStatus(service: AplServiceResponse, domainSuffix: string): Promise<string> {
  const isKsvc = service.spec.ksvc?.predeployed
  const { name, labels } = service.metadata
  const teamName = labels['apl.io/teamId']
  const namespace = `team-${teamName}`
  const host = `team-${teamName}/${name}-${teamName}.${domainSuffix}`

  if (isKsvc) {
    const res = await listNamespacedCustomObject('networking.istio.io', namespace, 'virtualservices', undefined)
    const virtualservices = res?.body?.items?.map((item) => item.metadata.name) || []
    if (virtualservices.includes(`${name}-ingress`)) {
      return 'Succeeded'
    } else {
      return 'NotFound'
    }
  }

  const tlstermStatus = await checkHostStatus(namespace, `team-${teamName}-public-tlsterm`, host)
  if (tlstermStatus === 'Succeeded') return 'Succeeded'

  const tlspassStatus = await checkHostStatus(namespace, `team-${teamName}-public-tlspass`, host)
  return tlspassStatus
}

export async function getSecretValues(name: string, namespace: string): Promise<Record<string, string> | undefined> {
  const kc = new k8s.KubeConfig()
  kc.loadFromDefault()
  const k8sApi = kc.makeApiClient(k8s.CoreV1Api)
  try {
    const res = await k8sApi.readNamespacedSecret(name, namespace)
    const { data } = res.body
    const decodedData = {}
    Object.entries(data || {}).forEach(([key, value]) => {
      decodedData[key] = Buffer.from(value, 'base64').toString('utf-8')
    })
    return decodedData
  } catch (error) {
    if (process.env.NODE_ENV !== 'development') {
      debug(`Failed to get secret values for ${name} in ${namespace}.`)
    }
  }
}

export async function getSealedSecretSyncedStatus(name: string, namespace: string): Promise<string> {
  const kc = new k8s.KubeConfig()
  kc.loadFromDefault()
  const k8sApi = kc.makeApiClient(k8s.CustomObjectsApi)

  try {
    const res: any = await k8sApi.getNamespacedCustomObject('bitnami.com', 'v1alpha1', namespace, 'sealedsecrets', name)
    const { conditions } = res.body.status
    if (conditions && conditions.length > 0 && conditions[0].type === 'Synced') {
      switch (conditions[0].status) {
        case 'True':
          return 'Succeeded'
        case 'False':
          return 'Unknown'
        case 'Unknown':
          return 'NotFound'
        default:
          return 'NotFound'
      }
    }
    return 'NotFound'
  } catch (error) {
    if (process.env.NODE_ENV !== 'development') {
      debug(`Failed to get SealedSecret synced status for ${name} in ${namespace}.`)
    }
    return 'NotFound'
  }
}

export async function getSealedSecretStatus(sealedsecret: AplSecretResponse): Promise<string> {
  const { name, labels } = sealedsecret.metadata
  const teamName = labels['apl.io/teamId']
  const namespace = sealedsecret.spec.namespace ?? `team-${teamName}`
  const value = await getSecretValues(name, namespace)
  const syncedStatus = await getSealedSecretSyncedStatus(name, namespace)

  if (value && syncedStatus === 'Succeeded') return 'Succeeded'
  return syncedStatus
}

export async function getSealedSecretsCertificate(): Promise<string> {
  const kc = new k8s.KubeConfig()
  kc.loadFromDefault()
  const k8sApi = kc.makeApiClient(k8s.CoreV1Api)
  const namespace = 'sealed-secrets'
  const labelSelector = 'sealedsecrets.bitnami.com/sealed-secrets-key'

  try {
    const response = await k8sApi.listNamespacedSecret(
      namespace,
      undefined,
      undefined,
      undefined,
      undefined,
      labelSelector,
    )
    const { items } = response.body as any

    const newestItem = items.reduce((maxItem, currentItem) => {
      const maxTimestamp = new Date(maxItem.creationTimestamp as Date).getTime()
      const currentTimestamp = new Date(currentItem.creationTimestamp as Date).getTime()
      return currentTimestamp > maxTimestamp ? currentItem : maxItem
    }, items[0])

    if (newestItem.data['tls.crt']) {
      return Buffer.from(newestItem.data['tls.crt'], 'base64').toString('utf-8')
    } else {
      debug('Sealed secrets certificate not found!')
      return ''
    }
  } catch (error) {
    debug(`Failed to get SealedSecrets certificate.`)
    return ''
  }
}

export async function getSealedSecretsKeys(): Promise<any> {
  const kc = new k8s.KubeConfig()
  kc.loadFromDefault()
  const k8sApi = kc.makeApiClient(k8s.CoreV1Api)
  const namespace = 'sealed-secrets'
  const labelSelector = 'sealedsecrets.bitnami.com/sealed-secrets-key'

  try {
    const response = await k8sApi.listNamespacedSecret(
      namespace,
      undefined,
      undefined,
      undefined,
      undefined,
      labelSelector,
    )
    const { items } = response.body as any

    const sealedSecretsKeysJson: any = {
      apiVersion: 'v1',
      items: [],
      kind: 'List',
      metadata: {
        resourceVersion: '',
      },
    }
    for (const item of items) {
      const newItem = {
        apiVersion: 'v1',
        data: item.data,
        kind: 'Secret',
        metadata: {
          creationTimestamp: item.metadata.creationTimestamp,
          labels: item.metadata.labels,
          name: item.metadata.name,
          namespace: item.metadata.namespace,
          resourceVersion: item.metadata.resourceVersion,
          uid: item.metadata.uid,
        },
        type: item.type,
      }
      sealedSecretsKeysJson.items.push(newItem)
    }
    return sealedSecretsKeysJson
  } catch (error) {
    debug(`Failed to get SealedSecrets keys.`)
  }
}

export async function getTeamSecretsFromK8s(namespace: string) {
  const kc = new k8s.KubeConfig()
  kc.loadFromDefault()
  const k8sApi = kc.makeApiClient(k8s.CoreV1Api)
  try {
    const res: any = await k8sApi.listNamespacedSecret(namespace)
    const secrets = res.body.items.map((item) => item.metadata.name)
    return secrets
  } catch (error) {
    debug(`Failed to get team secrets from k8s for ${namespace}.`)
  }
}<|MERGE_RESOLUTION|>--- conflicted
+++ resolved
@@ -292,15 +292,10 @@
   }
 }
 
-<<<<<<< HEAD
-export async function getBuildStatus(build: Build): Promise<string> {
-  const labelSelector = `tekton.dev/pipeline=${build.mode?.type}-build-${build.imageName}`
-=======
 export async function getBuildStatus(build: AplBuildResponse): Promise<string> {
   const { name, labels } = build.metadata
   const teamName = labels['apl.io/teamId']
   const labelSelector = `tekton.dev/pipeline=${build.spec.mode?.type}-build-${name}`
->>>>>>> 128ea68c
   const resPipelineruns = await listNamespacedCustomObject(
     'tekton.dev',
     `team-${teamName}`,
