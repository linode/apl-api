--- conflicted
+++ resolved
@@ -818,14 +818,6 @@
 # -------------------------------------------- Components
 components:
   parameters:
-<<<<<<< HEAD
-    jobParams:
-      name: jobId
-      in: path
-      description: ID of the job
-      required: true
-      schema:
-        type: string
     backupParams:
       name: backupId
       in: path
@@ -833,8 +825,6 @@
       required: true
       schema:
         type: string
-=======
->>>>>>> 8948ce59
     teamParams:
       name: teamId
       in: path
