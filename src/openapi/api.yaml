--- conflicted
+++ resolved
@@ -2258,8 +2258,7 @@
               schema:
                 $ref: '#/components/schemas/SettingsInfo'
 
-<<<<<<< HEAD
-  /repoBranches:
+  /v1/repoBranches:
     get:
       operationId: getRepoBranches
       description: Get repo branches from the git providers.
@@ -2290,10 +2289,7 @@
                 items:
                   type: string
 
-  /testRepoConnect:
-=======
   /v1/testRepoConnect:
->>>>>>> 128ea68c
     get:
       operationId: getTestRepoConnect
       description: Get test repo connect information from the git providers.
@@ -2957,13 +2953,9 @@
     Settings:
       $ref: 'settings.yaml#/Settings'
     SettingsInfo:
-<<<<<<< HEAD
-      $ref: settingsinfo.yaml#/SettingsInfo
+      $ref: 'settingsinfo.yaml#/SettingsInfo'
     RepoBranches:
-      $ref: repobranches.yaml#/RepoBranches
-=======
-      $ref: 'settingsinfo.yaml#/SettingsInfo'
->>>>>>> 128ea68c
+      $ref: 'repobranches.yaml#/RepoBranches'
     TestRepoConnect:
       $ref: 'testrepoconnect.yaml#/TestRepoConnect'
     InternalRepoUrls:
