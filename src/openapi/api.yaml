openapi: '3.0.0'
security:
  - groupAuthz: []
info:
  title: The otomi-stack API
  description: Holds the entire schema needed by console to autogenerate forms
  version: 0.0.0-PLACEHOLDER

externalDocs:
  description: 'This is the base url of the external documentation'
  url: https://otomi.io/ #Using this URL a final docUrl can be made using this+info.version+ the component's x-externalDocsPath

x-responses:
  BadRequest: &BadRequest
    description: Bad Request
    content:
      'application/json':
        schema:
          $ref: '#/components/schemas/OpenApiValidationError'

  OtomiStackError: &OtomiStackError
    description: Resource already exists
    content:
      'application/json':
        schema:
          $ref: '#/components/schemas/OtomiStackError'

  NotFound: &NotFound
    description: Resource does not exist
    content:
      'application/json':
        schema:
          $ref: '#/components/schemas/OtomiStackError'

x-post-responses: &DefaultPostResponses
  '400':
    <<: *BadRequest
  '409':
    <<: *OtomiStackError

x-get-responses: &DefaultGetResponses
  '400':
    <<: *BadRequest
  '404':
    <<: *NotFound

# -------------------------------------------- Paths
paths:
  /secrets:
    get:
      operationId: getAllSecrets
      description: Get all secrets
      x-aclSchema: Secret
      responses:
        '200':
          description: Successfully obtained all secrets
          content:
            'application/json':
              schema:
                type: array
                items:
                  $ref: '#/components/schemas/Secret'
        '400':
          <<: *BadRequest

  # /jobs:
  #   get:
  #     operationId: getAllJobs
  #     description: Get all jobs running on the cluster
  #     x-aclSchema: Job
  #     responses:
  #       '200':
  #         description: Successfully obtained all jobs
  #         content:
  #           'application/json':
  #             schema:
  #               type: array
  #               items:
  #                 $ref: '#/components/schemas/Job'
  #       '400':
  #         <<: *BadRequest

  /services:
    get:
      operationId: getAllServices
      description: Get all services running on the cluster
      x-aclSchema: Service
      responses:
        '200':
          description: Successfully obtained all services
          content:
            'application/json':
              schema:
                type: array
                items:
                  $ref: '#/components/schemas/Service'
        '400':
          <<: *BadRequest

  /teams:
    get:
      operationId: getTeams
      description: Get teams collection
      x-aclSchema: Team
      responses:
        '200':
          description: Successfully obtained teams collection
          content:
            'application/json':
              schema:
                type: array
                items:
                  $ref: '#/components/schemas/Team'
    post:
      operationId: createTeam
      description: Create a team
      x-aclSchema: Team
      requestBody:
        content:
          application/json:
            schema:
              $ref: '#/components/schemas/Team'
        description: Team object that needs to be added to the collection
        required: true
      responses:
        <<: *DefaultPostResponses
        '200':
          description: Successfully obtained teams collection
          content:
            'application/json':
              schema:
                $ref: '#/components/schemas/Team'
  '/teams/{teamId}':
    parameters:
      - $ref: '#/components/parameters/teamParams'
    get:
      operationId: getTeam
      description: Get a specific team
      x-aclSchema: Team
      responses:
        <<: *DefaultGetResponses
        '200':
          description: Successfully obtained team
          content:
            'application/json':
              schema:
                $ref: '#/components/schemas/Team'
    put:
      operationId: editTeam
      description: Edit a team
      x-aclSchema: Team
      requestBody:
        content:
          application/json:
            schema:
              $ref: '#/components/schemas/Team'
        description: Team object that contains updated values
        required: true
      responses:
        <<: *DefaultGetResponses
        '200':
          description: Successfully edited team
          content:
            'application/json':
              schema:
                $ref: '#/components/schemas/Team'
    delete:
      operationId: deleteTeam
      description: Delete team
      x-aclSchema: Team
      responses:
        <<: *DefaultGetResponses
        '200':
          description: Successfully deleted a team

  '/teams/{teamId}/services':
    parameters:
      - $ref: '#/components/parameters/teamParams'
    get:
      operationId: getTeamServices
      description: Get services from a given team
      x-aclSchema: Service
      responses:
        '200':
          description: Successfully obtained services
          content:
            'application/json':
              schema:
                type: array
                items:
                  $ref: '#/components/schemas/Service'
        '400':
          <<: *BadRequest

    post:
      operationId: createService
      description: Create a service
      x-aclSchema: Service
      requestBody:
        content:
          application/json:
            schema:
              $ref: '#/components/schemas/Service'
        description: Service object
        required: true
      responses:
        <<: *DefaultPostResponses
        '200':
          description: Successfully stored service configuration
          content:
            'application/json':
              schema:
                $ref: '#/components/schemas/Service'

  '/teams/{teamId}/services/{serviceId}':
    parameters:
      - $ref: '#/components/parameters/teamParams'
      - $ref: '#/components/parameters/serviceParams'
    get:
      operationId: getService
      description: Get a service from a given team
      x-aclSchema: Service
      responses:
        <<: *DefaultGetResponses
        '200':
          description: Successfully obtained service configuration
          content:
            'application/json':
              schema:
                $ref: '#/components/schemas/Service'
    put:
      operationId: editService
      description: Edit a service from a given team
      x-aclSchema: Service
      requestBody:
        content:
          application/json:
            schema:
              $ref: '#/components/schemas/Service'
        description: Service object that contains updated values
        required: true
      responses:
        <<: *DefaultGetResponses
        '200':
          description: Successfully edited service
          content:
            'application/json':
              schema:
                $ref: '#/components/schemas/Service'
    delete:
      operationId: deleteService
      description: Delete a service from a given team
      x-aclSchema: Service
      responses:
        <<: *DefaultGetResponses
        '200':
          description: Successfully deleted a service

  '/teams/{teamId}/secrets':
    parameters:
      - $ref: '#/components/parameters/teamParams'
    get:
      operationId: getSecrets
      description: Get secrets from a given team
      x-aclSchema: Secret
      responses:
        '200':
          description: Successfully obtained secrets
          content:
            'application/json':
              schema:
                type: array
                items:
                  $ref: '#/components/schemas/Secret'
        '400':
          description: Bad Request
          content:
            'application/json':
              schema:
                $ref: '#/components/schemas/OpenApiValidationError'
    post:
      operationId: createSecret
      description: Create a team secret
      x-aclSchema: Secret
      parameters:
        - name: teamId
          in: path
          description: ID of team
          required: true
          schema:
            type: string
      requestBody:
        content:
          application/json:
            schema:
              $ref: '#/components/schemas/Secret'
        description: Service object
        required: true
      responses:
        <<: *DefaultPostResponses
        '200':
          description: Successfully stored secret configuration
          content:
            'application/json':
              schema:
                $ref: '#/components/schemas/Secret'

  '/teams/{teamId}/secrets/{secretId}':
    parameters:
      - $ref: '#/components/parameters/teamParams'
      - $ref: '#/components/parameters/secretParams'
    get:
      operationId: getSecret
      description: Get a secret from a given team
      x-aclSchema: Secret
      responses:
        <<: *DefaultGetResponses
        '200':
          description: Successfully obtained secret configuration
          content:
            'application/json':
              schema:
                $ref: '#/components/schemas/Secret'
    put:
      operationId: editSecret
      description: Edit a secret from a given team
      x-aclSchema: Secret
      requestBody:
        content:
          application/json:
            schema:
              $ref: '#/components/schemas/Secret'
        description: Secret object that contains updated values
        required: true
      responses:
        <<: *DefaultGetResponses
        '200':
          description: Successfully edited a team secret
          content:
            'application/json':
              schema:
                $ref: '#/components/schemas/Secret'
    delete:
      operationId: deleteSecret
      description: Delete a secret from a given team
      x-aclSchema: Secret
      responses:
        <<: *DefaultGetResponses
        '200':
          description: Successfully deleted a team secret

  /deploy:
    get:
      x-aclSchema: Deployment
      operationId: deploy
      description: Trigger a deployment (only for admin)
      responses:
        '202':
          description: Deployment has been triggered
          content:
            'application/json':
              schema:
                type: object
        '409':
          <<: *OtomiStackError

  '/kubecfg/{teamId}':
    parameters:
      - $ref: '#/components/parameters/teamParams'
    get:
      operationId: downloadKubecfg
      description: Download a kubecfg for a team
      x-aclSchema: Kubecfg
      responses:
        <<: *DefaultGetResponses
        '200':
          description: Succesfully finished the download
          content:
            'application/yaml':
              schema:
                type: object

  /session:
    get:
      operationId: getSession
      description: Get the session for the current user
      responses:
        '200':
          description: Get the session for the logged in user
          content:
            'application/json':
              schema:
                $ref: '#/components/schemas/Session'
        default:
          description: The requested session.
  /apiDocs:
    get:
      operationId: 'apiDocs'
      security: []
      description: Get OpenAPIDoc document
      responses:
        '200':
          description: The requested apiDoc.
          content:
            'application/json':
              schema:
                type: object
        default:
          description: The requested apiDoc.

  /settings:
    get:
      operationId: getSettings
      description: Get settings from the `settings.yaml` and `secret.settings.yaml` file.
      x-aclSchema: Settings
      responses:
        '200':
          description: The request is successful.
          content:
            'application/json':
              schema:
                $ref: '#/components/schemas/Settings'
    put:
      operationId: editSettings
      description: Edits the settings from the `settings.yaml` file
      x-aclSchema: Settings
      requestBody:
        content:
          application/json:
            schema:
              $ref: '#/components/schemas/Settings'
        description: Settings object that contains updated values
        required: true
      responses:
        <<: *DefaultGetResponses
        '200':
          description: Successfully edited `settings.yaml`

# -------------------------------------------- Servers

servers:
  - url: '/v1'

# -------------------------------------------- Components
components:
  parameters:
    teamParams:
      name: teamId
      in: path
      description: ID of team to return
      required: true
      schema:
        type: string
    serviceParams:
      name: serviceId
      in: path
      description: ID of the service
      required: true
      schema:
        type: string
    secretParams:
      name: secretId
      in: path
      description: ID of the secret
      required: true
      schema:
        type: string

  securitySchemes:
    groupAuthn:
      type: apiKey
      name: Authorization
      in: header
    groupAuthz:
      type: apiKey
      name: Authorization
      in: header

  schemas:
    Cluster:
      $ref: 'cluster.yaml#/Cluster'

    Deployment:
      $ref: 'deployment.yaml#/Deployment'

    # Job:
    #   $ref: 'job.yaml#/Job'

    Kubecfg:
      $ref: 'kubecfg.yaml#/Kubecfg'

    OpenApiValidationError:
      $ref: 'error.yaml#/OpenApiValidationError'

    OtomiStackError:
      $ref: 'error.yaml#/OtomiStackError'
<<<<<<< HEAD

    TeamSelfService:
      $ref: 'team.yaml#/TeamSelfService'

=======
    # -------------------------------------------- Secrets
>>>>>>> 69f08521
    Secret:
      $ref: 'secret.yaml#/Secret'

    Generic:
      $ref: 'secret.yaml#/Generic'

    DockerRegistry:
      $ref: 'secret.yaml#/DockerRegistry'

    TLS:
      $ref: 'secret.yaml#/TLS'
    # -------------------------------------------- Misc.
    Service:
      $ref: 'service.yaml#/Service'

    Session:
      $ref: 'session.yaml#/Session'

    Settings:
      $ref: 'settings.yaml#/Settings'

    Team:
      $ref: 'team.yaml#/Team'

    User:
      $ref: 'user.yaml#/User'

    TeamAuthz:
      $ref: 'user.yaml#/TeamAuthz'<|MERGE_RESOLUTION|>--- conflicted
+++ resolved
@@ -494,14 +494,10 @@
 
     OtomiStackError:
       $ref: 'error.yaml#/OtomiStackError'
-<<<<<<< HEAD
 
     TeamSelfService:
       $ref: 'team.yaml#/TeamSelfService'
 
-=======
-    # -------------------------------------------- Secrets
->>>>>>> 69f08521
     Secret:
       $ref: 'secret.yaml#/Secret'
 
