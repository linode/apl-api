--- conflicted
+++ resolved
@@ -566,7 +566,6 @@
         '200':
           description: Successfully deleted a team secret
 
-<<<<<<< HEAD
   "/netpols":
     get:
       operationId: getAllNetpols
@@ -662,10 +661,7 @@
         "200":
           description: Successfully deleted a team network policy
 
-  "/backups":
-=======
   '/backups':
->>>>>>> 09114641
     get:
       operationId: getAllBackups
       x-aclSchema: Backup
@@ -1120,13 +1116,8 @@
         required: true
       responses:
         <<: *DefaultGetResponses
-<<<<<<< HEAD
         "200":
           description: Successfully edited a team workload
-=======
-        '200':
-          description: Successfully edited a team secret
->>>>>>> 09114641
           content:
             application/json:
               schema:
