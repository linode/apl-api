--- conflicted
+++ resolved
@@ -818,7 +818,6 @@
 # -------------------------------------------- Components
 components:
   parameters:
-<<<<<<< HEAD
     buildParams:
       name: buildId
       in: path
@@ -826,15 +825,6 @@
       required: true
       schema:
         type: string
-    jobParams:
-      name: jobId
-      in: path
-      description: ID of the job
-      required: true
-      schema:
-        type: string
-=======
->>>>>>> 8948ce59
     teamParams:
       name: teamId
       in: path
