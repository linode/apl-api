openapi: '3.0.0'
security:
  - groupAuthz: []
info:
  title: The otomi-stack API
  description: Holds the entire schema needed by console to autogenerate forms
  version: 0.0.0-PLACEHOLDER

externalDocs:
  description: 'This is the base url of the external documentation'
  url: https://otomi.io/ #Using this URL a final docUrl can be made using this+info.version+ the component's x-externalDocsPath

x-responses:
  BadRequest: &BadRequest
    description: Bad Request
    content:
      'application/json':
        schema:
          $ref: '#/components/schemas/OpenApiValidationError'

  OtomiStackError: &OtomiStackError
    description: Resource already exists
    content:
      'application/json':
        schema:
          $ref: '#/components/schemas/OtomiStackError'

  NotFound: &NotFound
    description: Resource does not exist
    content:
      'application/json':
        schema:
          $ref: '#/components/schemas/OtomiStackError'

x-post-responses: &DefaultPostResponses
  '400':
    <<: *BadRequest
  '409':
    <<: *OtomiStackError

x-get-responses: &DefaultGetResponses
  '400':
    <<: *BadRequest
  '404':
    <<: *NotFound

# -------------------------------------------- Paths
paths:
  /secrets:
    get:
      operationId: getAllSecrets
      description: Get all secrets
      x-aclSchema: Secret
      responses:
        '200':
          description: Successfully obtained all secrets
          content:
            'application/json':
              schema:
                type: array
                items:
                  $ref: '#/components/schemas/Secret'
        '400':
          <<: *BadRequest

  /jobs:
    get:
      operationId: getAllJobs
      description: Get all jobs running on the cluster
      x-aclSchema: Job
      responses:
        '200':
          description: Successfully obtained all jobs
          content:
            'application/json':
              schema:
                type: array
                items:
                  $ref: '#/components/schemas/Job'
        '400':
          <<: *BadRequest

  /services:
    get:
      operationId: getAllServices
      description: Get all services running on the cluster
      x-aclSchema: Service
      responses:
        '200':
          description: Successfully obtained all services
          content:
            'application/json':
              schema:
                type: array
                items:
                  $ref: '#/components/schemas/Service'
        '400':
          <<: *BadRequest

  /teams:
    get:
      operationId: getTeams
      description: Get teams collection
      x-aclSchema: Team
      responses:
        '200':
          description: Successfully obtained teams collection
          content:
            'application/json':
              schema:
                type: array
                items:
                  $ref: '#/components/schemas/Team'
    post:
      operationId: createTeam
      description: Create a team
      x-aclSchema: Team
      requestBody:
        content:
          application/json:
            schema:
              $ref: '#/components/schemas/Team'
        description: Team object that needs to be added to the collection
        required: true
      responses:
        <<: *DefaultPostResponses
        '200':
          description: Successfully obtained teams collection
          content:
            'application/json':
              schema:
                $ref: '#/components/schemas/Team'
  '/teams/{teamId}':
    parameters:
      - $ref: '#/components/parameters/teamParams'
    get:
      operationId: getTeam
      description: Get a specific team
      x-aclSchema: Team
      responses:
        <<: *DefaultGetResponses
        '200':
          description: Successfully obtained team
          content:
            'application/json':
              schema:
                $ref: '#/components/schemas/Team'
    put:
      operationId: editTeam
      description: Edit a team
      x-aclSchema: Team
      requestBody:
        content:
          application/json:
            schema:
              $ref: '#/components/schemas/Team'
        description: Team object that contains updated values
        required: true
      responses:
        <<: *DefaultGetResponses
        '200':
          description: Successfully edited team
          content:
            'application/json':
              schema:
                $ref: '#/components/schemas/Team'
    delete:
      operationId: deleteTeam
      description: Delete team
      x-aclSchema: Team
      responses:
        <<: *DefaultGetResponses
        '200':
          description: Successfully deleted a team

  '/teams/{teamId}/jobs':
    parameters:
      - $ref: '#/components/parameters/teamParams'
    get:
      operationId: getTeamJobs
      description: Get jobs from a given team
      x-aclSchema: Job
      responses:
        '200':
          description: Successfully obtained jobs
          content:
            'application/json':
              schema:
                type: array
                items:
                  $ref: '#/components/schemas/Job'
        '400':
          <<: *BadRequest
    post:
      operationId: createJob
      description: Create a job
      x-aclSchema: Job
      requestBody:
        content:
          application/json:
            schema:
              $ref: '#/components/schemas/Job'
        description: Job object
        required: true
      responses:
        <<: *DefaultPostResponses
        '200':
          description: Successfully stored job configuration
          content:
            'application/json':
              schema:
                $ref: '#/components/schemas/Job'

  '/teams/{teamId}/services':
    parameters:
      - $ref: '#/components/parameters/teamParams'
    get:
      operationId: getTeamServices
      description: Get services from a given team
      x-aclSchema: Service
      responses:
        '200':
          description: Successfully obtained services
          content:
            'application/json':
              schema:
                type: array
                items:
                  $ref: '#/components/schemas/Service'
        '400':
          <<: *BadRequest

    post:
      operationId: createService
      description: Create a service
      x-aclSchema: Service
      requestBody:
        content:
          application/json:
            schema:
              $ref: '#/components/schemas/Service'
        description: Service object
        required: true
      responses:
        <<: *DefaultPostResponses
        '200':
          description: Successfully stored service configuration
          content:
            'application/json':
              schema:
                $ref: '#/components/schemas/Service'

  '/teams/{teamId}/jobs/{jobId}':
    parameters:
      - $ref: '#/components/parameters/teamParams'
      - $ref: '#/components/parameters/jobParams'
    get:
      operationId: getJob
      description: Get a job from a given team
      x-aclSchema: Job
      responses:
        <<: *DefaultGetResponses
        '200':
          description: Successfully obtained job configuration
          content:
            'application/json':
              schema:
                $ref: '#/components/schemas/Job'
    put:
      operationId: editJob
      description: Edit a job from a given team
      x-aclSchema: Job
      requestBody:
        content:
          application/json:
            schema:
              $ref: '#/components/schemas/Job'
        description: Job object that contains updated values
        required: true
      responses:
        <<: *DefaultGetResponses
        '200':
          description: Successfully edited job
          content:
            'application/json':
              schema:
                $ref: '#/components/schemas/Job'
    delete:
      operationId: deleteJob
      description: Delete a job from a given team
      x-aclSchema: Job
      responses:
        <<: *DefaultGetResponses
        '200':
          description: Successfully deleted a job

  '/teams/{teamId}/services/{serviceId}':
    parameters:
      - $ref: '#/components/parameters/teamParams'
      - $ref: '#/components/parameters/serviceParams'
    get:
      operationId: getService
      description: Get a service from a given team
      x-aclSchema: Service
      responses:
        <<: *DefaultGetResponses
        '200':
          description: Successfully obtained service configuration
          content:
            'application/json':
              schema:
                $ref: '#/components/schemas/Service'
    put:
      operationId: editService
      description: Edit a service from a given team
      x-aclSchema: Service
      requestBody:
        content:
          application/json:
            schema:
              $ref: '#/components/schemas/Service'
        description: Service object that contains updated values
        required: true
      responses:
        <<: *DefaultGetResponses
        '200':
          description: Successfully edited service
          content:
            'application/json':
              schema:
                $ref: '#/components/schemas/Service'
    delete:
      operationId: deleteService
      description: Delete a service from a given team
      x-aclSchema: Service
      responses:
        <<: *DefaultGetResponses
        '200':
          description: Successfully deleted a service

  '/teams/{teamId}/secrets':
    parameters:
      - $ref: '#/components/parameters/teamParams'
    get:
      operationId: getSecrets
      description: Get secrets from a given team
      x-aclSchema: Secret
      responses:
        '200':
          description: Successfully obtained secrets
          content:
            'application/json':
              schema:
                type: array
                items:
                  $ref: '#/components/schemas/Secret'
        '400':
          description: Bad Request
          content:
            'application/json':
              schema:
                $ref: '#/components/schemas/OpenApiValidationError'
    post:
      operationId: createSecret
      description: Create a team secret
      x-aclSchema: Secret
      parameters:
        - name: teamId
          in: path
          description: ID of team
          required: true
          schema:
            type: string
      requestBody:
        content:
          application/json:
            schema:
              $ref: '#/components/schemas/Secret'
        description: Service object
        required: true
      responses:
        <<: *DefaultPostResponses
        '200':
          description: Successfully stored secret configuration
          content:
            'application/json':
              schema:
                $ref: '#/components/schemas/Secret'

  '/teams/{teamId}/secrets/{secretId}':
    parameters:
      - $ref: '#/components/parameters/teamParams'
      - $ref: '#/components/parameters/secretParams'
    get:
      operationId: getSecret
      description: Get a secret from a given team
      x-aclSchema: Secret
      responses:
        <<: *DefaultGetResponses
        '200':
          description: Successfully obtained secret configuration
          content:
            'application/json':
              schema:
                $ref: '#/components/schemas/Secret'
    put:
      operationId: editSecret
      description: Edit a secret from a given team
      x-aclSchema: Secret
      requestBody:
        content:
          application/json:
            schema:
              $ref: '#/components/schemas/Secret'
        description: Secret object that contains updated values
        required: true
      responses:
        <<: *DefaultGetResponses
        '200':
          description: Successfully edited a team secret
          content:
            'application/json':
              schema:
                $ref: '#/components/schemas/Secret'
    delete:
      operationId: deleteSecret
      description: Delete a secret from a given team
      x-aclSchema: Secret
      responses:
        <<: *DefaultGetResponses
        '200':
          description: Successfully deleted a team secret

  /deploy:
    get:
      x-aclSchema: Deployment
      operationId: deploy
      description: Trigger a deployment (only for admin)
      responses:
        '202':
          description: Deployment has been triggered
          content:
            'application/json':
              schema:
                type: object
        '409':
          <<: *OtomiStackError

  '/kubecfg/{teamId}':
    parameters:
      - $ref: '#/components/parameters/teamParams'
    get:
      operationId: downloadKubecfg
      description: Download a kubecfg for a team
      x-aclSchema: Kubecfg
      responses:
        <<: *DefaultGetResponses
        '200':
          description: Succesfully finished the download
          content:
            'application/yaml':
              schema:
                type: object

  /session:
    get:
      operationId: getSession
      description: Get the session for the current user
      responses:
        '200':
          description: Get the session for the logged in user
          content:
            'application/json':
              schema:
                $ref: '#/components/schemas/Session'
        default:
          description: The requested session.
  /apiDocs:
    get:
      operationId: 'apiDocs'
      security: []
      description: Get OpenAPIDoc document
      responses:
        '200':
          description: The requested apiDoc.
          content:
            'application/json':
              schema:
                type: object
        default:
          description: The requested apiDoc.

  /settings/{setting}:
    parameters:
      - in: path
        name: setting
        required: true
        schema:
          type: string
          enum:
            - alerts
            - azure
            - customer
            - dns
            - home
            - kms
            - oidc
            - otomi
            - smtp
        example: oidc
    get:
      operationId: getSubSetting
      description: Get a setting from the `settings.yaml` or `secret.settings.yaml` file.
      x-aclSchema: Settings
      responses:
        '200':
          description: The request is successful.
          content:
            'application/json':
              schema:
                $ref: '#/components/schemas/Settings'

    # TODO: https://github.com/redkubes/otomi-api/issues/155
    put:
      operationId: editSubSetting
      description: Edit a setting from the `settings.yaml` or `secret.settings.yaml` file.
      x-aclSchema: Settings
      requestBody:
        content:
          application/json:
            schema:
              $ref: '#/components/schemas/Settings'
        description: Given a setting parameter, put new setting for a given rootprop.
        required: true
      responses:
        <<: *DefaultGetResponses
        '200':
          description: Successfully edited this setting.

# -------------------------------------------- Servers

servers:
  - url: '/v1'

# -------------------------------------------- Components
components:
  parameters:
    jobParams:
      name: jobId
      in: path
      description: ID of the job
      required: true
      schema:
        type: string
    teamParams:
      name: teamId
      in: path
      description: ID of team to return
      required: true
      schema:
        type: string
    serviceParams:
      name: serviceId
      in: path
      description: ID of the service
      required: true
      schema:
        type: string
    secretParams:
      name: secretId
      in: path
      description: ID of the secret
      required: true
      schema:
        type: string

  securitySchemes:
    groupAuthn:
      type: apiKey
      name: Authorization
      in: header
    groupAuthz:
      type: apiKey
      name: Authorization
      in: header

  # -------------------------------------------- Schemas
  # Indicate root schemas with UpperCamelCase (e.g. Cluster)
  # Indicate definition references with camelCase (e.g. azureCreds)
  # This is the way to properly generate polymorphic schemas (e.g. oneOf, allOf).
  #
  # Please stick to: alphabetical sorting,
  # and after that: capital letters before lower case letters.
  # --------------------------------------------
  schemas:
<<<<<<< HEAD
    alerts:
      $ref: 'definitions.yaml#/alerts'

    awsCreds:
      $ref: 'definitions.yaml#/awsCreds'

    azureCreds:
      $ref: 'definitions.yaml#/azureCreds'

    azureMonitor:
      $ref: 'definitions.yaml#/azureMonitor'
=======
    azureMonitor:
      $ref: definitions.yaml#/azureMonitor

    containerSpec:
      $ref: definitions.yaml#/containerSpec

    domain:
      $ref: definitions.yaml#/domain

    email:
      $ref: definitions.yaml#/email

    env:
      $ref: definitions.yaml#/env

    idName:
      $ref: definitions.yaml#/idName

    image:
      $ref: definitions.yaml#/image

    jobSpec:
      $ref: definitions.yaml#/jobSpec

    ingress:
      $ref: definitions.yaml#/ingress

    ingressCluster:
      $ref: definitions.yaml#/ingressCluster

    ingressPrivate:
      $ref: definitions.yaml#/ingressPrivate

    ingressPublic:
      $ref: definitions.yaml#/ingressPublic

    ingressTls:
      $ref: definitions.yaml#/ingressTls

    ksvcNew:
      $ref: definitions.yaml#/ksvcNew

    ksvcPredeployed:
      $ref: definitions.yaml#/ksvcPredeployed

    offChoice:
      $ref: definitions.yaml#/offChoice

    path:
      $ref: definitions.yaml#/path

    podSpec:
      $ref: definitions.yaml#/podSpec

    resource:
      $ref: definitions.yaml#/resource

    resources:
      $ref: definitions.yaml#/resources

    secrets:
      $ref: definitions.yaml#/secrets

    script:
      $ref: definitions.yaml#/script

    securityContext:
      $ref: definitions.yaml#/securityContext

    svcPredeployed:
      $ref: definitions.yaml#/svcPredeployed

    url:
      $ref: definitions.yaml#/url
>>>>>>> 5a569922

    Cluster:
      $ref: 'cluster.yaml#/Cluster'

    Deployment:
      $ref: 'deployment.yaml#/Deployment'

<<<<<<< HEAD
    DockerRegistry:
      $ref: 'secret.yaml#/DockerRegistry'

    email:
      $ref: 'definitions.yaml#/email'

    Generic:
      $ref: 'secret.yaml#/Generic'

    googleCreds:
      $ref: 'definitions.yaml#/googleCreds'

    # Job:
    #   $ref: 'job.yaml#/Job'
=======
    Job:
      $ref: 'job.yaml#/Job'
>>>>>>> 5a569922

    Kubecfg:
      $ref: 'kubecfg.yaml#/Kubecfg'

    kms:
      $ref: 'definitions.yaml#/kms'

    OpenApiValidationError:
      $ref: 'error.yaml#/OpenApiValidationError'

    OtomiStackError:
      $ref: 'error.yaml#/OtomiStackError'

    Secret:
      $ref: 'secret.yaml#/Secret'

<<<<<<< HEAD
=======
    SecretGeneric:
      $ref: 'secret.yaml#/SecretGeneric'

    SecretDockerRegistry:
      $ref: 'secret.yaml#/SecretDockerRegistry'

    SecretTLS:
      $ref: 'secret.yaml#/SecretTLS'

>>>>>>> 5a569922
    Service:
      $ref: 'service.yaml#/Service'

    Session:
      $ref: 'session.yaml#/Session'

    Settings:
      $ref: 'settings.yaml#/Settings'

    Team:
      $ref: 'team.yaml#/Team'

    TeamAuthz:
      $ref: 'user.yaml#/TeamAuthz'

    TeamSelfService:
      $ref: 'team.yaml#/TeamSelfService'

    TLS:
      $ref: 'secret.yaml#/TLS'

    url:
      $ref: 'definitions.yaml#/url'

    User:
      $ref: 'user.yaml#/User'

    vaultCreds:
      $ref: 'definitions.yaml#/vaultCreds'<|MERGE_RESOLUTION|>--- conflicted
+++ resolved
@@ -593,7 +593,6 @@
   # and after that: capital letters before lower case letters.
   # --------------------------------------------
   schemas:
-<<<<<<< HEAD
     alerts:
       $ref: 'definitions.yaml#/alerts'
 
@@ -605,19 +604,16 @@
 
     azureMonitor:
       $ref: 'definitions.yaml#/azureMonitor'
-=======
-    azureMonitor:
-      $ref: definitions.yaml#/azureMonitor
 
     containerSpec:
       $ref: definitions.yaml#/containerSpec
 
+    Cluster:
+      $ref: 'cluster.yaml#/Cluster'
+
     domain:
       $ref: definitions.yaml#/domain
 
-    email:
-      $ref: definitions.yaml#/email
-
     env:
       $ref: definitions.yaml#/env
 
@@ -678,17 +674,9 @@
     svcPredeployed:
       $ref: definitions.yaml#/svcPredeployed
 
-    url:
-      $ref: definitions.yaml#/url
->>>>>>> 5a569922
-
-    Cluster:
-      $ref: 'cluster.yaml#/Cluster'
-
     Deployment:
       $ref: 'deployment.yaml#/Deployment'
 
-<<<<<<< HEAD
     DockerRegistry:
       $ref: 'secret.yaml#/DockerRegistry'
 
@@ -701,12 +689,8 @@
     googleCreds:
       $ref: 'definitions.yaml#/googleCreds'
 
-    # Job:
-    #   $ref: 'job.yaml#/Job'
-=======
     Job:
       $ref: 'job.yaml#/Job'
->>>>>>> 5a569922
 
     Kubecfg:
       $ref: 'kubecfg.yaml#/Kubecfg'
@@ -723,8 +707,6 @@
     Secret:
       $ref: 'secret.yaml#/Secret'
 
-<<<<<<< HEAD
-=======
     SecretGeneric:
       $ref: 'secret.yaml#/SecretGeneric'
 
@@ -734,7 +716,6 @@
     SecretTLS:
       $ref: 'secret.yaml#/SecretTLS'
 
->>>>>>> 5a569922
     Service:
       $ref: 'service.yaml#/Service'
 
