--- conflicted
+++ resolved
@@ -850,7 +850,6 @@
             application/json:
               schema:
                 $ref: '#/components/schemas/Build'
-<<<<<<< HEAD
 
   '/policies':
     get:
@@ -916,8 +915,6 @@
               schema:
                 $ref: '#/components/schemas/Policy'
 
-=======
->>>>>>> d7750d05
   '/k8sVersion':
     get:
       operationId: getK8sVersion
@@ -930,6 +927,7 @@
             application/json:
               schema:
                 type: string
+
   '/cloudtty':
     post:
       operationId: connectCloudtty
