openapi: '3.0.0'
security:
  - groupAuthz: []
info:
  title: The otomi-stack API
  description: Holds the entire schema needed by console to autogenerate forms
  version: 0.0.0-PLACEHOLDER

externalDocs:
  description: 'This is the base url of the external documentation'
  url: https://otomi.io/ #Using this URL a final docUrl can be made using this+info.version+ the component's x-externalDocsPath

x-responses:
  BadRequest: &BadRequest
    description: Bad Request
    content:
      'application/json':
        schema:
          $ref: '#/components/schemas/OpenApiValidationError'

  OtomiStackError: &OtomiStackError
    description: Resource already exists
    content:
      'application/json':
        schema:
          $ref: '#/components/schemas/OtomiStackError'

  NotFound: &NotFound
    description: Resource does not exist
    content:
      'application/json':
        schema:
          $ref: '#/components/schemas/OtomiStackError'

x-post-responses: &DefaultPostResponses
  '400':
    <<: *BadRequest
  '409':
    <<: *OtomiStackError

x-get-responses: &DefaultGetResponses
  '400':
    <<: *BadRequest
  '404':
    <<: *NotFound

# -------------------------------------------- Paths
paths:
<<<<<<< HEAD
=======
  /clusters:
    get:
      operationId: getClusters
      description: Get available clusters
      x-aclSchema: Cluster
      responses:
        '200':
          description: Successfully obtained cluster collection
          content:
            'application/json':
              schema:
                type: array
                items:
                  $ref: '#/components/schemas/Cluster'

>>>>>>> e79dcfd8
  /secrets:
    get:
      operationId: getAllSecrets
      description: Get all secrets
      x-aclSchema: Secret
      responses:
        '200':
          description: Successfully obtained all secrets
          content:
            'application/json':
              schema:
                type: array
                items:
                  $ref: '#/components/schemas/Secret'
        '400':
          <<: *BadRequest

  /services:
    get:
      operationId: getAllServices
      description: Get services from a given team
      x-aclSchema: Service
      responses:
        '200':
          description: Successfully obtained all services
          content:
            'application/json':
              schema:
                type: array
                items:
                  $ref: '#/components/schemas/Service'
        '400':
          <<: *BadRequest

  /teams:
    get:
      operationId: getTeams
      description: Get teams collection
      x-aclSchema: Team
      responses:
        '200':
          description: Successfully obtained teams collection
          content:
            'application/json':
              schema:
                type: array
                items:
                  $ref: '#/components/schemas/Team'
    post:
      operationId: createTeam
      description: Create a team
      x-aclSchema: Team
      requestBody:
        content:
          application/json:
            schema:
              $ref: '#/components/schemas/Team'
        description: Team object that needs to be added to the collection
        required: true
      responses:
        <<: *DefaultPostResponses
        '200':
          description: Successfully obtained teams collection
          content:
            'application/json':
              schema:
                $ref: '#/components/schemas/Team'

  '/teams/{teamId}':
    parameters:
      - $ref: '#/components/parameters/teamParams'
    get:
      operationId: getTeam
      description: Get a specific team
      x-aclSchema: Team
      responses:
        <<: *DefaultGetResponses
        '200':
          description: Successfully obtained team
          content:
            'application/json':
              schema:
                $ref: '#/components/schemas/Team'
    put:
      operationId: editTeam
      description: Edit a team
      x-aclSchema: Team
      requestBody:
        content:
          application/json:
            schema:
              $ref: '#/components/schemas/Team'
        description: Team object that contains updated values
        required: true
      responses:
        <<: *DefaultGetResponses
        '200':
          description: Successfully edited team
          content:
            'application/json':
              schema:
                $ref: '#/components/schemas/Team'
    delete:
      operationId: deleteTeam
      description: Delete team
      x-aclSchema: Team
      responses:
        <<: *DefaultGetResponses
        '200':
          description: Successfully deleted a team

  '/teams/{teamId}/services':
    parameters:
      - $ref: '#/components/parameters/teamParams'
    get:
      operationId: getTeamServices
      description: Get services from a given team
      x-aclSchema: Service
      responses:
        '200':
          description: Successfully obtained services
          content:
            'application/json':
              schema:
                type: array
                items:
                  $ref: '#/components/schemas/Service'
        '400':
          <<: *BadRequest

    post:
      operationId: createService
      description: Create a service
      x-aclSchema: Service
      requestBody:
        content:
          application/json:
            schema:
              $ref: '#/components/schemas/Service'
        description: Service object
        required: true
      responses:
        <<: *DefaultPostResponses
        '200':
          description: Successfully stored service configuration
          content:
            'application/json':
              schema:
                $ref: '#/components/schemas/Service'

  '/teams/{teamId}/services/{serviceId}':
    parameters:
      - $ref: '#/components/parameters/teamParams'
      - $ref: '#/components/parameters/serviceParams'
    get:
      operationId: getService
      description: Get a service from a given team
      x-aclSchema: Service
      responses:
        <<: *DefaultGetResponses
        '200':
          description: Successfully obtained service configuration
          content:
            'application/json':
              schema:
                $ref: '#/components/schemas/Service'
    put:
      operationId: editService
      description: Edit a service from a given team
      x-aclSchema: Service
      requestBody:
        content:
          application/json:
            schema:
              $ref: '#/components/schemas/Service'
        description: Service object that contains updated values
        required: true
      responses:
        <<: *DefaultGetResponses
        '200':
          description: Successfully edited service
          content:
            'application/json':
              schema:
                $ref: '#/components/schemas/Service'
    delete:
      operationId: deleteService
      description: Delete a service from a given team
      x-aclSchema: Service
      responses:
        <<: *DefaultGetResponses
        '200':
          description: Successfully deleted a service

  '/teams/{teamId}/secrets':
    parameters:
      - $ref: '#/components/parameters/teamParams'
    get:
      operationId: getSecrets
      description: Get secrets from a given team
      x-aclSchema: Secret
      responses:
        '200':
          description: Successfully obtained secrets
          content:
            'application/json':
              schema:
                type: array
                items:
                  $ref: '#/components/schemas/Secret'
        '400':
          description: Bad Request
          content:
            'application/json':
              schema:
                $ref: '#/components/schemas/OpenApiValidationError'
    post:
      operationId: createSecret
      description: Create a team secret
      x-aclSchema: Secret
      parameters:
        - name: teamId
          in: path
          description: ID of team
          required: true
          schema:
            type: string
      requestBody:
        content:
          application/json:
            schema:
              $ref: '#/components/schemas/Secret'
        description: Service object
        required: true
      responses:
        <<: *DefaultPostResponses
        '200':
          description: Successfully stored secret configuration
          content:
            'application/json':
              schema:
                $ref: '#/components/schemas/Secret'

  '/teams/{teamId}/secrets/{secretId}':
    parameters:
      - $ref: '#/components/parameters/teamParams'
      - $ref: '#/components/parameters/secretParams'
    get:
      operationId: getSecret
      description: Get a secret from a given team
      x-aclSchema: Secret
      responses:
        <<: *DefaultGetResponses
        '200':
          description: Successfully obtained secret configuration
          content:
            'application/json':
              schema:
                $ref: '#/components/schemas/Secret'
    put:
      operationId: editSecret
      description: Edit a secret from a given team
      x-aclSchema: Secret
      requestBody:
        content:
          application/json:
            schema:
              $ref: '#/components/schemas/Secret'
        description: Secret object that contains updated values
        required: true
      responses:
        <<: *DefaultGetResponses
        '200':
          description: Successfully edited a team secret
          content:
            'application/json':
              schema:
                $ref: '#/components/schemas/Secret'
    delete:
      operationId: deleteSecret
      description: Delete a secret from a given team
      x-aclSchema: Secret
      responses:
        <<: *DefaultGetResponses
        '200':
          description: Successfully deleted a team secret

  /deploy:
    get:
      x-aclSchema: Deployment
      operationId: deploy
      description: Trigger a deployment (only for admin)
      responses:
        '202':
          description: Deployment has been triggered
          content:
            'application/json':
              schema:
                type: object
        '409':
          <<: *OtomiStackError

  '/kubecfg/{teamId}':
    parameters:
      - $ref: '#/components/parameters/teamParams'
    get:
      operationId: downloadKubecfg
      description: Download a kubecfg for a team
      x-aclSchema: Kubecfg
      responses:
        <<: *DefaultGetResponses
        '200':
          description: Succesfully finished the download
          content:
            'application/yaml':
              schema:
                type: object

  /session:
    get:
      security: []
      operationId: getSession
      description: Get the session for the current user
      responses:
        '200':
          description: Get the session for the logged in user
          content:
            'application/json':
              schema:
                $ref: '#/components/schemas/Session'
        default:
          description: The requested session.
  /apiDocs:
    get:
      operationId: 'apiDocs'
      security: []
      description: Get OpenAPIDoc document
      responses:
        '200':
          description: The requested apiDoc.
          content:
            'application/json':
              schema:
                type: object
        default:
          description: The requested apiDoc.

  /settings:
    get:
      operationId: getSettings
      description: Get settings from the `settings.yaml` and `secret.settings.yaml` file.
      x-aclSchema: Settings
      responses:
        '200':
          description: The request is successful.
          content:
            'application/json':
              schema:
                $ref: '#/components/schemas/Settings'
    put:
      operationId: editSettings
      description: Edits the settings from the `settings.yaml` file
      x-aclSchema: Settings
      requestBody:
        content:
          application/json:
            schema:
              $ref: '#/components/schemas/Settings'
        description: Settings object that contains updated values
        required: true
      responses:
        <<: *DefaultGetResponses
        '200':
          description: Successfully edited `settings.yaml`

# -------------------------------------------- Servers

servers:
  - url: '/v1'

# -------------------------------------------- Components
components:
  parameters:
    teamParams:
      name: teamId
      in: path
      description: ID of team to return
      required: true
      schema:
        type: string
    serviceParams:
      name: serviceId
      in: path
      description: ID of the service
      required: true
      schema:
        type: string
    secretParams:
      name: secretId
      in: path
      description: ID of the secret
      required: true
      schema:
        type: string

  securitySchemes:
    groupAuthn:
      type: apiKey
      name: Authorization
      in: header
    groupAuthz:
      type: apiKey
      name: Authorization
      in: header

  schemas:
    Cluster:
      $ref: 'cluster.yaml#/Cluster'

    Deployment:
      $ref: 'deployment.yaml#/Deployment'

    Kubecfg:
      $ref: 'kubecfg.yaml#/Kubecfg'

    OpenApiValidationError:
      $ref: 'error.yaml#/OpenApiValidationError'

    OtomiStackError:
      $ref: 'error.yaml#/OtomiStackError'

    Secret:
      $ref: 'secret.yaml#/Secret'

    Service:
      $ref: 'service.yaml#/Service'

    Session:
      $ref: 'session.yaml#/Session'

    Settings:
      $ref: 'settings.yaml#/Settings'

    Team:
      $ref: 'team.yaml#/Team'

    User:
      $ref: 'user.yaml#/User'<|MERGE_RESOLUTION|>--- conflicted
+++ resolved
@@ -46,8 +46,6 @@
 
 # -------------------------------------------- Paths
 paths:
-<<<<<<< HEAD
-=======
   /clusters:
     get:
       operationId: getClusters
@@ -63,7 +61,6 @@
                 items:
                   $ref: '#/components/schemas/Cluster'
 
->>>>>>> e79dcfd8
   /secrets:
     get:
       operationId: getAllSecrets
