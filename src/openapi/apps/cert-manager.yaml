--- conflicted
+++ resolved
@@ -38,9 +38,6 @@
             - production
             - staging
           default: production
-<<<<<<< HEAD
-  required: [id]
-=======
         resources:
           type: object
           properties:
@@ -65,4 +62,4 @@
           required:
             - limits
             - requests
->>>>>>> f794106d
+  required: [id]