--- conflicted
+++ resolved
@@ -276,136 +276,6 @@
   required:
     - adminPassword
 
-<<<<<<< HEAD
-=======
-lokiStorageProvider:
-  type: object
-  title: Storage provider
-  description: Select the preferred provider for storing logs.
-  oneOf:
-    - title: Local Minio
-      type: object
-      description: Select to use the in-cluster Minio instance.
-      properties:
-        type:
-          type: string
-          enum:
-            - minioLocal
-          default: minioLocal
-    - title: Azure Blob
-      type: object
-      x-hideTitle: true
-      properties:
-        azure:
-          type: object
-          description: Select to store logs in Azure Blob storage.
-          title: Azure blob (container) storage
-          properties:
-            accountKey:
-              type: string
-              x-secret: ''
-            accountName:
-              type: string
-            containerName:
-              type: string
-          required:
-            - accountKey
-            - accountName
-            - containerName
-        type:
-          type: string
-          enum:
-            - azure
-          default: azure
-      required:
-        - azure
-        - type
-    - title: S3
-      type: object
-      x-hideTitle: true
-      properties:
-        s3:
-          type: object
-          title: S3
-          description: Select to store logs in AWS S3 or S3 compatible blob storage.
-          properties:
-            useInstanceRole:
-              type: boolean
-              default: false
-              description: Set to true to use an EC2 instance role (without providing credentials).
-            bucket:
-              type: string
-              description: The name of the bucket. Always required!
-              $ref: ../definitions.yaml#/wordCharacterPattern
-            s3Url:
-              type: string
-              description: The full S3 URL. Required if use Instance Role is not set.
-              $ref: ../definitions.yaml#/wordCharacterPattern
-            accessKeyId:
-              type: string
-              description: The ID of the access key. Required if use Instance Role is not set.
-              $ref: ../definitions.yaml#/wordCharacterPattern
-            secretAccessKey:
-              type: string
-              description: The secret of the access key. Required if use Instance Role is not set.
-              $ref: ../definitions.yaml#/wordCharacterPattern
-              x-secret: true
-            region:
-              description: The region of the bucket. Required if use Instance Role is set.
-              $ref: ../definitions.yaml#/wordCharacterPattern
-          required:
-            - bucket
-        type:
-          type: string
-          enum:
-            - s3
-          default: s3
-      required:
-        - s3
-        - type
-    - title: gcs
-      type: object
-      x-hideTitle: true
-      properties:
-        gcs:
-          type: object
-          title: Google Cloud Storage
-          description: Select to store backups in Google Cloud Storage.
-          properties:
-            bucket:
-              type: string
-              description: Name of the bucket.
-              $ref: ../definitions.yaml#/wordCharacterPattern
-            serviceAccount:
-              type: string
-              description: Name of the service account to use for accessing the storage bucket.
-              $ref: ../definitions.yaml#/wordCharacterPattern
-          required:
-            - bucket
-            - serviceAccount
-        type:
-          type: string
-          enum:
-            - gcs
-          default: gcs
-      required:
-        - gcs
-        - type
-    - title: Filesystem
-      type: object
-      x-hideTitle: true
-      description: Use Persistent Volumes for file storage
-      properties:
-        type:
-          type: string
-          enum:
-            - filesystem
-          default: filesystem
-      required:
-        - filesystem
-        - type
-
->>>>>>> 035132b2
 AppLoki:
   additionalProperties: false
   type: object
