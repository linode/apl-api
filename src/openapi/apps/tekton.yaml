--- conflicted
+++ resolved
@@ -4,12 +4,6 @@
   properties:
     id:
       $ref: ../definitions.yaml#/idName
-<<<<<<< HEAD
-    enabled:
-      type: boolean
-      default: true
-=======
->>>>>>> af87793a
     rawValues:
       $ref: ../definitions.yaml#/rawValues
   required: [id]