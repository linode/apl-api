# Please leave the following line so yaml-language-server doesn't incorrectly validate this file according to its cluster.yaml schema:
# yaml-language-server: $schema=https://raw.githubusercontent.com/json-schema-org/json-schema-spec/draft-04/schema.json
AdditionalCluster:
  additionalProperties: false
  x-acl:
    admin:
      - read-any
      - update-any
      - create-any
      - delete-any
    team:
      - read-any
  title: Additional cluster
  description: A k8s cluster managed by Otomi.
  properties:
    domainSuffix:
      $ref: definitions.yaml#/domainSuffix
    name:
      $ref: definitions.yaml#/clusterName
    provider:
      $ref: definitions.yaml#/provider
  required:
    - domainSuffix
    - name
    - provider
  type: object

Cluster:
  additionalProperties: false
  type: object
  x-acl:
    admin:
      - read-any
      - update-any
    team:
      - read-any
  title: Cluster
  description: The k8s cluster managed by this Otomi instance.
  properties:
    name:
      $ref: definitions.yaml#/clusterName
    domainSuffix:
      $ref: definitions.yaml#/domainSuffix
    provider:
      $ref: definitions.yaml#/provider
<<<<<<< HEAD
    apiName:
      $ref: definitions.yaml#/k8sName
      title: API name
      description: Name of cluster. On AWS this must match the exact EKS cluster name.
=======
      # readOnly: true
>>>>>>> 4a5d307a
    apiServer:
      $ref: definitions.yaml#/url
      title: API server
      description: Full url to a kubernetes api server. Used to generate KUBECONFIG for download, for local access to target cluster.
    owner:
      $ref: definitions.yaml#/idName
      description: A cluster owner. Used in alerts/reports to distinguish between resources for different customers.
    k8sContext:
      type: string
      x-hidden: true<|MERGE_RESOLUTION|>--- conflicted
+++ resolved
@@ -43,14 +43,6 @@
       $ref: definitions.yaml#/domainSuffix
     provider:
       $ref: definitions.yaml#/provider
-<<<<<<< HEAD
-    apiName:
-      $ref: definitions.yaml#/k8sName
-      title: API name
-      description: Name of cluster. On AWS this must match the exact EKS cluster name.
-=======
-      # readOnly: true
->>>>>>> 4a5d307a
     apiServer:
       $ref: definitions.yaml#/url
       title: API server
