alerts:
  description: Define Alerts for communication channels.
  properties:
    drone:
      default: slack
      description: Select default notification channel for Drone.
      enum:
        - slack
        - msteams
      title: Drone Notifications
      type: string
    email:
      additionalProperties: false
      properties:
        critical:
          title: Critical Events
          $ref: '#/email'
          description: One or more email addresses (comma separated) for critical events.
        nonCritical:
          title: Non-critical Events
          $ref: '#/email'
          description: One or more email addresses (comma separated) for non-critical events.
      type: object
    groupInterval:
      default: 5m
      description: How long to wait before sending a notification about new alerts that are added to a group of alerts for which an initial notification has already been sent. (Usually ~5m or more.)
      title: Group Interval
      type: string
    msteams:
      additionalProperties: false
      description: Select Microsoft Teams notification settings.
      properties:
        highPrio:
          title: High prio web hook
          type: string
        lowPrio:
          title: Low prio web hook
          type: string
      title: Microsoft Teams
      type: object
    receivers:
      description: Select default notification channel for receiving notifications.
      items:
        enum:
          - slack
          - msteams
          - email
        type: string
      title: Notification Receivers
      type: array
    repeatInterval:
      default: 3h
      description: Indicates waiting time before sending a notification again after it was sent successfully for an alert. (Usually ~3h or more).
      title: Repeat Interval
      type: string
    slack:
      additionalProperties: false
      properties:
        channel:
          default: mon-otomi
          description: The Slack channel for non-critical notifications.
          type: string
        channelCrit:
          default: mon-otomi
          description: The Slack channel for critical notifications.
          type: string
        url:
          $ref: '#/url'
          description: A Slack webhook URL.
      type: object
annotation:
  type: string
  pattern: ^((.){1,253}\/)?(.){1,63}$
annotations:
  description: Kubernetes annotations with arbitrary metadata
  type: array
  items:
    type: object
    properties:
      name:
        $ref: '#/annotation'
      value:
        type: string
        maxLength: 32767
awsCreds:
  properties:
    accessKey:
      title: Access Key
      type: string
    secretKey:
      title: Secret Key
      type: string
    region:
      title: Region
      type: string
  type: object
  required:
    - accessKey
    - secretKey
    - region
azureCreds:
  properties:
    clientId:
      description: Enter client ID.
      title: Client ID
      type: string
    clientSecret:
      description: Enter client secret.
      title: Client Secret
      type: string
    environment:
      description: Enter Azure environment.
      title: Environment
      type: string
    tenantId:
      description: Enter tenant ID.
      title: Tenant ID
      type: string
  type: object
  required:
    - clientId
    - clientSecret
    - tenantId
azureMonitor:
  description: Azure Monitor data can be made available in Grafana.
  nullable: true
  oneOf:
    - $ref: '#/offChoice'
    - properties:
        clientId:
          title: Azure client id
          description: An Azure client id.
          type: string
        clientSecret:
          title: Azure client secret
          description: An Azure client secret.
          type: string
        tenantId:
          title: LogAnalytics tenant id
          description: An Azure monitor log analytics workspace.
          type: string
        subscriptionId:
          title: Azure subscription id
          description: An Azure subscription id.
          type: string
        azureLogAnalyticsSameAs:
          title: LogAnalytics using same creds?
          type: boolean
          default: true
        logAnalyticsClientId:
          title: LogAnalytics client id
          description: An Azure client secret.
          type: string
        logAnalyticsClientSecret:
          title: LogAnalytics client secret
          description: An Azure client secret.
          type: string
        logAnalyticsTenantId:
          title: LogAnalytics tenant id
          description: An Azure tenant id.
          type: string
        logAnalyticsDefaultWorkspace:
          title: LogAnalytics workspace
          description: An Azure LogAnalytics workspace.
          type: string
        appInsightsApiKey:
          title: AppInsights api key
          description: An Azure AppInsights client secret.
          type: string
        appInsightsAppId:
          title: AppInsights app id
          description: An Azure AppInsights client id.
          type: string
      required:
        - clientId
        - clientSecret
      title: 'On'
      type: object
containerSpec:
  properties:
    image:
      $ref: '#/image'
    securityContext:
      $ref: '#/securityContext'
      description: Security context for the container.
      title: Security context
    resources:
      $ref: '#/resources'
      title: Container resources
    env:
      $ref: '#/env'
    secrets:
      $ref: '#/secrets'
    secretMounts:
      $ref: '#/secretMounts'
    files:
      $ref: '#/files'
  required:
    - image
    - resources
  type: object
cpuQuantity:
  description: Amount of cores, or slice of cpu in millis.
  default: 50m
  example:
    - '1'
    - 200m
  pattern: ^([0-9]+\.[0-9]{1,2})|([0-9]{2,3}m)?$
  type: string
domain:
  pattern: ^(([a-zA-Z0-9]|[a-zA-Z0-9][a-zA-Z0-9\-]*[a-zA-Z0-9])\.)*([A-Za-z0-9]|[A-Za-z0-9][A-Za-z0-9\-]*[A-Za-z0-9])$
  type: string
email:
  pattern: ^(([^<>()\[\]\\.,;:\s@"]+(\.[^<>()\[\]\\.,;:\s@"]+)*)|(".+"))@((\[[0-9]{1,3}\.[0-9]{1,3}\.[0-9]{1,3}\.[0-9]{1,3}\])|(([a-zA-Z\-0-9]+\.)+[a-zA-Z]{2,}))$
  type: string
env:
  title: Environment variables
  description: Environment variables for containers.
  type: array
  nullable: true
  items:
    properties:
      name:
        type: string
        pattern: ^[a-zA-Z0-9_]*$
      value:
        type: string
        maxLength: 131072
    required:
      - name
      - value
    type: object
files:
  description: 'Entries of absolute path > content pairs. One caveat: content can be 131072 chars max.'
  title: Files
  type: array
  nullable: true
  items:
    properties:
      path:
        type: string
        pattern: ^\/([A-z0-9-_+]+\/).*$
      content:
        type: string
        maxLength: 131072
    required:
      - path
      - content
    type: object
googleCreds:
  title: Google Credentials
  description: Enter Google credentials.
  properties:
    accountJson:
      description: Enter GCP account JSON for authentication.
      title: Account JSON
      type: string
    project:
      description: Enter GCP project.
      title: GCP Project
      type: string
hostPort:
  pattern: ^(([a-zA-Z0-9]|[a-zA-Z0-9][a-zA-Z0-9\-]*[a-zA-Z0-9])\.)*([A-Za-z0-9]|[A-Za-z0-9][A-Za-z0-9\-]*[A-Za-z0-9]):()([1-9]|[1-5]?[0-9]{2,4}|6[1-4][0-9]{3}|65[1-4][0-9]{2}|655[1-2][0-9]|6553[1-5])$
  type: string
idName:
  pattern: ^[a-z0-9]([-a-z0-9]*[a-z0-9])?$
  type: string
image:
  allOf:
    - properties:
        repository:
          description: A container image repository.
          pattern: ^[a-z0-9]+(?:[/._-]{1,2}[a-z0-9]+)*$
          type: string
      required:
        - repository
    - $ref: '#/imageSimple'
  title: Container image
imageSimple:
  properties:
    tag:
      default: latest
      pattern: '[\w][\w.-]{0,127}'
      type: string
    pullPolicy:
      default: IfNotPresent
      enum:
        - IfNotPresent
        - Always
      type: string
  required:
    - tag
  type: object
  title: Container image
ingress:
  type: object
  properties:
    useDefaultSubdomain:
      default: true
      description: Use the team domain so that the URL reveals the owner.
      title: Use team domain (preferred)
      type: boolean
    subdomain:
      $ref: '#/domain'
      description: A host that is used to set DNS 'A' records
      title: Host
      type: string
    domain:
      $ref: '#/domain'
      description: A managed DNS zone
      title: DNS Zone
      type: string
    path:
      description: The path in the URL that the service should be mapped to (e.g. for microservices on one app/domain.)
      title: URL path
      type: string
    forwardPath:
      description: Forward the URL path into the service (don't rewrite to /)
      title: Forward path
      type: boolean
    auth:
      default: false
      title: Authenticate with Single Sign On
      type: boolean
    hasCert:
      default: false
      description: If true a certificate should exist already
      title: Already has a certificate
      type: boolean
    certArn:
      example: arn:aws:acm:eu-central-1:xxx:certificate/xxx
      title: Certificate ARN
      type: string
    certSelect:
      default: true
      title: Select existing secret name
      type: boolean
    certName:
      example: www-example-com
      title: Secret name
      type: string
  required:
    - domain
    - subdomain
ingressCluster:
  additionalProperties: false
  description:
    'If backend is a ksvc, this will expose a knative service on a local istio gateway, so other services can access it at their "$svc.$namespace" host name.
    (Coming soon: ability to choose endpoints to connect to, so network policies are automatically generated.)'
  title: Cluster
  type: object
  nullable: true
  properties:
    type:
      type: string
      enum:
        - cluster
      default: cluster
ingressPrivate:
  allOf:
    - $ref: '#/ingress'
    - properties:
        type:
          type: string
          enum:
            - private
          default: private
  nullable: true
  description: Will only accept traffic coming from the private-network loadbalancer. (Coming soon!)
  title: Private
  type: object
ingressPublic:
  allOf:
    - $ref: '#/ingress'
    - properties:
        type:
          type: string
          enum:
            - public
          default: public
  nullable: true
  description: Will only accept traffic coming from the public loadbalancer.
  title: Public
  type: object
ingressTls:
  allOf:
    - $ref: '#/ingress'
    - properties:
        type:
          type: string
          enum:
            - tlsPass
          default: tlsPass
  nullable: true
  description: Will let the TLS encrypted service pass through to the handling service.
  title: TLS passthrough
  type: object
jobSpec:
  properties:
    type:
      default: Job
      enum:
        - Job
        - CronJob
      type: string
    name:
      $ref: '#/idName'
      title: Name
      description: A job name
      example: some-job
    enabled:
      default: true
      type: boolean
    runPolicy:
      default: OnSpecChange
      description: |
        If runPolicy is set to 'Always', the job controller will always be re-deployed after a successful deployment with Helm.
        If runPolicy is set to 'OnSpecChange', the job controller will only be re-deployed if one changes this specification.
      enum:
        - Always
        - OnSpecChange
      type: string
    schedule:
      default: 0 1 * * *
      description: Must give a cron-type expression if the job-type is 'cronjob' (job.type).
      type: string
    script:
      $ref: '#/script'
    ttlSecondsAfterFinished:
      default: 86400
      description: Time To Live after job is finished in seconds. Will be removed afterwards.
      title: TTL after finished
      type: integer
    init:
      $ref: '#/containerSpec'
      nullable: true
  required:
    - name
    - script
    - type
  type: object
k8sVersion:
  default: '1.19'
  description: The cluster k8s version. Otomi supports 2 minor versions backwards compatibility from the suggested default.
  enum:
    - '1.17'
    - '1.18'
    - '1.19'
  type: string
<<<<<<< HEAD
kms:
  additionalProperties: false
  description: Holds KMS settings like credentials for retrieving encryption/decryption keys.
  title: KMS settings
  properties:
    sops:
      description: Encryption credentials for SOPS to encrypt the platform secrets.
      title: SOPS credentials
      oneOf:
        - $ref: definitions.yaml#/awsCreds
        - $ref: definitions.yaml#/azureCreds
        - $ref: definitions.yaml#/googleCreds
        - $ref: definitions.yaml#/vaultCreds
=======
ksvcNew:
  title: New knative service
  allOf:
    - $ref: '#/podSpec'
    - description: Will create a new knative service from the input gathered here.
      properties:
        serviceType:
          default: ksvc
          enum:
            - ksvc
          type: string
        scaleToZero:
          default: false
          description: Scales to zero after 60 seconds and needs approximately 8 seconds to start back up.
          title: Scale to zero
          type: boolean
        autoCD:
          description: Deploys new images based on a tagging strategy
          oneOf:
            - $ref: '#/offChoice'
            - nullable: true
              properties:
                semver:
                  description: 'Use this filter if your image tags follow semantic versioning rules (MAJOR.MINOR.PATCH). E.g.: PATCH only: "~1.1", MINOR and PATCH only "~1", ALL "*"'
                  example: 'PATCH only: "~1.1", MINOR and PATCH only "~1", ALL "*",  ">=1.2.3-0"'
                  title: Semver version pattern
                  type: string
                tagMatcher:
                  default: semver
                  enum:
                    - semver
                  type: string
              required:
                - semver
              title: Semver versioning
              type: object
            - properties:
                glob:
                  description: 'Use this filter if you want to make glob-style patterns. E.g.: "main-v1.3.*"'
                  example: main-v1.3.*
                  title: Glob string pattern
                  type: string
                tagMatcher:
                  default: glob
                  enum:
                    - glob
                  type: string
              required:
                - glob
              title: Glob pattern matching
              type: object
              additionalProperties: false
          title: Continuous delivery
          type: object
      required:
        - serviceType
      title: Knative service
      type: object
ksvcPredeployed:
  description: Whether to map onto a predeployed knative service. Will take care of rewriting to the existing knative url.
  properties:
    serviceType:
      default: ksvcPredeployed
      enum:
        - ksvcPredeployed
      type: string
  title: Existing Knative service
  type: object
>>>>>>> 5a569922
labels:
  $ref: '#/annotations'
  description: A set of labels.
labelsAnnotations:
  additionalProperties: false
  items:
    properties:
      name:
        type: string
        pattern: ^((([a-zA-Z0-9]|[a-zA-Z0-9][a-zA-Z0-9\-]*[a-zA-Z0-9])\.)*([A-Za-z0-9]|[A-Za-z0-9][A-Za-z0-9\-]*[A-Za-z0-9]){1,253}\/)?([a-z0-9A-Z]+[a-z0-9A-Z-_.]+[a-z0-9A-Z]){1,63}$
      values:
        type: string
        pattern: ^((.){1,253}\/)?(.){1,63}$
    type: object
  type: array
logLevel:
  default: info
  enum:
    - error
    - warn
    - info
    - debug
    - trace
  type: string
memoryQuantity:
  description: Amount of memory. Valid units are E|P|T|G|M|K|Ei|Pi|Ti|Gi|Mi|Ki.
  default: 64Mi
  example:
    - 1Mi
    - 0.5M
  pattern: ^([0-9]+\.)?[0-9]+(E|P|T|G|M|K|Ei|Pi|Ti|Gi|Mi|Ki)?$
  type: string
offChoice:
  additionalProperties: false
  nullable: true
  title: 'Off'
  type: object
path:
  description: An absolute path
  type: string
  pattern: '^[/].*$'
podSpec:
  allOf:
    - properties:
        annotations:
          $ref: '#/annotations'
          title: Pod annotations
        podSecurityContext:
          $ref: '#/securityContext'
          description: Security context for the pod.
          title: Pod security context
      required:
        - podSecurityContext
      type: object
    - $ref: '#/containerSpec'
  type: object
portNumber:
  maximum: 32768
  minimum: 80
  default: 80
  type: integer
rawValues:
  description: "May define value overrides for a chart. WARNING: these values currently have no schema and can't be validated as such, and may break deployment. You are on your own here."
  type: object
registry:
  pattern: ^[a-z0-9]+(?:[._-][a-z0-9]+)*$
  type: string
repoUrl:
  description: Path to a remote git repo without protocol. Will use https to access.
  pattern: ^(.+@)*([\w\d\.]+)(:[\d]+){0,1}/*(.*)$
  type: string
resource:
  properties:
    cpu:
      $ref: '#/cpuQuantity'
    memory:
      $ref: '#/memoryQuantity'
  required:
    - cpu
    - memory
  type: object
resources:
  description: Compute resources for containers.
  properties:
    limits:
      $ref: '#/resource'
      description: Requested resources (best effort).
    requests:
      $ref: '#/resource'
      description: Requested resources (guaranteed).
  title: Resources
  type: object
scaling:
  description: Min and max number of replicas.
  properties:
    maxReplicas:
      type: integer
    minReplicas:
      type: integer
  type: object
script:
  description: May specify a non-empty string containing an executable script.
  type: string
securityContext:
  properties:
    runAsUser:
      default: 1001
      # maximum": 65535
      # minimum": 0
      title: Run as user
      type: integer
    runAsGroup:
      default: 1001
      # maximum": 65535
      # minimum": 0
      title: Run as group
      type: integer
    runAsNonRoot:
      default: true
      title: Run as non-root
      type: boolean
  type: object
secrets:
  description: A list of team secrets that will be mounted into the pod as env vars.
  items:
    type: string
  title: Secrets
  type: array
  uniqueItems: true
secretMounts:
  description: Pairs of secret name > absolute folder path. Will mount the contents of the secret in the container at the specified folder path.
  title: Secret mounts
  type: array
  items:
    properties:
      name:
        $ref: '#/idName'
      path:
        $ref: '#/path'
    type: object
subdomainType:
  pattern: ^[a-z0-9]([-a-z0-9]*[a-z0-9])?(\.[a-z0-9]([-a-z0-9]*[a-z0-9])?)*$
  type: string
svcPredeployed:
  description: Whether to map onto a predeployed k8s service.
  properties:
    serviceType:
      default: svcPredeployed
      enum:
        - svcPredeployed
      type: string
  title: Existing Kubernetes service
  type: object
url:
  pattern: ^(https:\/\/)([\w\-])+\.{1}([a-zA-Z]{2,63})([\/\w-]*)*\/?\??([^#\n\r]*)?#?([^\n\r]*)$
  type: string
vaultCreds:
  description: Hashicorp's Vault credentials.
  properties:
    token:
      title: Token
      type: string
  required:
    - token
  title: Vault Credentials
volumes:
  items:
    additionalProperties: false
    properties:
      configMap:
        properties:
          name:
            type: string
        type: object
      name:
        description: Name must match mount name.
        type: string
    type: object
<<<<<<< HEAD
  type: array
ingressPublic:
  type: object
  title: Public
  properties:
    public:
      type: object
      description: Will accept all incoming traffic and expose the service in the public domain.
      properties:
        useDefaultSubdomain:
          default: true
          description: Use the team domain so that the URL reveals the owner.
          title: Use team domain (preferred)
          type: boolean
        subdomain:
          $ref: definitions.yaml#/domain
          description: A host that is used to set DNS 'A' records
          nullable: true
          title: Host
          type: string
        domain:
          description: A managed DNS zone
          title: DNS Zone
          type: string
        path:
          description: The path in the URL that the service should be mapped to (e.g. for microservices on one app/domain.)
          title: URL path
          type: string
        forwardPath:
          description: Forward the URL path into the service (don't rewrite to /)
          title: Forward path
          type: boolean
        hasSingleSignOn:
          default: false
          title: Authenticate with Single Sign On
          type: boolean
        hasCert:
          default: false
          description: If true a certificate should exist already
          title: Already has a certificate
          type: boolean
        certArn:
          example: arn:aws:acm:eu-central-1:xxx:certificate/xxx
          title: Certificate ARN
          type: string
        certSelect:
          default: true
          title: Select existing secret name
          type: boolean
        certName:
          example: www-example-com
          title: Secret name
          type: string
      required:
        - domain
        - subdomain
  required:
    - public
ingressPrivate:
  type: object
  title: Private
  properties:
    private:
      type: object
      nullable: true
      description: Will only accept traffic coming from the private-network loadbalancer. (Coming soon!)
      title: Private
      additionalProperties: false
  required:
    - private
  additionalProperties: false
ingressCluster:
  title: Cluster
  type: object
  nullable: true
  additionalProperties: false
=======
  type: array
>>>>>>> 5a569922
<|MERGE_RESOLUTION|>--- conflicted
+++ resolved
@@ -447,7 +447,6 @@
     - '1.18'
     - '1.19'
   type: string
-<<<<<<< HEAD
 kms:
   additionalProperties: false
   description: Holds KMS settings like credentials for retrieving encryption/decryption keys.
@@ -461,7 +460,6 @@
         - $ref: definitions.yaml#/azureCreds
         - $ref: definitions.yaml#/googleCreds
         - $ref: definitions.yaml#/vaultCreds
-=======
 ksvcNew:
   title: New knative service
   allOf:
@@ -530,7 +528,6 @@
       type: string
   title: Existing Knative service
   type: object
->>>>>>> 5a569922
 labels:
   $ref: '#/annotations'
   description: A set of labels.
@@ -709,83 +706,4 @@
         description: Name must match mount name.
         type: string
     type: object
-<<<<<<< HEAD
-  type: array
-ingressPublic:
-  type: object
-  title: Public
-  properties:
-    public:
-      type: object
-      description: Will accept all incoming traffic and expose the service in the public domain.
-      properties:
-        useDefaultSubdomain:
-          default: true
-          description: Use the team domain so that the URL reveals the owner.
-          title: Use team domain (preferred)
-          type: boolean
-        subdomain:
-          $ref: definitions.yaml#/domain
-          description: A host that is used to set DNS 'A' records
-          nullable: true
-          title: Host
-          type: string
-        domain:
-          description: A managed DNS zone
-          title: DNS Zone
-          type: string
-        path:
-          description: The path in the URL that the service should be mapped to (e.g. for microservices on one app/domain.)
-          title: URL path
-          type: string
-        forwardPath:
-          description: Forward the URL path into the service (don't rewrite to /)
-          title: Forward path
-          type: boolean
-        hasSingleSignOn:
-          default: false
-          title: Authenticate with Single Sign On
-          type: boolean
-        hasCert:
-          default: false
-          description: If true a certificate should exist already
-          title: Already has a certificate
-          type: boolean
-        certArn:
-          example: arn:aws:acm:eu-central-1:xxx:certificate/xxx
-          title: Certificate ARN
-          type: string
-        certSelect:
-          default: true
-          title: Select existing secret name
-          type: boolean
-        certName:
-          example: www-example-com
-          title: Secret name
-          type: string
-      required:
-        - domain
-        - subdomain
-  required:
-    - public
-ingressPrivate:
-  type: object
-  title: Private
-  properties:
-    private:
-      type: object
-      nullable: true
-      description: Will only accept traffic coming from the private-network loadbalancer. (Coming soon!)
-      title: Private
-      additionalProperties: false
-  required:
-    - private
-  additionalProperties: false
-ingressCluster:
-  title: Cluster
-  type: object
-  nullable: true
-  additionalProperties: false
-=======
-  type: array
->>>>>>> 5a569922
+  type: array