--- conflicted
+++ resolved
@@ -86,7 +86,6 @@
       #   - lowPrio
       title: Microsoft Teams
       type: object
-<<<<<<< HEAD
     # NOTE: keep this in case email alertReceiver gets re-enabled again
     # email:
     #   title: Email
@@ -106,78 +105,6 @@
     #   #   - critical
     #   #   - nonCritical
     #   type: object
-=======
-    opsgenie:
-      title: OpsGenie
-      description: Configure OpsGenie endpoints for alerts. Criticals will get level P1, and non-crits P2.
-      additionalProperties: false
-      properties:
-        apiKey:
-          description: The api key to use for authn.
-          title: Api key
-          type: string
-          x-secret: true
-        url:
-          $ref: '#/url'
-          description: An opsgenie URL without the '?apiKey' part.
-        responders:
-          description: Configure one or multiple alert responders.
-          type: array
-          items:
-            type: object
-            allOf:
-              - properties:
-                  type:
-                    type: string
-                    enum:
-                      - team
-                      - user
-                      - escalation
-                      - schedule
-                    default: team
-                required: [ type ]
-              - title: Responder
-                description: An OpsGenie responder identity.
-                oneOf:
-                  - title: ID
-                    required: [ id ]
-                    properties:
-                      id:
-                        $ref: '#/wordCharacterPattern'
-                  - title: Name
-                    required: [ name ]
-                    properties:
-                      name:
-                        $ref: '#/idName'
-                  - title: Username
-                    required: [ username ]
-                    properties:
-                      username:
-                        $ref: '#/wordCharacterPattern'
-      # TODO: Enable again when form rework is done
-      # required:
-      #   - apiKey
-      #   - url
-      type: object
-    email:
-      title: Email
-      description: Configure email endpoints for alerts.
-      additionalProperties: false
-      properties:
-        critical:
-          title: Critical Events
-          $ref: '#/email'
-          description: One or more email addresses (comma separated) for critical events.
-        nonCritical:
-          title: Non-critical Events
-          $ref: '#/email'
-          description: One or more email addresses (comma separated) for non-critical events.
-      # TODO: Enable again when form rework is done
-      # required:
-      #   - critical
-      #   - nonCritical
-      type: object
->>>>>>> c411a929
 annotation:
   type: string
   pattern: ^((.){1,253}\/)?(.){1,63}$
