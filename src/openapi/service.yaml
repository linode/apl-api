--- conflicted
+++ resolved
@@ -234,11 +234,6 @@
       type: string
       readOnly: true
   required:
-<<<<<<< HEAD
     - name
-=======
-    - name
-    - clusterId
     - teamId
-  type: object
->>>>>>> 9893a565
+  type: object