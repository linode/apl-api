Service:
  x-acl:
    admin:
      - delete-any
      - read-any
      - create-any
      - update-any
    team:
      - delete
      - read-any
      - create
      - update
  x-externalDocsPath: docs/for-devs/console/services
  properties:
    id:
      # readOnly: true
      type: string
    teamId:
      $ref: definitions.yaml#/idName
      # readOnly: true
    name:
      $ref: definitions.yaml#/idName
      example: some-service
      x-formtype: SelectWidget
    namespace:
      $ref: definitions.yaml#/idName
      description: "A kubernetes namespace. Tip: give each app it's own"
      x-acl:
        admin: [read-any, create-any, update-any, delete-any]
        team: []
    port:
      type: integer
      minimum: 1
      maximum: 65535
      default: 80
      x-formtype: SelectWidget
    ksvc:
      type: object
      properties:
        predeployed:
          description: Set this flag it the service is managed by knative service
          type: boolean
          default: false
      # x-hidden: true
    trafficControl:
      title: Traffic Control
      description: Split traffic between multiple versions (blue-green, canary).
      properties:
        enabled:
          type: boolean
          default: false
        weightV1:
          type: integer
          default: 90
          title: Weight v1
          description: "Percentage of traffic to version 1"
        weightV2:
          type: integer
          default: 10  
          title: Weight v2
          description: "Percentage of traffic to version 2"  
    ingress:
      title: Exposure (ingress)
      description: Determines loadbalancer related configuration for handling the service ingress.
      # Note: the order matters first schema must be nullable empty object
      oneOf:
        - $ref: '#/IngressCluster'
        - $ref: '#/IngressPublic'
    networkPolicy:
      title: Network policies
      $ref: '#/networkPolicy'
  required:
    - name
    - ingress
  type: object

Ingress:
  properties:
    ingressClassName:
      description: Assign service to a paricular Load Balancer by selecting ingress class name
      title: Ingress Class Name
      type: string
      default: 'platform'
    tlsPass:
      description: Pass through the request as is to the backing service. Only available for predeployed regular (non-knative) services.
      title: TLS passthrough
      type: boolean
      default: false
    useDefaultHost:
      description: Use the team domain so that the URL reveals the owner.
      title: Use default host (preferred)
      type: boolean
      default: true
    subdomain:
      $ref: definitions.yaml#/domain
      description: A host that is used to set DNS 'A' records
      title: Host
      type: string
    domain:
      $ref: definitions.yaml#/domain
      description: A managed DNS zone
      title: DNS Zone
      type: string
    useCname:
      title: Use CNAME
      description: Define CNAME for the service
      type: boolean
      default: false
    cname:
      properties:
        domain:
          description: A domain name (an alias)
          type: string
        tlsSecretName:
          description: Kubernets secret name of type TLS.
          type: string
    paths:
      description: The paths in the URL that the service should be mapped to (e.g. for microservices on one app/domain.)
      title: URL paths
      type: array
      items:
        $ref: definitions.yaml#/path
    forwardPath:
      description: Forward the URL path into the service (don't rewrite to /)
      title: Forward path
      type: boolean
      default: false
    hasCert:
      description: Select when a certificate exists and should not be generated.
      title: Already has a certificate
      type: boolean
      default: false
    certSelect:
      description: Select one of the TLS secrets created in Otomi.
      title: Select team secret
      type: boolean
      default: true
    certName:
      description: The name of a TLS secret known to exist in the team namespace.
      example: example-com
      title: Secret name
      type: string
    certArn:
      description: Only available on AWS when an external LB is configured. The cert ARN will be registered on the load balancer for SSL termination.
      example: arn:aws:acm:eu-central-1:xxx:certificate/xxx
      title: Certificate ARN
      type: string
    headers:
      additionalProperties: false
      type: object
      properties:
        response:
          type: object
          title: HTTP Response Headers
          description: The following HTTP response headers will be set. Adjust, remove or add more if needed.
          properties:
            set:
              type: array
              items:
                type: object
                properties:
                  name:
                    title: Name
                    type: string
                  value:
                    title: Value
                    type: string
                required:
                  - name
                  - value
  required:
    - domain
    - subdomain
  type: object

IngressCluster:
  additionalProperties: false
  title: Private (in-cluster)
  type: object
  nullable: true
  properties:
    type:
      type: string
      enum:
        - cluster
      default: cluster

IngressPublic:
  allOf:
    - $ref: '#/Ingress'
    - properties:
        type:
          type: string
          enum:
            - public
          default: public
  nullable: true
  description: Will only accept traffic coming from an external loadbalancer.
  title: External (public or private network)

networkPolicy:
  additionalProperties: false
  type: object
  properties:
    podSelector:
      title: Pod Selector
      description: 'Set to use a custom value for the "otomi.io/app:" label. Leave blank if service name equals label value.'
      type: string
    ingressPrivate:
      # additionalProperties: false
      type: object
      title: Ingress traffic inside the cluster
      description: 'Pods belonging to this service must contain "otomi.io/app: <service name>" label.'
      oneOf:
        - title: Deny all
          description: Deny traffic from all teams (including this one)
          additionalProperties: false
          type: object
          properties:
            mode:
              type: string
              default: DenyAll
              enum:
                - DenyAll
          required: [mode]
        - title: Allow selected
          additionalProperties: false
          type: object
          properties:
            mode:
              type: string
              default: AllowOnly
              enum:
                - AllowOnly
            allow:
              title: Allow entire team or just a workload
              type: array
              minItems: 1
              items:
                type: object
                properties:
                  team:
                    title: FROM team name
                    description: Allow traffic from a given team
                    type: string
                  service:
<<<<<<< HEAD
                    title: FROM label value
                    description: 'Allow traffic from pods with label "otomi.io/app: <value>"'
=======
                    title: Workload name
                    description: 'Allow traffic from pods with "otomi.io/app: <workload name>" label'
>>>>>>> ffdcf676
                    type: string
                required:
                  - team
          required:
            - mode
            - allow
        - title: Allow all
          additionalProperties: false
          type: object
          description: Allow traffic from all teams
          properties:
            mode:
              type: string
              default: AllowAll
              enum:
                - AllowAll
          required: [mode]
    egressPublic:
      title: External egress filtering
      description: Trusted domains this service can access
      type: array
      items:
        type: object
        properties:
          domain:
            title: FQDN or IP address
            $ref: definitions.yaml#/domain
          ports:
            type: array
            items:
              type: object
              properties:
                number:
                  title: Port number
                  type: integer
                  minimum: 1
                  maximum: 65535
                protocol:
                  title: Protocol
                  type: string
                  enum: [HTTPS, HTTP, TCP]
                  default: HTTPS
              required:
                - number
                - protocol
              minItems: 1
              uniqueItems: true
            default:
              - number: 443
                protocol: HTTPS
        required:
          - domain<|MERGE_RESOLUTION|>--- conflicted
+++ resolved
@@ -53,12 +53,12 @@
           type: integer
           default: 90
           title: Weight v1
-          description: "Percentage of traffic to version 1"
+          description: 'Percentage of traffic to version 1'
         weightV2:
           type: integer
-          default: 10  
+          default: 10
           title: Weight v2
-          description: "Percentage of traffic to version 2"  
+          description: 'Percentage of traffic to version 2'
     ingress:
       title: Exposure (ingress)
       description: Determines loadbalancer related configuration for handling the service ingress.
@@ -244,13 +244,8 @@
                     description: Allow traffic from a given team
                     type: string
                   service:
-<<<<<<< HEAD
                     title: FROM label value
                     description: 'Allow traffic from pods with label "otomi.io/app: <value>"'
-=======
-                    title: Workload name
-                    description: 'Allow traffic from pods with "otomi.io/app: <workload name>" label'
->>>>>>> ffdcf676
                     type: string
                 required:
                   - team
