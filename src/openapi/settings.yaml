url: &url
  pattern: ^(https:\/\/)([\w\-])+\.{1}([a-zA-Z]{2,63})([\/\w-]*)*\/?\??([^#\n\r]*)?#?([^\n\r]*)$
  type: string

alerts: &alerts
  type: object
  properties:
    drone:
      default: slack
      enum:
        - slack
        - msteams
      type: string
    email:
      additionalProperties: false
      properties:
        critical:
          $ref: 'definitions.yaml#/email'
          description: One or more email addresses (comma separated) for critical events.
        nonCritical:
          $ref: 'definitions.yaml#/email'
          description: One or more email addresses (comma separated) for non-critical events.
      type: object
    groupInterval:
      default: 5m
      description: How long to wait before sending a notification about new alerts that are added to a group of alerts for which an initial notification has already been sent. (Usually ~5m or more.)
      type: string
msteams:
  additionalProperties: false
  properties:
    highPrio:
      description: The low prio web hook.
      type: string
    lowPrio:
      description: The high prio web hook.
      type: string
  type: object
receivers:
  description: Notification receivers.
  items:
    enum:
      - slack
      - msteams
      - email
    type: string
  type: array
repeatInterval:
  default: 3h
  description: How long to wait before sending a notification again if it has already been sent successfully for an alert. (Usually ~3h or more).
  type: string
slack:
  additionalProperties: false
  properties:
    channel:
      default: mon-otomi
      description: The Slack channel for non-critical notifications.
      type: string
    channelCrit:
      default: mon-otomi
      description: The Slack channel for critical notifications.
      type: string
    url:
      <<: *url
      description: A Slack webhook URL.
  type: object

Settings:
  x-acl:
    admin: [read-any, update-any]
    team: []
  additionalProperties: false
  properties:
    alerts:
      <<: *alerts
    azure:
      description: Azure specific configuration.
      properties:
        appgw:
          properties:
            isManaged:
              default: true
              description: Is this appgw installed as AKS addon?
              type: boolean
          type: object
        monitor:
          $ref: definitions.yaml#/azureMonitor
        resourceGroup:
          description: An Azure resource group.
          type: string
        subscriptionId:
          description: An Azure subscription ID.
          type: string
        tenantId:
          description: An Azure tenant ID.
          type: string
      required:
        - resourceGroup
        - subscriptionId
        - tenantId
      type: object
    customer:
      additionalProperties: false
      properties:
        name:
          type: string
      type: object
    dns:
      properties:
        zones:
          description: Extra dns zones that the cluster can administer (see dns). Team services can use this to publish their URLs on.
          items:
            type: string
          type: array
        domain:
          type: string
          description: A fqdn for the cluster
      oneOf:
        - title: aws
          properties:
            aws:
              properties:
                region:
                  type: string
              required:
                - region
              type: object
          type: object
          required:
            - aws
        - title: azure
          properties:
            azure:
              properties:
                cloud:
                  title: Cloud
                  type: string
                  description: Azure Cloud
                resourceGroup:
                  title: Resource group
                  type: string
                  description: Azure resource group
                hostedZoneName:
                  title: Hosted zone name
                  type: string
                tenantId:
                  title: Tenant ID
                  type: string
                  description: Azure tenant ID
                subscriptionId:
                  title: Subscription ID
                  type: string
                  description: Azure subscription ID
                aadClientId:
                  title: Client ID
                  type: string
                  description: Azure Application Client ID
                aadClientSecret:
                  title: Client secret
                  type: string
                  description: Azure Application Client Secret
                useManagedIdentityExtension:
                  title: Using managed identities?
                  type: boolean
                  description: If you use Azure MSI, this should be set to true
                  default: false
              required:
                - resourceGroup
                - tenantId
                - subscriptionId
                - aadClientId
                - aadClientSecret
              type: object
          type: object
          required:
            - azure
        - title: google
          properties:
            google:
              properties:
                serviceAccountKey:
                  description: A service account key for managing a DNS zone.
                  type: string
                project:
                  type: string
              required:
                - serviceAccountKey
                - project
              type: object
          type: object
          required:
            - google
      required:
        - domain
      type: object
    kms:
      additionalProperties: false
<<<<<<< HEAD
      properties:
        sops:
=======
      description: Holds KMS settings like credentials for retrieving enc/decyption keys.
      title: KMS settings
      properties:
        sops:
          description: Encryption credentials for SOPS to encrypt the platform secrets.
          title: SOPS credentials
>>>>>>> 98f8493e
          oneOf:
            - $ref: definitions.yaml#/awsCreds
            - $ref: definitions.yaml#/azureCreds
            - $ref: definitions.yaml#/googleCreds
            - $ref: definitions.yaml#/vaultCreds
    home:
      <<: *alerts
    oidc:
      additionalProperties: false
      description: 'Holds many parts used in different locations. Please see keycloak, istio and oauth-proxy all consuming parts.'
      properties:
        adminGroupID:
          type: string
        apiUrl:
          <<: *url
        authUrl:
          <<: *url
        clientID:
          type: string
        clientSecret:
          type: string
        issuer:
          <<: *url
        scope:
          type: string
        teamAdminGroupID:
          type: string
        tenantID:
          type: string
        tokenUrl:
          <<: *url
        usernameClaimMapper:
          type: string
          description: Claim name used by Keycloak to identify incoming users from identity provider
        subClaimMapper:
          type: string
          description: Select OIDC claim to be used as a unique user identifier
          default: sub
      type: object
    otomi:
      additionalProperties: false
      properties:
        additionalClusters:
          type: array
          items:
            $ref: cluster.yaml#/Cluster
            required:
              - domainSuffix
              - name
              - provider
        hasCloudLB:
          default: false
          description: Set this to true when an external LB exists or needs to be started (AWS ALB, Azure AppGW, Google Apigee). This will then be configured through ingress controllers. Expects existing LBs to terminate https. Currently this is only working correctly for Azure, and not for AWS and Google. AWS is close to completion.
          type: boolean
        isHomeMonitored:
          default: false
          description: Whether this cluster is home monitored (like when under a Premium SLA). Sends criticals home.
          type: boolean
        isManaged:
          default: true
          description: Whether masters are managed and not under control. Set this to false when onprem.
          type: boolean
        isMultitenant:
          default: true
          description: Whether to separate team metrics and logs. Disabling this lets everybody be admin and see everything.
          type: boolean
        mode:
          default: ee
          description: The otomi-core edition. Either community edition (ce) or enterprise edition (ee).
          enum:
            - ce
            - ee
          type: string
        pullSecret:
          default: ''
          description: The pullsecret to deploy the Otomi API and Console. Requires an Otomi license.
          type: string
        teamPrefix:
          default: team-
          description: The prefix to use in URLs for team domains.
          pattern: ^[a-z]+[-]{1}$
          type: string
        addons:
          description: Manage addon configuration
          additionalProperties: false
          properties:
            conftest:
              properties:
                enabled:
                  type: boolean
                  default: true
                  description: Use this flag to enable conftest for policy validation
              type: object
          type: object
      type: object
    smtp:
      additionalProperties: false
      properties:
        auth_identity:
          type: string
        auth_password:
          type: string
        auth_secret:
          type: string
        auth_username:
          type: string
        from:
          $ref: definitions.yaml#/email
          description: The "from" address. Defaults to alerts@$clusterDomain.
        hello:
          type: string
        smarthost:
          $ref: definitions.yaml#/hostPort
          description: The smtp host:port combination.
      required:
        - smarthost
      type: object
  type: object<|MERGE_RESOLUTION|>--- conflicted
+++ resolved
@@ -194,17 +194,12 @@
       type: object
     kms:
       additionalProperties: false
-<<<<<<< HEAD
-      properties:
-        sops:
-=======
       description: Holds KMS settings like credentials for retrieving enc/decyption keys.
       title: KMS settings
       properties:
         sops:
           description: Encryption credentials for SOPS to encrypt the platform secrets.
           title: SOPS credentials
->>>>>>> 98f8493e
           oneOf:
             - $ref: definitions.yaml#/awsCreds
             - $ref: definitions.yaml#/azureCreds
