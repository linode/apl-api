Settings:
  x-acl:
    admin: [read-any, update-any]
    team: [read]
  additionalProperties: false
  properties:
    alerts:
      additionalProperties: false
      $ref: definitions.yaml#/alerts
      title: Alerts
      description: Configure alerting endpoints to receive notifications from Alertmanager.
      x-externalDocsPath: docs/for-ops/console/settings#alerts
    cluster:
      additionalProperties: false
      $ref: cluster.yaml#/Cluster
      title: Cluster
      description: Cluster configuration.
    platformBackups:
      additionalProperties: false
      type: object
      properties:
        database:
          type: object
          title: Database backups
          properties:
            harbor:
              title: Harbor
              properties:
                enabled:
                  type: boolean
                  default: false
                retentionPolicy:
                  $ref: definitions.yaml#/backupRetentionPolicy
                schedule:
                  $ref: definitions.yaml#/backupSchedule
            gitea:
              title: Gitea
              properties:
                enabled:
                  type: boolean
                  default: false
                retentionPolicy:
                  $ref: definitions.yaml#/backupRetentionPolicy
                schedule:
                  $ref: definitions.yaml#/backupSchedule
            keycloak:
              title: Keycloak
              properties:
                enabled:
                  type: boolean
                  default: false
                retentionPolicy:
                  $ref: definitions.yaml#/backupRetentionPolicy
                schedule:
                  $ref: definitions.yaml#/backupSchedule
        persistentVolumes:
          title:  Backup Persistent Volumes
          description: To create backups of PVs, add a Linode API token and enable the Velero App.
          properties:
            linodeApiToken:
              type: string
              $ref: definitions.yaml#/wordCharacterPattern
              x-secret: true
    obj:
      type: object
      properties:
        provider:
          type: object
          title: Object Storage provider
          description: Select the preferred Object Storage provider.
          oneOf:
            - title: Disabled
              type: object
              properties:
                type:
                  type: string
                  enum:
                    - disabled
                  default: disabled
            - title: minioLocal
              type: object
              x-hideTitle: true
              description: Select to use the self-hosted Minio instance. Make sure to activate Minio first.
              properties:
                type:
                  type: string
                  enum:
                    - minioLocal
                  default: minioLocal
            - title: Linode
              type: object
              x-hideTitle: true
              properties:
                linode:
                  type: object
                  title: Linode
                  description: Select to use Linode Object Storage.
                  properties:
                    region:
                      type: string
                      description: The name of the Linode region.
                      $ref: definitions.yaml#/wordCharacterPattern
                    accessKeyId:
                      type: string
                      description: The ID of the access key.
                      $ref: definitions.yaml#/wordCharacterPattern
                    secretAccessKey:
                      type: string
                      description: The secret of the access key.
                      $ref: definitions.yaml#/wordCharacterPattern
                      x-secret: true
                    buckets:
                      description: Add the preferred bucket names for each app.
                      properties:
                        loki:
                          type: string
                          $ref: definitions.yaml#/wordCharacterPattern
                          default: loki
                        cnpg:
                          type: string
                          $ref: definitions.yaml#/wordCharacterPattern
                          default: cnpg
                        velero:
                          type: string
                          $ref: definitions.yaml#/wordCharacterPattern
                          default: velero
                        harbor:
                          type: string
                          $ref: definitions.yaml#/wordCharacterPattern
                          default: harbor
                        tempo:
                          type: string
                          $ref: definitions.yaml#/wordCharacterPattern
                          default: tempo 
                  required:
                    - region
                    - accessKeyId
                    - secretAccessKey
                type:
                  type: string
                  enum:
                    - linode
                  default: linode
              required:
                - linode
                - type
<<<<<<< HEAD
        buckets:
          description: Add the preferred bucket names for each app.
          properties:
            loki:
              type: string
              $ref: definitions.yaml#/wordCharacterPattern
              default: loki
            cnpg:
              type: string
              $ref: definitions.yaml#/wordCharacterPattern
              default: cnpg
            velero:
              type: string
              $ref: definitions.yaml#/wordCharacterPattern
              default: velero
            harbor:
              type: string
              $ref: definitions.yaml#/wordCharacterPattern
              default: harbor
            tempo:
              type: string
              $ref: definitions.yaml#/wordCharacterPattern
              default: tempo
            thanos:
              type: string
              $ref: definitions.yaml#/wordCharacterPattern
              default: thanos  
    home:
      additionalProperties: false
      $ref: definitions.yaml#/alerts
      title: Co-monitoring
      description: Send alerts to a 3rd party for co-monitoring
      x-externalDocsPath: docs/for-ops/console/settings#co-monitoring
      x-acl:
        admin: [read-any, update-any]
        team: []
=======
>>>>>>> 95f1688c
    dns:
      $ref: definitions.yaml#/dns
      x-externalDocsPath: docs/for-ops/console/settings/dns
      x-acl:
        admin: [read-any, update-any]
        team: []
    ingress:
      type: object
      properties:
        platformClass:
          allOf:
            - type: object
              properties:
                className:
                  title: Class name
                  description: The platform ingress class is assigned to all platform applications
                  type: string
                  default: platform
                  # readOnly: true
            - $ref: definitions.yaml#/ingressClassParameters
        classes:
          title: Additional classes
          type: array
          items:
            allOf:
              - type: object
                properties:
                  className:
                    description: An arbitrary name that will be used to assign an ingress class to a team service
                    type: string
              - $ref: definitions.yaml#/ingressClassParameters
            required:
              - className
    kms:
      $ref: definitions.yaml#/kms
      x-externalDocsPath: docs/for-ops/console/settings/key-management
      x-acl:
        admin: [read-any, update-any]
        team: []
    oidc:
      title: OIDC
      description: OpenID Connect settings.
      additionalProperties: false
      properties:
        issuer:
          type: string
          $ref: definitions.yaml#/url
        clientID:
          title: Client ID
          type: string
        clientSecret:
          title: Client Secret
          type: string
          x-secret: true
        adminGroupID:
          title: Admin group ID
          type: string
        teamAdminGroupID:
          title: Team admin group ID
          type: string
        usernameClaimMapper:
          description: Claim name used by Keycloak to identify incoming users from the identity provider.
          default: '${CLAIM.upn}'
          type: string
        subClaimMapper:
          type: string
          description: Select OIDC claim to be passed by Keycloak as a unique user identifier. Best to not change this from the default.
          default: sub
      type: object
      x-externalDocsPath: docs/for-ops/console/settings/oidc
      x-acl:
        admin: [read-any, update-any]
        team: []
      required:
        - issuer
        - clientID
        - clientSecret
    otomi:
      title: APL
      type: object
      description: Settings for APL.
      additionalProperties: false
      properties:
        adminPassword:
          description: Master admin password that will be used for all apps that are not configured to use their own password.
          $ref: definitions.yaml#/adminPassword
          x-acl:
            admin: [read-any]
            team: []
          # readOnly: true
        additionalClusters:
          title: Additional clusters
          description: Enter other clusters running APL.
          type: array
          items:
            $ref: cluster.yaml#/AdditionalCluster
            required:
              - domainSuffix
              - name
              - provider
          x-acl:
            admin: [read-any, update-any]
            team: []
        globalPullSecret:
          nullable: true
          title: Global pullsecret
          description:
            Will be connected to each "default" service account in all APL app namespaces.
            Handy for authenticating with DockerHub to avoid rate limiting.
            Also useful when pulling all APL images from a private repo. (One would need to override all the images in the config first.)
          additionalProperties: false
          properties:
            username:
              type: string
              x-acl:
                admin: [read-any, update-any]
                team: []
            password:
              type: string
              x-secret: true
              x-acl:
                admin: [read-any, update-any]
                team: []
            email:
              type: string
              x-acl:
                admin: [read-any, update-any]
                team: []
              x-default: not@us.ed
            server:
              type: string
              x-default: docker.io
          # disabling required fields until rjsf solves this nested required bug:
          # required:
          #   - username
          #   - password
          type: object
          x-acl:
            admin: [read-any, update-any]
            team: []
        hasExternalDNS:
          description: Set this to true when an external dns zone is available to manage dns records. (Expects required `dns:` fields to be set.)
          title: External DNS
          type: boolean
          default: false
        hasExternalIDP:
          description: Set this to true when bringing your own external IDP such as Azure AD. (Expects required `oidc:` fields to be set.)
          title: External IDP
          type: boolean
          default: false
        isMultitenant:
          description: Will separate team metrics and logs. Disabling this effectively gives all users admin role and lets them see everything.
          title: Multi-tenancy
          type: boolean
          default: true
        nodeSelector:
          $ref: definitions.yaml#/labels
          description: 'One or more "label: value" pairs that must exist on one or more nodes, which will force all APL services to be scheduled there.'
        version:
          title: APL version
          default: latest
          description: |
            Please pin this to a valid release version found in the repo.
          type: string
      required:
        - version
      x-externalDocsPath: docs/for-ops/console/settings/otomi
      x-acl:
        admin: [read-any, update-any]
        team: [read]
    smtp:
      title: SMTP
      description: Mail server settings.
      additionalProperties: false
      nullable: true
      properties:
        auth_identity:
          title: Authentication identity
          type: string
        auth_password:
          title: Authentication password
          type: string
        auth_secret:
          title: Authentication secret
          type: string
        auth_username:
          title: Authentication username
          type: string
        from:
          $ref: definitions.yaml#/email
          description: The "from" address. Defaults to alerts@$clusterDomain.
          title: From address
        hello:
          description: The hostname to identify to the SMTP server.
          title: Hello
          type: string
        smarthost:
          description: The smtp host:port combination.
          pattern: ^(([a-zA-Z0-9]|[a-zA-Z0-9][a-zA-Z0-9\-]*[a-zA-Z0-9])\.)*([A-Za-z0-9]|[A-Za-z0-9][A-Za-z0-9\-]*[A-Za-z0-9]):()([1-9]|[1-5]?[0-9]{2,4}|6[1-4][0-9]{3}|65[1-4][0-9]{2}|655[1-2][0-9]|6553[1-5])$
          type: string
          title: Smart Host
      required:
        - smarthost
      type: object
      x-externalDocsPath: docs/for-ops/console/settings/smtp
      x-acl:
        admin: [read-any, update-any]
        team: []
  type: object<|MERGE_RESOLUTION|>--- conflicted
+++ resolved
@@ -144,45 +144,6 @@
               required:
                 - linode
                 - type
-<<<<<<< HEAD
-        buckets:
-          description: Add the preferred bucket names for each app.
-          properties:
-            loki:
-              type: string
-              $ref: definitions.yaml#/wordCharacterPattern
-              default: loki
-            cnpg:
-              type: string
-              $ref: definitions.yaml#/wordCharacterPattern
-              default: cnpg
-            velero:
-              type: string
-              $ref: definitions.yaml#/wordCharacterPattern
-              default: velero
-            harbor:
-              type: string
-              $ref: definitions.yaml#/wordCharacterPattern
-              default: harbor
-            tempo:
-              type: string
-              $ref: definitions.yaml#/wordCharacterPattern
-              default: tempo
-            thanos:
-              type: string
-              $ref: definitions.yaml#/wordCharacterPattern
-              default: thanos  
-    home:
-      additionalProperties: false
-      $ref: definitions.yaml#/alerts
-      title: Co-monitoring
-      description: Send alerts to a 3rd party for co-monitoring
-      x-externalDocsPath: docs/for-ops/console/settings#co-monitoring
-      x-acl:
-        admin: [read-any, update-any]
-        team: []
-=======
->>>>>>> 95f1688c
     dns:
       $ref: definitions.yaml#/dns
       x-externalDocsPath: docs/for-ops/console/settings/dns
