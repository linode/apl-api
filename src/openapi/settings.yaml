--- conflicted
+++ resolved
@@ -144,13 +144,10 @@
                           type: string
                           $ref: definitions.yaml#/wordCharacterPattern
                           default: tempo
-<<<<<<< HEAD
-=======
                         gitea:
                           type: string
                           $ref: definitions.yaml#/wordCharacterPattern
                           default: gitea
->>>>>>> e9823f45
                   required:
                     - region
                     - accessKeyId
