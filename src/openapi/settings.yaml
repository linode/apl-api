--- conflicted
+++ resolved
@@ -143,43 +143,7 @@
                   default: linode
               required:
                 - linode
-<<<<<<< HEAD
-                - type  
-    home:
-      additionalProperties: false
-      $ref: definitions.yaml#/alerts
-      title: Co-monitoring
-      description: Send alerts to a 3rd party for co-monitoring
-      x-externalDocsPath: docs/for-ops/console/settings#co-monitoring
-      x-acl:
-        admin: [read-any, update-any]
-        team: []
-=======
                 - type
-        buckets:
-          description: Add the preferred bucket names for each app.
-          properties:
-            loki:
-              type: string
-              $ref: definitions.yaml#/wordCharacterPattern
-              default: loki
-            cnpg:
-              type: string
-              $ref: definitions.yaml#/wordCharacterPattern
-              default: cnpg
-            velero:
-              type: string
-              $ref: definitions.yaml#/wordCharacterPattern
-              default: velero
-            harbor:
-              type: string
-              $ref: definitions.yaml#/wordCharacterPattern
-              default: harbor
-            tempo:
-              type: string
-              $ref: definitions.yaml#/wordCharacterPattern
-              default: tempo
->>>>>>> 35af5b1d
     dns:
       $ref: definitions.yaml#/dns
       x-externalDocsPath: docs/for-ops/console/settings/dns
@@ -257,7 +221,6 @@
         - issuer
         - clientID
         - clientSecret
-
     otomi:
       title: APL
       type: object
