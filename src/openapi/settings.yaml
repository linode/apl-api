<<<<<<< HEAD
=======
alerts: &alerts
  type: object
  properties:
    drone:
      default: slack
      enum:
        - slack
        - msteams
      type: string
    email:
      additionalProperties: false
      properties:
        critical:
          $ref: definitions.yaml#/email
          description: One or more email addresses (comma separated) for critical events.
        nonCritical:
          $ref: definitions.yaml#/email
          description: One or more email addresses (comma separated) for non-critical events.
      type: object
    groupInterval:
      default: 5m
      description: How long to wait before sending a notification about new alerts that are added to a group of alerts for which an initial notification has already been sent. (Usually ~5m or more.)
      type: string
kms:
  additionalProperties: false
  properties:
    sops:
      oneOf:
        - aws:
            $ref: definitions.yaml#/awsCreds
          required:
            - aws
        - azure:
            $ref: definitions.yaml#/azureCreds
          required:
            - azure
        - google:
            $ref: definitions.yaml#/googleCreds
          required:
            - google
        - vault:
            $ref: definitions.yaml#/vaultCreds
          required:
            - vault
      type: object
  type: object
msteams:
  additionalProperties: false
  properties:
    highPrio:
      description: The low prio web hook.
      type: string
    lowPrio:
      description: The high prio web hook.
      type: string
  type: object
receivers:
  description: Notification receivers.
  items:
    enum:
      - slack
      - msteams
      - email
    type: string
  type: array
repeatInterval:
  default: 3h
  description: How long to wait before sending a notification again if it has already been sent successfully for an alert. (Usually ~3h or more).
  type: string
slack:
  additionalProperties: false
  properties:
    channel:
      default: mon-otomi
      description: The Slack channel for non-critical notifications.
      type: string
    channelCrit:
      default: mon-otomi
      description: The Slack channel for critical notifications.
      type: string
    url:
      $ref: definitions.yaml#/url
      description: A Slack webhook URL.
  type: object

>>>>>>> 5a569922
Settings:
  x-acl:
    admin: [read-any, update-any]
    team: []
  additionalProperties: false
  properties:
    alerts:
      title: Alerts
      additionalProperties: false
      $ref: definitions.yaml#/alerts
    azure:
      title: Azure
      additionalProperties: false
      description: Azure specific configuration.
      properties:
        appgw:
          properties:
            isManaged:
              default: true
              description: Determines whether this AppGW Ingress Controller is installed as an AKS addon.
              type: boolean
          type: object
        monitor:
          $ref: definitions.yaml#/azureMonitor
<<<<<<< HEAD
        resourceGroup:
          title: Azure resource group
          type: string
        subscriptionId:
          title: Subscription ID
          type: string
        tenantId:
          title: Tenant ID
          type: string
      required:
        - resourceGroup
        - subscriptionId
        - tenantId
=======
      type: object
>>>>>>> 5a569922
    customer:
      title: Customer
      additionalProperties: false
      properties:
        name:
          type: string
          title: Name
    dns:
      additionalProperties: false
      properties:
        zones:
          description: Extra dns zones that the cluster can administer (see dns). Team services can use this to publish their URLs on.
          items:
            type: string
            title: Zone
          title: Zones
          type: array
<<<<<<< HEAD
        domain:
          description: Define a FQDN for this Kubernetes cluster.
          title: Fully Qualified Domain Name (FQDN)
          type: string
=======
          nullable: true
        provider:
          description: The DNS provider managing the domains.
          oneOf:
            - title: AWS
              properties:
                aws:
                  properties:
                    region:
                      type: string
                  required:
                    - region
              required:
                - aws
            - title: Azure
              properties:
                azure:
                  properties:
                    cloud:
                      title: Cloud
                      type: string
                      description: Azure Cloud
                    resourceGroup:
                      title: Resource group
                      type: string
                      description: Azure resource group
                    hostedZoneName:
                      title: Hosted zone name
                      type: string
                    tenantId:
                      title: Tenant ID
                      type: string
                      description: Azure tenant ID
                    subscriptionId:
                      title: Subscription ID
                      type: string
                      description: Azure subscription ID
                    aadClientId:
                      title: Client ID
                      type: string
                      description: Azure Application Client ID
                    aadClientSecret:
                      title: Client secret
                      type: string
                      description: Azure Application Client Secret
                    useManagedIdentityExtension:
                      title: Using managed identities?
                      type: boolean
                      description: If you use Azure MSI, this should be set to true
                      default: false
                  required:
                    - resourceGroup
                    - aadClientId
                    - aadClientSecret
              required:
                - azure
            - title: Google
              properties:
                google:
                  properties:
                    serviceAccountKey:
                      description: A service account key for managing a DNS zone.
                      type: string
                    project:
                      type: string
                  required:
                    - serviceAccountKey
                    - project
              required:
                - google
>>>>>>> 5a569922
      oneOf:
        - title: AWS
          properties:
            aws:
              title: AWS
              properties:
                region:
                  type: string
                  title: Region
              required:
                - region
              type: object
          type: object
          required:
            - aws
        - title: Azure
          properties:
            azure:
              properties:
                cloud:
                  title: Cloud
                  type: string
                  description: Azure Cloud
                resourceGroup:
                  title: Resource group
                  type: string
                  description: Azure resource group
                hostedZoneName:
                  title: Hosted zone name
                  type: string
                tenantId:
                  title: Tenant ID
                  type: string
                  description: Azure tenant ID.
                subscriptionId:
                  title: Subscription ID
                  type: string
                  description: Azure subscription ID.
                aadClientId:
                  title: Client ID
                  type: string
                  description: Azure Application Client ID.
                aadClientSecret:
                  title: Client secret
                  type: string
                  description: Azure Application Client Secret.
                useManagedIdentityExtension:
                  title: Managed identities
                  type: boolean
                  description: If you use Azure MSI, this should be set to true.
                  default: false
              required:
                - resourceGroup
                - tenantId
                - subscriptionId
                - aadClientId
                - aadClientSecret
          required:
            - azure
        - title: Google
          properties:
            google:
              title: Google
              properties:
                serviceAccountKey:
                  description: A service account key for managing a DNS zone.
                  title: Service account key
                  type: string
                project:
                  title: Project
                  type: string
              required:
                - serviceAccountKey
                - project
          required:
            - google
      required:
        - domain
    kms:
      additionalProperties: false
      $ref: 'definitions.yaml#/kms'
    home:
      title: Home alerts
      additionalProperties: false
      $ref: definitions.yaml#/alerts
    oidc:
      title: OIDC
      additionalProperties: false
      description: Holds many parts used in different locations. Please see keycloak, istio and oauth-proxy all consuming parts.
      properties:
        adminGroupID:
          title: Admin group ID
          type: string
        apiUrl:
<<<<<<< HEAD
          title: API URL
          type: string
        authUrl:
          title: Authentication URL
          type: string
=======
          $ref: definitions.yaml#/url
        authUrl:
          $ref: definitions.yaml#/url
>>>>>>> 5a569922
        clientID:
          title: Client ID
          type: string
        clientSecret:
          title: Client Secret
          type: string
        issuer:
<<<<<<< HEAD
          title: Issuer
          type: string
=======
          $ref: definitions.yaml#/url
>>>>>>> 5a569922
        scope:
          title: Scope
          type: string
        subClaimMapper:
          default: sub
          description: Select OIDC claim to be used as a unique user identifier.
          title: Sub claim mapper
          type: string
        teamAdminGroupID:
          title: Team admin group ID
          type: string
        tenantID:
          title: Tenant ID
          type: string
        tokenUrl:
<<<<<<< HEAD
          title: Token URL
=======
          $ref: definitions.yaml#/url
        usernameClaimMapper:
>>>>>>> 5a569922
          type: string
        usernameClaimMapper:
          description: Claim name used by Keycloak to identify incoming users from the identity provider.
          title: Username claim mapper
          type: string
    otomi:
      additionalProperties: false
      properties:
        additionalClusters:
          title: Additional clusters
          description: Enter other k8s clusters, if there are any.
          type: array
          items:
            $ref: cluster.yaml#/Cluster
            required:
              - domainSuffix
              - name
              - provider
        addons:
          additionalProperties: false
          description: Manage addon configuration.
          properties:
            conftest:
              description: Manage Conftest configuration.
              properties:
                enabled:
                  default: true
                  description: Use this flag to enable conftest for policy validation
                  title: Enabled
                  type: boolean
              title: Conftest
          title: Addons
        hasCloudLB:
          default: false
          description: Set this to true when an external LB exists or needs to be started (AWS ALB, Azure AppGW, Google Apigee). This will then be configured through ingress controllers. Expects existing LBs to terminate https. Currently this is only working correctly for Azure, and not for AWS and Google. AWS is close to completion.
          title: Cloud load balancer
          type: boolean
        isHomeMonitored:
          default: false
          description: Whether this cluster is home monitored (like when under a Premium SLA). Sends criticals home.
          title: Home monitored
          type: boolean
        isManaged:
          default: true
          description: Whether masters are managed and not under control. Set this to false when onprem.
          title: Managed masters
          type: boolean
        isMultitenant:
          default: true
          description: Whether to separate team metrics and logs. Disabling this lets everybody be admin and see everything.
          title: Multi-tenancy
          type: boolean
        mode:
          default: ee
          description: The otomi-core edition. Either community edition (ce) or enterprise edition (ee).
          enum:
            - ce
            - ee
          title: Otomi core edition
          type: string
        pullSecret:
          default: ''
          description: The pullsecret to deploy the Otomi API and Console. Requires an Otomi license.
          title: Pull secret
          type: string
        teamPrefix:
          default: team-
          description: The prefix to use in URLs for team domains.
          pattern: ^[a-z]+[-]{1}$
          title: Team prefix
          type: string
    smtp:
      # https://prometheus.io/docs/alerting/latest/configuration/#tmpl_string
      additionalProperties: false
      description: Define SMTP settings.
      properties:
        auth_identity:
          title: Authentication identity
          type: string
        auth_password:
          title: Authentication password
          type: string
        auth_secret:
          title: Authentication secret
          type: string
        auth_username:
          title: Authentication username
          type: string
        from:
          $ref: definitions.yaml#/email
          description: The "from" address. Defaults to alerts@$clusterDomain.
          title: From address
        hello:
          description: The hostname to identify to the SMTP server.
          title: Hello
          type: string
        smarthost:
          description: The smtp host:port combination.
          pattern: ^(([a-zA-Z0-9]|[a-zA-Z0-9][a-zA-Z0-9\-]*[a-zA-Z0-9])\.)*([A-Za-z0-9]|[A-Za-z0-9][A-Za-z0-9\-]*[A-Za-z0-9]):()([1-9]|[1-5]?[0-9]{2,4}|6[1-4][0-9]{3}|65[1-4][0-9]{2}|655[1-2][0-9]|6553[1-5])$
          title: Smart Host
      required:
        - smarthost<|MERGE_RESOLUTION|>--- conflicted
+++ resolved
@@ -1,91 +1,3 @@
-<<<<<<< HEAD
-=======
-alerts: &alerts
-  type: object
-  properties:
-    drone:
-      default: slack
-      enum:
-        - slack
-        - msteams
-      type: string
-    email:
-      additionalProperties: false
-      properties:
-        critical:
-          $ref: definitions.yaml#/email
-          description: One or more email addresses (comma separated) for critical events.
-        nonCritical:
-          $ref: definitions.yaml#/email
-          description: One or more email addresses (comma separated) for non-critical events.
-      type: object
-    groupInterval:
-      default: 5m
-      description: How long to wait before sending a notification about new alerts that are added to a group of alerts for which an initial notification has already been sent. (Usually ~5m or more.)
-      type: string
-kms:
-  additionalProperties: false
-  properties:
-    sops:
-      oneOf:
-        - aws:
-            $ref: definitions.yaml#/awsCreds
-          required:
-            - aws
-        - azure:
-            $ref: definitions.yaml#/azureCreds
-          required:
-            - azure
-        - google:
-            $ref: definitions.yaml#/googleCreds
-          required:
-            - google
-        - vault:
-            $ref: definitions.yaml#/vaultCreds
-          required:
-            - vault
-      type: object
-  type: object
-msteams:
-  additionalProperties: false
-  properties:
-    highPrio:
-      description: The low prio web hook.
-      type: string
-    lowPrio:
-      description: The high prio web hook.
-      type: string
-  type: object
-receivers:
-  description: Notification receivers.
-  items:
-    enum:
-      - slack
-      - msteams
-      - email
-    type: string
-  type: array
-repeatInterval:
-  default: 3h
-  description: How long to wait before sending a notification again if it has already been sent successfully for an alert. (Usually ~3h or more).
-  type: string
-slack:
-  additionalProperties: false
-  properties:
-    channel:
-      default: mon-otomi
-      description: The Slack channel for non-critical notifications.
-      type: string
-    channelCrit:
-      default: mon-otomi
-      description: The Slack channel for critical notifications.
-      type: string
-    url:
-      $ref: definitions.yaml#/url
-      description: A Slack webhook URL.
-  type: object
-
->>>>>>> 5a569922
 Settings:
   x-acl:
     admin: [read-any, update-any]
@@ -110,7 +22,6 @@
           type: object
         monitor:
           $ref: definitions.yaml#/azureMonitor
-<<<<<<< HEAD
         resourceGroup:
           title: Azure resource group
           type: string
@@ -124,9 +35,6 @@
         - resourceGroup
         - subscriptionId
         - tenantId
-=======
-      type: object
->>>>>>> 5a569922
     customer:
       title: Customer
       additionalProperties: false
@@ -144,12 +52,10 @@
             title: Zone
           title: Zones
           type: array
-<<<<<<< HEAD
         domain:
           description: Define a FQDN for this Kubernetes cluster.
           title: Fully Qualified Domain Name (FQDN)
           type: string
-=======
           nullable: true
         provider:
           description: The DNS provider managing the domains.
@@ -220,7 +126,6 @@
                     - project
               required:
                 - google
->>>>>>> 5a569922
       oneOf:
         - title: AWS
           properties:
@@ -315,17 +220,12 @@
           title: Admin group ID
           type: string
         apiUrl:
-<<<<<<< HEAD
           title: API URL
           type: string
         authUrl:
           title: Authentication URL
           type: string
-=======
           $ref: definitions.yaml#/url
-        authUrl:
-          $ref: definitions.yaml#/url
->>>>>>> 5a569922
         clientID:
           title: Client ID
           type: string
@@ -333,12 +233,9 @@
           title: Client Secret
           type: string
         issuer:
-<<<<<<< HEAD
           title: Issuer
           type: string
-=======
           $ref: definitions.yaml#/url
->>>>>>> 5a569922
         scope:
           title: Scope
           type: string
@@ -354,13 +251,8 @@
           title: Tenant ID
           type: string
         tokenUrl:
-<<<<<<< HEAD
           title: Token URL
-=======
           $ref: definitions.yaml#/url
-        usernameClaimMapper:
->>>>>>> 5a569922
-          type: string
         usernameClaimMapper:
           description: Claim name used by Keycloak to identify incoming users from the identity provider.
           title: Username claim mapper
