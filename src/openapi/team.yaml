--- conflicted
+++ resolved
@@ -21,12 +21,7 @@
       items:
         type: string
         # downloadKubeConfig - is an action that a user can perform, not an attribute of the input form
-<<<<<<< HEAD
-        enum: [alerts, oidc, billingAlertQuotas, resourceQuota, downloadKubeConfig, downloadDockerConfig, networkPolicy]
-      default: [alerts]
-=======
-        enum: [alerts, backup, oidc, resourceQuota, downloadKubeConfig, downloadDockerConfig, networkPolicy]
->>>>>>> 1c5a8dad
+        enum: [alerts, backup, oidc, billingAlertQuotas, resourceQuota, downloadKubeConfig, downloadDockerConfig, networkPolicy]
       uniqueItems: true
     apps:
       type: array
