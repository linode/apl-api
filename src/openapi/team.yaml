--- conflicted
+++ resolved
@@ -76,11 +76,7 @@
         teamMember: []
     managedMonitoring:
       title: Managed monitoring
-<<<<<<< HEAD
-      description: 'Activate APL managed Grafana, Prometheus or Alertmanager instances. Optionally disable cross-team access.'
-=======
-      description: "Activate APL managed Grafana or Alertmanager instances. Optionally disable cross-team access."
->>>>>>> e9823f45
+      description: 'Activate APL managed Grafana or Alertmanager instances. Optionally disable cross-team access.'
       properties:
         grafana:
           type: boolean
