TeamSelfService:
  title: Team permissions
  description: Grant team permissions to modify certain configuration parameters.
  type: object
  properties:
    service:
      title: Service
      type: array
      items:
        type: string
        enum: [ingress]
      x-allow-values:
        ingress:
<<<<<<< HEAD
          type: "cluster"
        networkPolicy:
          ingressPrivate:
            mode: "DenyAll"
      default: [ingress, networkPolicy]
=======
          type: 'cluster'
      default: [ingress]
>>>>>>> 8b019cf7
      uniqueItems: true
    policies:
      type: array
      items:
        type: string
        enum: ["edit policies"]
      default: ["edit policies"]
      uniqueItems: true
    team:
      title: Team settings
      type: array
      items:
        type: string
        # downloadKubeConfig - is an action that a user can perform, not an attribute of the input form
        enum:
          [
            oidc,
            managedMonitoring,
            alerts,
            billingAlertQuotas,
            resourceQuota,
            networkPolicy,
          ]
      uniqueItems: true
    apps:
      title: Apps
      type: array
      items:
        type: string
        enum: [argocd, gitea]
      default: []
      uniqueItems: true
    access:
      title: Access
      type: array
      items:
        type: string
        enum:
          [
            shell,
            downloadKubeConfig,
            downloadDockerConfig,
            downloadCertificateAuthority,
          ]
      uniqueItems: true
  x-acl:
    admin: [read-any, update-any]
    team: [read]

Team:
  properties:
    id:
      $ref: definitions.yaml#/idName
      title: ID
    name:
      $ref: definitions.yaml#/idName
      title: Name
      description: A team name
    oidc:
      properties:
        groupMapping:
          description: An OIDC group name/id granting access to this team
          title: Group mapping
          type: string
      title: OIDC
      type: object
    password:
      type: string
      writeOnly: true
      x-acl:
        admin: [read-any, update-any]
        team: []
    managedMonitoring:
      title: Managed monitoring
      description: Activate managed Grafana, Prometheus or Alertmanager instances; optionally disable cross-team access
      properties:
        grafana:
          type: boolean
          default: false
        prometheus:
          type: boolean
          default: false
        alertmanager:
          type: boolean
          default: false
        private:
          type: boolean
          default: false
    alerts:
      $ref: definitions.yaml#/alerts
    billingAlertQuotas:
      title: Billing alert quotas
      properties:
        teamCpuMonthQuotaReached:
          title: Max total Team CPU cost per month in $
          description: Sends an alert when team total CPU costs per month hits the quota.
          properties:
            quota:
              type: integer
              default: 100
        teamMemMonthQuotaReached:
          title: Max total Team Memory cost per month in $
          description: Sends an alert when team total Memory costs per month hits the quota.
          properties:
            quota:
              type: integer
              default: 100
    resourceQuota:
      $ref: definitions.yaml#/resourceQuota
    azureMonitor:
      $ref: definitions.yaml#/azureMonitor
    networkPolicy:
      properties:
        ingressPrivate:
          title: Network policies
          description: When enabled team services will be bound by (ingress) network policies. Turning this off introduces a security risk!
          type: boolean
          default: true
        egressPublic:
          title: Egress control
          description: When enabled team service egress traffic will be limited to pre-defined endpoints. Turning this off introduces a security risk!
          type: boolean
          default: true
      type: object
    selfService:
      $ref: team.yaml#/TeamSelfService
  required:
    - name
  x-acl:
    admin:
      - delete-any
      - read-any
      - create-any
      - update-any
    team:
      - read-any
      - update
  type: object
  x-externalDocsPath: docs/for-ops/console/teams<|MERGE_RESOLUTION|>--- conflicted
+++ resolved
@@ -11,23 +11,15 @@
         enum: [ingress]
       x-allow-values:
         ingress:
-<<<<<<< HEAD
-          type: "cluster"
-        networkPolicy:
-          ingressPrivate:
-            mode: "DenyAll"
-      default: [ingress, networkPolicy]
-=======
           type: 'cluster'
       default: [ingress]
->>>>>>> 8b019cf7
       uniqueItems: true
     policies:
       type: array
       items:
         type: string
-        enum: ["edit policies"]
-      default: ["edit policies"]
+        enum: ['edit policies']
+      default: ['edit policies']
       uniqueItems: true
     team:
       title: Team settings
