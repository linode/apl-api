TeamSelfService:
  title: Team Permissions
  description: Grant team permissions to modify certain configuration parameters.
  type: object
  properties:
    teamMembers:
      title: Team Members Permissions
      type: object
      properties:
        createServices:
          title: Create Services
          type: boolean
          default: false
          description: Permission to create services.
        editSecurityPolicies:
          title: Edit Security Policies
          type: boolean
          default: false
          description: Permission to edit security policies.
        useCloudShell:
          title: Use Cloud Shell
          type: boolean
          default: false
          description: Permission to use the cloud shell.
        downloadKubeconfig:
          title: Download Kubeconfig
          type: boolean
          default: false
          description: Permission to download the kubeconfig.
        downloadDockerLogin:
          title: Download Docker Login
          type: boolean
          default: false
          description: Permission to download the docker login configuration.
      required:
        - createServices
        - editSecurityPolicies
        - useCloudShell
        - downloadKubeconfig
        - downloadDockerLogin
  x-acl:
    platformAdmin: [read-any, update-any]
    teamAdmin: [read]
    teamMember: [read]

Team:
  properties:
    id:
<<<<<<< HEAD
      type: string
=======
      $ref: 'definitions.yaml#/idName'
>>>>>>> 72ad0460
      title: ID
    name:
      $ref: 'definitions.yaml#/idName'
      title: Name
      description: A team name
    oidc:
      properties:
        groupMapping:
          description: An OIDC group (name/id) granting access to this Team.
          title: Group mapping
          type: string
      title: OIDC
      type: object
    password:
      type: string
      writeOnly: true
      x-acl:
        platformAdmin: [read-any, update-any]
        teamAdmin: []
        teamMember: []
    managedMonitoring:
      title: Managed monitoring
      description: 'Activate a platform managed Grafana or Alertmanager instance.'
      properties:
        grafana:
          type: boolean
          default: false
        alertmanager:
          type: boolean
          default: false
    alerts:
      $ref: 'definitions.yaml#/alerts'
    resourceQuota:
      $ref: 'definitions.yaml#/resourceQuota'
    networkPolicy:
      title: Network policies
      properties:
        ingressPrivate:
          title: Ingress control
          description: When enabled Team Workloads will be bound by ingress network policies. Turning this off introduces a security risk!
          type: boolean
          default: true
        egressPublic:
          title: Egress control
          description: When enabled all egress traffic will be limited to pre-defined endpoints. Turning this off introduces a security risk!
          type: boolean
          default: true
      type: object
    selfService:
      $ref: 'team.yaml#/TeamSelfService'
  required:
    - name
  x-acl:
    platformAdmin:
      - delete-any
      - read-any
      - create-any
      - update-any
    teamAdmin:
      - read-any
      - update
    teamMember:
      - read-any
      - update
  type: object
  x-externalDocsPath: docs/for-ops/console/teams

AplTeamSpec:
  type: object
  properties:
    oidc:
      properties:
        groupMapping:
          description: An OIDC group (name/id) granting access to this Team.
          title: Group mapping
          type: string
      title: OIDC
      type: object
    password:
      type: string
      writeOnly: true
      x-acl:
        platformAdmin: [read-any, update-any]
        teamAdmin: []
        teamMember: []
    managedMonitoring:
      title: Managed monitoring
      description: 'Activate a platform managed Grafana or Alertmanager instance.'
      properties:
        grafana:
          type: boolean
          default: false
        alertmanager:
          type: boolean
          default: false
    alerts:
      $ref: 'definitions.yaml#/alerts'
    resourceQuota:
      $ref: 'definitions.yaml#/resourceQuota'
    networkPolicy:
      title: Network policies
      properties:
        ingressPrivate:
          title: Ingress control
          description: When enabled Team Workloads will be bound by ingress network policies. Turning this off introduces a security risk!
          type: boolean
          default: true
        egressPublic:
          title: Egress control
          description: When enabled all egress traffic will be limited to pre-defined endpoints. Turning this off introduces a security risk!
          type: boolean
          default: true
      type: object
    selfService:
      $ref: 'team.yaml#/TeamSelfService'<|MERGE_RESOLUTION|>--- conflicted
+++ resolved
@@ -46,11 +46,7 @@
 Team:
   properties:
     id:
-<<<<<<< HEAD
-      type: string
-=======
       $ref: 'definitions.yaml#/idName'
->>>>>>> 72ad0460
       title: ID
     name:
       $ref: 'definitions.yaml#/idName'
