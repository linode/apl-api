--- conflicted
+++ resolved
@@ -16,26 +16,6 @@
       <<: *idNameField
       title: Name
       description: A team name
-<<<<<<< HEAD
-=======
-      example: some-team
-      x-acl:
-        admin:
-          - create
-          - read
-        team:
-          - read
-    clusters:
-      items:
-        type: string
-      minItems: 1
-      title: Clusters
-      type: array
-      uniqueItems: true
-      x-acl:
-        team:
-          - read
->>>>>>> 8489aed8
     oidc:
       properties:
         groupMapping:
@@ -103,11 +83,6 @@
       type: object
   required:
     - name
-<<<<<<< HEAD
-  type: object
-=======
-    - clusters
-    - password
   type: object
   x-acl:
     admin:
@@ -118,5 +93,4 @@
     team:
       - read-any
       - update
-  x-externalDocsPath: docs/configuring-teams
->>>>>>> 8489aed8
+  x-externalDocsPath: docs/configuring-teams