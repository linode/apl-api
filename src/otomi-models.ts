import { Request } from 'express'
import { JSONSchema4 } from 'json-schema'
import { components, external, operations, paths } from 'src/generated-schema'
import OtomiStack from 'src/otomi-stack'
export type App = components['schemas']['App']
export type AppList = components['schemas']['AppList']
<<<<<<< HEAD
export type Backup = components['schemas']['Backup']
export type Job = components['schemas']['Job']
=======
>>>>>>> 8948ce59
export type Kubecfg = components['schemas']['Kubecfg']
export type K8sService = components['schemas']['K8sService']
export type Secret = components['schemas']['Secret'] & { teamId?: string }
export type License = components['schemas']['License']
export type LicenseJwt = components['schemas']['LicenseJwt']
export type Service = components['schemas']['Service']
export type Session = components['schemas']['Session']
export type Settings = components['schemas']['Settings']
export type Team = components['schemas']['Team']
export type TeamSelfService = components['schemas']['Team']['selfService']
export type User = components['schemas']['User']
export type UserAuthz = components['schemas']['User']['authz']
export type Workload = components['schemas']['Workload']
export type WorkloadValues = components['schemas']['WorkloadValues']

export type TeamAuthz = components['schemas']['TeamAuthz']

// Derived setting models
export type Alerts = Settings['alerts']
export type Cluster = Settings['cluster']
export type Dns = Settings['dns']
export type Kms = Settings['kms']
export type Oidc = Settings['oidc']
export type Otomi = Settings['otomi']
export type Policies = Settings['policies']

export interface OpenApiRequest extends Request {
  operationDoc: {
    responses: { '200'?: { content: { 'application/json': { schema: { $ref: string } } } } }
    // eslint-disable-next-line @typescript-eslint/no-explicit-any
    security: any[]
    operationId: string
  }
  apiDoc: OpenAPIDoc
  session: Session
  user?: User
}

type HttpMethodType = 'delete' | 'read' | 'create' | 'update'

export interface OpenAPIDoc {
  components: {
    schemas: {
      [schemaName: string]: Schema
    }
  }
  paths?: {
    [path: string]: {
      [key in HttpMethodType]: {
        'x-aclSchema'?: [string]
        security?: [string]
      }
    }
  }
  security?: string[]
}

export interface OtomiSpec {
  components: components
  paths: paths
  operations: operations
  external: external
}

export type SchemaType = 'object' | 'array'

export interface PermissionSchema {
  properties: {
    [propertyName: string]: {
      items: {
        enum: Array<string>
      }
    }
  }
}
export interface Schema extends JSONSchema4 {
  'x-acl'?: Acl
  nullable?: boolean
}

export interface Acl {
  [roleName: string]: AclAction[]
}

export type AclAction =
  | 'create'
  | 'create-any'
  | 'delete'
  | 'delete-any'
  | 'read'
  | 'read-any'
  | 'update'
  | 'update-any'

export enum SessionRole {
  Admin = 'admin',
  User = 'team',
}

export interface JWT {
  name: string
  email: string
  groups: string[]
  roles?: string[]
}

export interface OpenApiRequestExt extends OpenApiRequest, Session {
  user: User
  // Flag that indicates if experess-openapi middleware take up further authorization action
  isSecurityHandler?: boolean
  otomi: OtomiStack
}

export interface Core {
  k8s: Record<string, Record<string, any>[]>
  adminApps: Record<string, any>[]
  alerts: Alerts
  apps: Record<string, any>[]
  appsInfo: Record<string, any>[]
  cluster: Cluster
  dns: Dns
  kms: Kms
  oidc: Oidc
  otomi: Otomi
  policies: Policies
  teamApps: Record<string, any>[]
  teamConfig: Record<string, any>
  version: number
}<|MERGE_RESOLUTION|>--- conflicted
+++ resolved
@@ -4,11 +4,7 @@
 import OtomiStack from 'src/otomi-stack'
 export type App = components['schemas']['App']
 export type AppList = components['schemas']['AppList']
-<<<<<<< HEAD
 export type Backup = components['schemas']['Backup']
-export type Job = components['schemas']['Job']
-=======
->>>>>>> 8948ce59
 export type Kubecfg = components['schemas']['Kubecfg']
 export type K8sService = components['schemas']['K8sService']
 export type Secret = components['schemas']['Secret'] & { teamId?: string }
