const generatePassword = require('password-generator')
const _ = require('lodash')
const path = require('path')
const utils = require('./utils')

const getServiceId = (teamId, svcName) => `${teamId}/${svcName}`

class OtomiStack {
  constructor(repo, db) {
    this.db = db
    this.repo = repo
    this.envPath = './env/'
    this.clustersPath = './env/clusters.yaml'
  }

  async init() {
    try {
      await this.repo.clone()
      this.loadValues()
    } catch (e) {
      console.error('Unable to init app', e)
      return false
    }
    return true
  }

  getValueFilePath(cluster) {
    const clusterFilename = cluster.cluster + '.yaml'
    const fPath = path.join(this.envPath, cluster.cloud, clusterFilename)
    return fPath
  }

  getTeams() {
    return this.db.getCollection('teams')
  }

  getClusters() {
    return this.db.getCollection('clusters')
  }

  getTeam(teamId) {
    return this.db.getItem('teams', { teamId })
  }

  checkIfTeamExists(ids) {
    this.db.getItem('teams', ids)
  }

  checkIfServiceExists(ids) {
    this.db.getItem('services', ids)
  }

  createTeam(data) {
    const ids = { teamId: data.name }
    this.setPasswordIfNotExist(data)
    return this.db.createItem('teams', ids, data)
  }

  editTeam(teamId, data) {
    const ids = { teamId }
    this.checkIfTeamExists(ids)
    return this.db.updateItem('teams', ids, data)
  }

  deleteTeam(teamId) {
    const ids = { teamId }
    this.checkIfTeamExists(ids)
    this.db.deleteItem('services', ids)
    return this.db.deleteItem('teams', ids)
  }

  getTeamServices(teamId) {
    const ids = { teamId }
    this.checkIfTeamExists(ids)
    return this.db.getCollection('services', ids)
  }

  getAllServices() {
    return this.db.getCollection('services')
  }

  createService(teamId, data) {
    this.checkIfTeamExists({ teamId })
    const ids = { teamId, serviceId: getServiceId(teamId, data.name) }
    return this.db.createItem('services', ids, data)
  }

  createDefaultService(data) {
    return this.db.createItem('defaultServices', {}, data)
  }

  getDefaultServices() {
    return this.db.getCollection('defaultServices')
  }

  getService(teamId, name) {
    const ids = { teamId, name }
    return this.db.getItem('services', ids)
  }

  editService(teamId, name, data) {
    const ids = { teamId, name }
    this.checkIfServiceExists(ids)
    return this.db.updateItem('services', ids, data)
  }

  deleteService(teamId, name) {
    const ids = { teamId, name }
    this.checkIfServiceExists(ids)
    return this.db.deleteItem('services', ids)
  }

  getDeployments(params) {}

  async triggerDeployment(userGroup) {
    this.saveValues()
    await this.repo.commit(userGroup)
    return await this.repo.push()
  }

  loadValues() {
    const coreValues = this.repo.readFile(this.clustersPath)
    this.convertCoreValuesToDb(coreValues)

    const clusters = this.getClusters()
    this.loadAllTeamValues(clusters)
  }

  loadAllTeamValues(clusters) {
    _.forEach(clusters, (cluster) => {
      try {
        const path = this.getValueFilePath(cluster)
        const values = this.repo.readFile(path)
        const teams = _.get(values, 'teamConfig.teams', null)
        if (!teams) {
          console.warn(`Missing 'teams' key in ${path} file. Skipping`)
          return
        }
        this.loadTeamsValues(values.teamConfig.teams, cluster)
      } catch (e) {
        console.error(`Unable to load teams data for cluster ${cluster.id}`, e)
        return
      }
    })
  }

  convertCoreValuesToDb(values) {
    const cs = values.clouds
    _.forIn(cs, (cloudObj, cloud) => {
      _.forIn(cloudObj.clusters, (clusterObject, cluster) => {
        const clusterId = `${cluster}/${cloud}`
        const clusterObj = {
          cloud: cloud,
          cluster: cluster,
          domain: `${cluster}.${cloudObj.domain}`,
          k8sVersion: clusterObject.k8sVersion,
          region: clusterObject.region,
        }
        console.log(clusterObj)
        this.db.createItem('clusters', { id: clusterId }, clusterObj)
      })
    })
  }

  loadTeamsValues(teams, cluster) {
    // console.debug(teams)
    _.forIn(teams, (teamData, teamId) => {
      // console.log(`${teamId}:${teamData}`)
      this.convertTeamToDb(teamData, teamId, cluster)
    })
  }

  assignCluster(obj, cluster) {
    const clusters = _.get(obj, 'clusters', [])
    clusters.push(cluster.id)
    _.set(obj, 'clusters', clusters)
  }

  convertTeamToDb(teamData, teamId, cluster) {
    // console.log(`${teamId}: ${teamData}`);
    // console.debug(JSON.stringify(teamData))

    try {
      // Here we only update clusters
      let team = this.getTeam(teamId)
      this.assignCluster(team, cluster)
      this.editTeam(teamId, team)
    } catch (err) {
      // Here we create a team in DB
      let rawTeam = _.omit(teamData, 'services')
      this.assignCluster(rawTeam, cluster)
      this.createTeam(rawTeam)
    }

    if (!teamData.services) {
      const path = this.getValueFilePath(cluster)
      console.warn(`Missing 'services' key for team ${teamId} in ${path} file. Skipping.`)
      return
    }
    this.convertTeamValuesServicesToDb(teamData.services, teamId, cluster)
  }

  convertTeamValuesServicesToDb(services, teamId, cluster) {
    services.forEach((svc) => {
      this.convertServiceToDb(svc, teamId, cluster)
    })
  }

  convertServiceToDb(svcRaw, teamId, cluster) {
    // Create service
    let svc = _.omit(svcRaw, 'ksvc', 'svc', 'isPublic', 'internal', 'hasCert')
    svc.spec = {}

    if ('ksvc' in svcRaw) {
<<<<<<< HEAD
      svc.spec = _.cloneDeep(svcRaw.ksvc)
      if (!svcRaw.predeployed){
        const annotations = _.get(svcRaw.ksvc, 'annotations', {})
        svc.spec.annotations = utils.objectToArray(annotations, 'name', 'value')
      }
=======
      if (svcRaw.ksvc.predeployed) {
        svc.spec.serviceType = 'ksvcPredeployed'
      } else {
        svc.spec = _.cloneDeep(svcRaw.ksvc)
        svc.spec.serviceType = 'ksvc'
      }

      const annotations = _.get(svcRaw.ksvc, 'annotations', {})
      svc.spec.annotations = utils.objectToArray(annotations, 'name', 'value')
>>>>>>> fca4cbff
    } else if ('svc' in svcRaw) {
      svc.spec = _.cloneDeep(svcRaw.svc)
    } else {
      console.warn('Unknown service structure')
    }

<<<<<<< HEAD
    if ("internal" in svcRaw) {
      svc.ingress = {internal: true}
    } else {
      svc.ingress = {
        hasCert: ("hasCert" in svcRaw),
        hasSingleSignOn: !("isPublic" in svcRaw),
        certArn: svcRaw.certArn
      }
=======
    svc.ingress = {
      hasPublicUrl: !('internal' in svcRaw),
      hasCert: 'hasCert' in svcRaw,
      hasSingleSignOn: !('isPublic' in svcRaw),
>>>>>>> fca4cbff
    }

    svc.clusterId = cluster.id
    svc.teamId = teamId
    this.createService(teamId, svc)
  }

  setPasswordIfNotExist(team) {
    if (team.password) return
    team.password = generatePassword(16, false)
  }

  saveValues() {
    const clusters = this.getClusters()
    this.saveAllTeamValues(clusters)
  }

  saveAllTeamValues(clusters) {
    _.forEach(clusters, (cluster) => {
      const values = this.convertDbToValues(cluster)
      const path = this.getValueFilePath(cluster)
      this.repo.writeFile(path, values)
    })
  }

  inCluster(obj, cluster) {
    const clusters = _.get(obj, 'clusters', [])
    return _.indexOf(clusters, cluster.id) != -1
  }

  convertDbToValues(cluster) {
    const teams = {}
    this.getTeams().forEach((team) => {
      if (!this.inCluster(team, cluster)) return

      const teamCloned = _.omit(team, ['teamId', 'clusters'])
      const id = team.teamId
      teams[id] = teamCloned
      let dbServices = this.getTeamServices(id)
      let services = new Array()

      dbServices.forEach((svc) => {
        if (cluster.id !== svc.clusterId) return

        const svcCloned = _.omit(svc, ['_id', 'teamId', 'spec', 'ingress', 'serviceId', 'clusterId'])
        const spec = svcCloned.ksvc = _.omit(svc.spec, 'serviceType')
        if (svc.spec.predeployed) {
          svcCloned.ksvc = spec
        } else if (svc.spec.image) {
          svcCloned.ksvc = spec
          const annotations = _.get(svc.spec, 'annotations', [])
          svcCloned.ksvc.annotations = utils.arrayToObject(annotations, 'name', 'value')
        } else if (svc.spec.name) {
          svcCloned.svc = spec
        } else {
          console.warn(`Unknown service structure: ${JSON.stringify(svc)}`)
        }

<<<<<<< HEAD
        if (svc.ingress.internal)
          svcCloned.internal = true
=======
        if (!svc.ingress.hasPublicUrl) svcCloned.internal = true
>>>>>>> fca4cbff

        if (!svc.ingress.hasSingleSignOn) svcCloned.isPublic = true

<<<<<<< HEAD
        if (svc.ingress.hasCert)
          svcCloned.hasCert = true
=======
        if (!svc.ingress.hasCert) delete svcCloned.hasCert
>>>>>>> fca4cbff

        services.push(svcCloned)
      })

      teams[id].services = services
    })

    const values = {
      teamConfig: { teams: teams },
    }
    return values
  }
}

module.exports = {
  OtomiStack: OtomiStack,
}<|MERGE_RESOLUTION|>--- conflicted
+++ resolved
@@ -212,30 +212,17 @@
     svc.spec = {}
 
     if ('ksvc' in svcRaw) {
-<<<<<<< HEAD
       svc.spec = _.cloneDeep(svcRaw.ksvc)
       if (!svcRaw.predeployed){
         const annotations = _.get(svcRaw.ksvc, 'annotations', {})
         svc.spec.annotations = utils.objectToArray(annotations, 'name', 'value')
       }
-=======
-      if (svcRaw.ksvc.predeployed) {
-        svc.spec.serviceType = 'ksvcPredeployed'
-      } else {
-        svc.spec = _.cloneDeep(svcRaw.ksvc)
-        svc.spec.serviceType = 'ksvc'
-      }
-
-      const annotations = _.get(svcRaw.ksvc, 'annotations', {})
-      svc.spec.annotations = utils.objectToArray(annotations, 'name', 'value')
->>>>>>> fca4cbff
     } else if ('svc' in svcRaw) {
       svc.spec = _.cloneDeep(svcRaw.svc)
     } else {
       console.warn('Unknown service structure')
     }
 
-<<<<<<< HEAD
     if ("internal" in svcRaw) {
       svc.ingress = {internal: true}
     } else {
@@ -244,12 +231,6 @@
         hasSingleSignOn: !("isPublic" in svcRaw),
         certArn: svcRaw.certArn
       }
-=======
-    svc.ingress = {
-      hasPublicUrl: !('internal' in svcRaw),
-      hasCert: 'hasCert' in svcRaw,
-      hasSingleSignOn: !('isPublic' in svcRaw),
->>>>>>> fca4cbff
     }
 
     svc.clusterId = cluster.id
@@ -308,21 +289,13 @@
           console.warn(`Unknown service structure: ${JSON.stringify(svc)}`)
         }
 
-<<<<<<< HEAD
         if (svc.ingress.internal)
           svcCloned.internal = true
-=======
-        if (!svc.ingress.hasPublicUrl) svcCloned.internal = true
->>>>>>> fca4cbff
 
         if (!svc.ingress.hasSingleSignOn) svcCloned.isPublic = true
 
-<<<<<<< HEAD
         if (svc.ingress.hasCert)
           svcCloned.hasCert = true
-=======
-        if (!svc.ingress.hasCert) delete svcCloned.hasCert
->>>>>>> fca4cbff
 
         services.push(svcCloned)
       })
