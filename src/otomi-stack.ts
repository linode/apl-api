--- conflicted
+++ resolved
@@ -52,11 +52,8 @@
 import { parse as parseYaml, stringify as stringifyYaml } from 'yaml'
 import { apply, checkPodExists, getKubernetesVersion, k8sdelete, watchPodUntilRunning } from './k8s_operations'
 import connect from './otomiCloud/connect'
-<<<<<<< HEAD
 import { validateBackupFields } from './utils/backupUtils'
-=======
 import { getWorkloadChart } from './utils/workloadUtils'
->>>>>>> c57d2774
 
 const debug = Debug('otomi:otomi-stack')
 
