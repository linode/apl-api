/* eslint-disable class-methods-use-this */
import * as k8s from '@kubernetes/client-node'
import { V1ObjectReference } from '@kubernetes/client-node'
import { pascalCase } from 'change-case'
import Debug from 'debug'
import { emptyDir } from 'fs-extra'
import { readFile } from 'fs/promises'
import { cloneDeep, each, filter, get, isEmpty, omit, pick, set } from 'lodash'
import generatePassword from 'password-generator'
import { getAppList, getAppSchema, getSpec } from 'src/app'
import Db from 'src/db'
import { DeployLockError, PublicUrlExists, ValidationError } from 'src/error'
import { cleanAllSessions, cleanSession, DbMessage, getIo, getSessionStack } from 'src/middleware'
import {
  App,
  Core,
  Job,
  Policies,
  Secret,
  Service,
  Session,
  Settings,
  Team,
  TeamSelfService,
  User,
<<<<<<< HEAD
} from './otomi-models'
import connect from './otomiCloud/connect-oc'
import cloneRepo, { prepareValues, Repo } from './repo'
=======
} from 'src/otomi-models'
import getRepo, { Repo } from 'src/repo'
>>>>>>> f0adf0b4
import {
  argQuoteJoin,
  argQuoteStrip,
  argSplit,
  arrayToObject,
  getServiceUrl,
  objectToArray,
  removeBlankAttributes,
} from 'src/utils'
import {
  cleanEnv,
  CUSTOM_ROOT_CA,
  EDITOR_INACTIVITY_TIMEOUT,
  GIT_BRANCH,
  GIT_EMAIL,
  GIT_LOCAL_PATH,
  GIT_PASSWORD,
  GIT_REPO_URL,
  GIT_USER,
  TOOLS_HOST,
  VERSIONS,
} from 'src/validators'
import { parse as parseYaml } from 'yaml'

const debug = Debug('otomi:otomi-stack')

const secretTransferProps = ['type', 'ca', 'crt', 'key', 'entries', 'dockerconfig']

const env = cleanEnv({
  CUSTOM_ROOT_CA,
  EDITOR_INACTIVITY_TIMEOUT,
  GIT_BRANCH,
  GIT_EMAIL,
  GIT_LOCAL_PATH,
  GIT_PASSWORD,
  GIT_REPO_URL,
  GIT_USER,
  TOOLS_HOST,
  VERSIONS,
})

export function getTeamJobsFilePath(teamId: string): string {
  return `env/teams/jobs.${teamId}.yaml`
}

export function getTeamJobsJsonPath(teamId: string): string {
  return `teamConfig.${teamId}.jobs`
}

export function getTeamSecretsFilePath(teamId: string): string {
  return `env/teams/external-secrets.${teamId}.yaml`
}

export function getTeamSecretsJsonPath(teamId: string): string {
  return `teamConfig.${teamId}.secrets`
}

export function getTeamServicesFilePath(teamId: string): string {
  return `env/teams/services.${teamId}.yaml`
}

export function getTeamServicesJsonPath(teamId: string): string {
  return `teamConfig.${teamId}.services`
}

export const rootPath = '/tmp/otomi/values'

export default class OtomiStack {
  private coreValues: Core

  db: Db
  editor?: string
  locked = false
  isLoaded = false
  repo: Repo

  constructor(editor?: string, inDb?: Db) {
    this.editor = editor
    this.db = inDb ?? new Db()
  }

  getRepoPath() {
    if (env.isTest || this.editor === undefined) return env.GIT_LOCAL_PATH
    const folder = `${rootPath}/${this.editor}`
    return folder
  }

  async init(): Promise<void> {
    if (env.isProd) {
      const corePath = '/etc/otomi/core.yaml'
      this.coreValues = parseYaml(await readFile(corePath, 'utf8')) as Core
    } else {
      this.coreValues = {
        ...parseYaml(await readFile('./test/core.yaml', 'utf8')),
        ...parseYaml(await readFile('./test/apps.yaml', 'utf8')),
      }
    }
  }

  async initRepo(skipDbInflation = false): Promise<void> {
    await this.init()
    // every editor gets their own folder to detect conflicts upon deploy
    const path = this.getRepoPath()
    const branch = env.GIT_BRANCH
    const url = env.GIT_REPO_URL
    for (;;) {
      try {
        this.repo = await getRepo(path, url, env.GIT_USER, env.GIT_EMAIL, env.GIT_PASSWORD, branch)
        await this.repo.pull()
        if (await this.repo.fileExists('env/cluster.yaml')) break
        debug(`Values are not present at ${url}:${branch}`)
      } catch (e) {
        debug(`${e.message.trim()} for command ${JSON.stringify(e.task?.commands)}`)
        debug(`Git repository is not ready: ${url}:${branch}`)
      }
      const timeoutMs = 10000
      debug(`Trying again in ${timeoutMs} ms`)
      await new Promise((resolve) => setTimeout(resolve, timeoutMs))
    }
    // branches get a copy of the "main" branch db, so we don't need to inflate
    if (!skipDbInflation) await this.loadValues()
  }

  getSecretPaths(): string[] {
    // we split secrets from plain data, but have to overcome teams using patternproperties
    const teamProp = 'teamConfig.patternProperties.^[a-z0-9]([-a-z0-9]*[a-z0-9])+$'
    const teams = this.getTeams().map(({ id }) => id)
    const cleanSecretPaths: string[] = []
    const { secretPaths } = getSpec()
    secretPaths.map((p) => {
      if (p.indexOf(teamProp) === -1 && !cleanSecretPaths.includes(p)) cleanSecretPaths.push(p)
      else {
        teams.forEach((teamId: string) => {
          if (p.indexOf(teamProp) === 0) cleanSecretPaths.push(p.replace(teamProp, `teamConfig.${teamId}`))
        })
      }
    })
    // debug('secretPaths: ', cleanSecretPaths)
    return cleanSecretPaths
  }

  getSettings(keys?: string[]): Settings {
    const settings = this.db.db.get(['settings']).value()
    if (!keys) return settings
    return pick(settings, keys) as Settings
  }

  editSettings(data: Settings, settingId: string) {
    const settings = this.db.db.get('settings').value()
    if (data.otomi?.otomiCloudApikey) connect()

    // do not merge as oneOf properties cannot be merged
    // settings[settingId] = merge(settings[settingId], data[settingId])
    settings[settingId] = removeBlankAttributes(data[settingId] as Record<string, any>)
    this.db.db.set('settings', settings).write()
    return settings
  }

  getApp(teamId: string, id: string): App {
    // @ts-ignore
    const app = this.db.getItem('apps', { teamId, id }) as App
    if (teamId === 'admin') return app
    const adminApp = this.db.getItem('apps', { teamId: 'admin', id: app.id }) as App
    return { ...cloneDeep(app), enabled: adminApp.enabled }
  }

  getApps(teamId, picks?: string[]): Array<App> {
    const apps = this.db.getCollection('apps', { teamId }) as Array<App>
    if (teamId === 'admin') return apps
    // map apps enabled to the one from adminApps
    const mapped = apps.map((a: App) => {
      const adminApp = this.db.getItem('apps', { teamId: 'admin', id: a.id }) as App
      return { ...cloneDeep(a), enabled: adminApp.enabled }
    })
    if (!picks) return mapped
    return pick(mapped, picks) as Array<App>
  }

  editApp(teamId, id, data: App): App {
    // @ts-ignore
    let app: App = this.db.getItem('apps', { teamId, id })
    // Shallow merge, so only first level attributes can be replaced (values, rawValues, shortcuts, etc.)
    app = { ...app, ...data }
    return this.db.updateItem('apps', app as Record<string, any>, { teamId, id }) as App
  }

  canToggleApp(id: string): boolean {
    const { spec } = getSpec()
    const { schemas } = spec.components
    const appName = `App${pascalCase(id)}`
    const app = schemas[appName]
    return app.properties!.enabled !== undefined
  }

  toggleApps(teamId: string, ids: string[], enabled: boolean): void {
    ids.map((id) => {
      // we might be given a dep that is only relevant to core, or
      // which is essential, so skip it
      const orig = this.db.getItemReference('apps', { teamId, id }, false) as App
      if (orig && this.canToggleApp(id)) this.db.updateItem('apps', { enabled }, { teamId, id }, true)
    })
  }

  async loadApps(): Promise<void> {
    const apps = getAppList()
    await Promise.all(
      apps.map(async (appId) => {
        const path = `env/apps/${appId}.yaml`
        const secretsPath = `env/apps/secrets.${appId}.yaml`
        const content = await this.repo.loadConfig(path, secretsPath)
        const values = (content?.apps && content.apps[appId]) || {}
        let rawValues = {}
        // eslint-disable-next-line no-underscore-dangle
        if (values._rawValues) {
          // eslint-disable-next-line no-underscore-dangle
          rawValues = values._rawValues
          // eslint-disable-next-line no-underscore-dangle
          delete values._rawValues
        }
        let enabled
        const app = getAppSchema(appId)
        if (app.properties!.enabled !== undefined) enabled = !!values.enabled

        // we do not want to send enabled flag to the input forms
        delete values.enabled
        const teamId = 'admin'
        this.db.updateItem('apps', { enabled, values, rawValues, teamId }, { teamId, id: appId })
      }),
    )
    // now also load the shortcuts that teams created and were stored in apps.* files
    await Promise.all(
      this.getTeams()
        .map((t) => t.id)
        .map(async (teamId) => {
          const teamAppsFile = `env/teams/apps.${teamId}.yaml`
          if (!(await this.repo.fileExists(teamAppsFile))) return
          const content = await this.repo.readFile(teamAppsFile)
          if (!content) return
          const {
            teamConfig: {
              [`${teamId}`]: { apps: _apps },
            },
          } = content
          each(_apps, ({ shortcuts }, appId) => {
            // use merge strategey to not overwrite admin apps that were loaded before
            this.db.updateItem('apps', { shortcuts }, { teamId, id: appId }, true)
          })
        }),
    )
  }

  getTeams(): Array<Team> {
    return this.db.getCollection('teams') as Array<Team>
  }

  getTeamSelfServiceFlags(id: string): TeamSelfService {
    const data = this.getTeam(id)
    return data.selfService
  }

  getCore(): Core {
    return this.coreValues
  }

  getTeam(id: string): Team {
    return this.db.getItem('teams', { id }) as Team
  }

  createTeam(data: Team): Team {
    const id = data.id || data.name

    if (isEmpty(data.password)) {
      debug(`creating password for team '${data.name}'`)
      // eslint-disable-next-line no-param-reassign
      data.password = generatePassword(16, false)
    }
    const team = this.db.createItem('teams', data, { id }, id) as Team
    const apps = getAppList()
    const core = this.getCore()
    apps.forEach((appId) => {
      const isShared = !!core.adminApps.find((a) => a.name === appId)?.isShared
      const inTeamApps = !!core.teamApps.find((a) => a.name === appId)
      if (id === 'admin' || isShared || inTeamApps)
        this.db.createItem('apps', { shortcuts: [] }, { teamId: id, id: appId }, appId)
    })
    return team
  }

  editTeam(id: string, data: Team): Team {
    return this.db.updateItem('teams', data, { id }) as Team
  }

  deleteTeam(id: string): void {
    try {
      this.db.deleteItem('services', { id })
    } catch (e) {
      // no services found
    }
    this.db.deleteItem('teams', { id })
  }

  getTeamServices(teamId: string): Array<Service> {
    const ids = { teamId }
    return this.db.getCollection('services', ids) as Array<Service>
  }

  getTeamJobs(teamId: string): Array<Job> {
    const ids = { teamId }
    return this.db.getCollection('jobs', ids) as Array<Job>
  }

  getAllServices(): Array<Service> {
    return this.db.getCollection('services') as Array<Service>
  }

  createService(teamId: string, data: Service): Service {
    this.checkPublicUrlInUse(data)
    try {
      return this.db.createItem('services', { ...data, teamId }, { teamId, name: data.name }, data?.id) as Service
    } catch (err) {
      if (err.code === 409) err.publicMessage = 'Service name already exists'

      throw err
    }
  }

  getService(id: string): Service {
    return this.db.getItem('services', { id }) as Service
  }

  editService(id: string, data: Service): Service {
    this.deleteService(id)
    return this.createService(data.teamId!, { ...data, id })
  }

  deleteService(id: string): void {
    return this.db.deleteItem('services', { id })
  }

  getAllJobs(): Array<Job> {
    return this.db.getCollection('jobs') as Array<Job>
  }

  createJob(teamId: string, data: Job): Job {
    return this.db.createItem('jobs', { ...data, teamId }) as Job
  }

  getJob(id: string): Job {
    return this.db.getItem('jobs', { id }) as Job
  }

  editJob(id: string, data: Job): Job {
    const oldData = this.getJob(id)
    if (data.name !== oldData.name) {
      this.deleteJob(id)
      // eslint-disable-next-line no-param-reassign
      delete data.id
      return this.createJob(oldData.teamId!, data)
    }
    return this.db.updateItem('jobs', data, { id }) as Job
  }

  deleteJob(id: string): void {
    return this.db.deleteItem('jobs', { id })
  }

  checkPublicUrlInUse(data: any): void {
    // skip when editing or when svc is of type "cluster" as it has no url
    if (data.id || data?.ingress?.type === 'cluster') return
    const newSvc = data.ingress
    const services = this.db.getCollection('services')

    const servicesFiltered = filter(services, (svc: any) => {
      if (svc.ingress?.type !== 'cluster') {
        const { domain, subdomain, paths } = svc.ingress
        const baseUrl = `${subdomain}.${domain}`
        const newBaseUrl = `${newSvc.subdomain}.${newSvc.domain}`
        // no paths for existing or new service? then just check base url
        if (!newSvc.paths?.length && !paths?.length) return baseUrl === newBaseUrl
        // one has paths but other doesn't? no problem
        if ((newSvc.paths?.length && !paths?.length) || (!newSvc.paths?.length && paths?.length)) return false
        // both have paths, so check full
        return paths.some((p) => {
          const existingUrl = `${subdomain}.${domain}${p}`
          const newUrls: string[] = newSvc.paths.map((_p: string) => `${newSvc.subdomain}.${newSvc.domain}${_p}`)
          return newUrls.includes(existingUrl)
        })
      }
      return false
    })
    if (servicesFiltered.length > 0) throw new PublicUrlExists()
  }

  async doDeployment(): Promise<void> {
    const rootStack = await getSessionStack()
    if (rootStack.locked) throw new DeployLockError()
    rootStack.locked = true
    try {
      await this.saveValues()
      await this.repo.save(this.editor!)
      // pull push root
      await rootStack.repo.pull(undefined, true)
      await rootStack.repo.push()
      // inflate new db
      rootStack.db = new Db()
      await rootStack.loadValues()
      // and remove editor from the session
      await cleanSession(this.editor!, false)
      const sha = await rootStack.repo.getCommitSha()
      const msg: DbMessage = { state: 'clean', editor: this.editor!, sha, reason: 'deploy' }
      getIo().emit('db', msg)
    } catch (e) {
      const msg: DbMessage = { editor: 'system', state: 'corrupt', reason: 'deploy' }
      getIo().emit('db', msg)
      throw e
    } finally {
      rootStack.locked = false
    }
  }

  async doRevert(): Promise<void> {
    // other sessions active, can't do full reload
    // remove editor from the session
    await cleanSession(this.editor!)
  }

  async doRestore(): Promise<void> {
    cleanAllSessions()
    await emptyDir(rootPath)
    // and re-init root
    const rootStack = await getSessionStack()
    await rootStack.initRepo()
    // and msg
    const msg: DbMessage = { state: 'clean', editor: 'system', sha: rootStack.repo.commitSha, reason: 'restore' }
    getIo().emit('db', msg)
  }

  apiClient?: k8s.CoreV1Api

  getApiClient(): k8s.CoreV1Api {
    if (this.apiClient) return this.apiClient
    const kc = new k8s.KubeConfig()
    kc.loadFromDefault()
    this.apiClient = kc.makeApiClient(k8s.CoreV1Api)
    return this.apiClient
  }

  // eslint-disable-next-line class-methods-use-this
  async getKubecfg(teamId: string): Promise<k8s.KubeConfig> {
    this.getTeam(teamId) // will throw if not existing
    const {
      cluster: { name, apiName = `otomi-${name}`, apiServer },
    } = this.getSettings(['cluster']) as Record<string, any>
    if (!apiServer) throw new ValidationError('Missing configuration value: cluster.apiServer')
    const client = this.getApiClient()
    const namespace = `team-${teamId}`
    const saRes = await client.readNamespacedServiceAccount('default', namespace)
    const { body: sa }: { body: k8s.V1ServiceAccount } = saRes
    const { secrets }: { secrets?: Array<V1ObjectReference> } = sa
    const secretName = secrets?.length ? secrets[0].name : ''
    const secretRes = await client.readNamespacedSecret(secretName || '', namespace)
    const { body: secret }: { body: k8s.V1Secret } = secretRes
    const token = Buffer.from(secret.data?.token || '', 'base64').toString('ascii')
    const cluster = {
      name: apiName,
      server: apiServer,
      skipTLSVerify: true,
    }

    const user = {
      name: `${namespace}-${apiName}`,
      token,
    }

    const context = {
      name: `${namespace}-${apiName}`,
      namespace,
      user: user.name,
      cluster: cluster.name,
    }
    const options = {
      users: [user],
      clusters: [cluster],
      contexts: [context],
      currentContext: context.name,
    }
    const config = new k8s.KubeConfig()
    config.loadFromOptions(options)
    return config
  }

  createSecret(teamId: string, data: Record<string, any>): Secret {
    return this.db.createItem('secrets', { ...data, teamId }, { teamId, name: data.name }) as Secret
  }

  editSecret(id: string, data: Secret): Secret {
    return this.db.updateItem('secrets', data, { id }) as Secret
  }

  deleteSecret(id: string): void {
    this.db.deleteItem('secrets', { id })
  }

  getSecret(id: string): Secret {
    return this.db.getItem('secrets', { id }) as Secret
  }

  getAllSecrets(): Array<Secret> {
    return this.db.getCollection('secrets', {}) as Array<Secret>
  }

  getSecrets(teamId: string): Array<Secret> {
    return this.db.getCollection('secrets', { teamId }) as Array<Secret>
  }

  async loadValues(): Promise<Promise<Promise<Promise<Promise<void>>>>> {
    debug('Loading values')
    await this.loadCluster()
    await this.loadPolicies()
    await this.loadSettings()
    await this.loadTeams()
    await this.loadApps()
    this.isLoaded = true
  }

  async loadCluster(): Promise<void> {
    const data = await this.repo.loadConfig('env/cluster.yaml', 'env/secrets.cluster.yaml')
    // @ts-ignore
    this.db.db.get('settings').assign(data).write()
  }

  async loadPolicies(): Promise<void> {
    const data: Policies = await this.repo.readFile('env/policies.yaml')
    // @ts-ignore
    this.db.db.get('settings').assign(data).write()
  }

  async loadSettings(): Promise<void> {
    const data: Record<string, any> = await this.repo.loadConfig('env/settings.yaml', `env/secrets.settings.yaml`)
    data.otomi!.nodeSelector = objectToArray((data.otomi!.nodeSelector ?? {}) as Record<string, any>)
    // @ts-ignore
    this.db.db.get('settings').assign(data).write()
  }

  async loadTeamJobs(teamId: string): Promise<void> {
    const relativePath = getTeamJobsFilePath(teamId)
    if (!(await this.repo.fileExists(relativePath))) {
      debug(`Team ${teamId} has no jobs yet`)
      return
    }
    const data = await this.repo.readFile(relativePath)
    const jobs: Array<Job> = get(data, getTeamJobsJsonPath(teamId), [])

    jobs.forEach((job) => {
      // @ts-ignore
      const res: Job = this.db.populateItem('jobs', { ...job, teamId }, { teamId, name: job.name }, job.id)
      debug(`Loaded job: name: ${res.name}, id: ${res.id}, teamId: ${teamId}`)
    })
  }

  async loadTeamSecrets(teamId: string): Promise<void> {
    const relativePath = getTeamSecretsFilePath(teamId)
    if (!(await this.repo.fileExists(relativePath))) {
      debug(`Team ${teamId} has no secrets yet`)
      return
    }
    const data = await this.repo.readFile(relativePath)
    const secrets: Array<Secret> = get(data, getTeamSecretsJsonPath(teamId), [])

    secrets.forEach((inSecret) => {
      this.loadSecret(inSecret, teamId)
    })
  }

  async loadTeams(): Promise<void> {
    const mergedData: Core = await this.repo.loadConfig('env/teams.yaml', `env/secrets.teams.yaml`)
    const tc = mergedData?.teamConfig || {}
    if (!tc.admin) tc.admin = { id: 'admin' }
    Object.values(tc).forEach((team: Team) => {
      this.loadTeam(team)
      this.loadTeamJobs(team.id!)
      this.loadTeamServices(team.id!)
      this.loadTeamSecrets(team.id!)
    })
  }

  async loadTeamServices(teamId: string): Promise<void> {
    const relativePath = getTeamServicesFilePath(teamId)
    if (!(await this.repo.fileExists(relativePath))) {
      debug(`Team ${teamId} has no services yet`)
      return
    }
    const data = await this.repo.readFile(relativePath)
    const services = get(data, getTeamServicesJsonPath(teamId), [])
    services.forEach((svc) => {
      this.loadService(svc, teamId)
    })
  }

  async saveCluster(secretPaths?: string[]): Promise<void> {
    await this.repo.saveConfig(
      'env/cluster.yaml',
      'env/secrets.cluster.yaml',
      this.getSettings(['cluster']),
      secretPaths ?? this.getSecretPaths(),
    )
  }

  async savePolicies(): Promise<void> {
    await this.repo.writeFile('env/policies.yaml', this.getSettings(['policies']))
  }

  async saveAdminApps(secretPaths?: string[]): Promise<void> {
    await Promise.all(
      this.getApps('admin').map(async (app) => {
        const apps = {}
        const { id, enabled, values, rawValues } = app
        apps[id] = {
          ...(values || {}),
          _rawValues: rawValues,
        }
        if (this.canToggleApp(id)) apps[id].enabled = !!enabled
        else delete apps[id].enabled

        await this.repo.saveConfig(
          `env/apps/${id}.yaml`,
          `env/apps/secrets.${id}.yaml`,
          { apps },
          secretPaths ?? this.getSecretPaths(),
        )
      }),
    )
  }

  async saveTeamApps(teamId: string): Promise<void> {
    const apps = {}
    this.getApps(teamId).forEach((app) => {
      const { id, shortcuts } = app
      if (teamId !== 'admin' && !shortcuts?.length) return
      apps[id] = {
        shortcuts,
      }
    })
    const content = {
      teamConfig: {
        [teamId]: {
          apps,
        },
      },
    }
    await this.repo.writeFile(`env/teams/apps.${teamId}.yaml`, content)
  }

  async saveSettings(secretPaths?: string[]): Promise<void> {
    const settings = cloneDeep(this.getSettings()) as Record<string, Record<string, any>>
    settings.otomi.nodeSelector = arrayToObject(settings.otomi.nodeSelector as [])
    await this.repo.saveConfig(
      'env/settings.yaml',
      `env/secrets.settings.yaml`,
      omit(settings, ['cluster', 'policies']),
      secretPaths ?? this.getSecretPaths(),
    )
  }

  async saveTeams(secretPaths?: string[]): Promise<void> {
    const filePath = 'env/teams.yaml'
    const secretFilePath = `env/secrets.teams.yaml`
    const teamValues = {}
    const teams = this.getTeams()
    await Promise.all(
      teams.map(async (inTeam) => {
        const team: Record<string, any> = omit(inTeam, 'name')
        const teamId = team.id as string
        await this.saveTeamApps(teamId)
        await this.saveTeamJobs(teamId)
        await this.saveTeamServices(teamId)
        await this.saveTeamSecrets(teamId)
        team.resourceQuota = arrayToObject((team.resourceQuota as []) ?? [])
        teamValues[teamId] = team
      }),
    )
    const values = set({}, 'teamConfig', teamValues)
    await this.repo.saveConfig(filePath, secretFilePath, values, secretPaths ?? this.getSecretPaths())
  }

  async saveTeamSecrets(teamId: string): Promise<void> {
    const secrets = this.db.getCollection('secrets', { teamId })
    const values: any[] = secrets.map((secret) => this.convertDbSecretToValues(secret))
    await this.repo.writeFile(getTeamSecretsFilePath(teamId), set({}, getTeamSecretsJsonPath(teamId), values))
  }

  async saveTeamJobs(teamId: string): Promise<void> {
    const jobs = this.db.getCollection('jobs', { teamId })
    const jobsRaw = jobs.map((item) => omit(item, ['teamId']))
    const data = {}
    set(data, getTeamJobsJsonPath(teamId), jobsRaw)
    const filePath = getTeamJobsFilePath(teamId)
    await this.repo.writeFile(filePath, data)
  }

  async saveTeamServices(teamId: string): Promise<void> {
    const services = this.db.getCollection('services', { teamId })
    const data = {}
    const values: any[] = []
    services.forEach((service) => {
      const value = this.convertDbServiceToValues(service)
      values.push(value)
    })

    set(data, getTeamServicesJsonPath(teamId), values)
    const filePath = getTeamServicesFilePath(teamId)
    await this.repo.writeFile(filePath, data)
  }

  loadTeam(inTeam: Team): void {
    const team = { ...inTeam, name: inTeam.id } as Record<string, any>
    team.resourceQuota = objectToArray(inTeam.resourceQuota as Record<string, any>)
    const res = this.createTeam(team as Team)
    // const res: any = this.db.populateItem('teams', { ...team, name: team.id! }, undefined, team.id as string)
    debug(`Loaded team: ${res.id!}`)
  }

  loadSecret(inSecret, teamId): void {
    const secret: Record<string, any> = omit(inSecret, ...secretTransferProps)
    secret.teamId = teamId
    secret.secret = secretTransferProps.reduce((memo: any, prop) => {
      if (inSecret[prop] !== undefined) memo[prop] = inSecret[prop]
      return memo
    }, {})
    const res: any = this.db.populateItem('secrets', secret, { teamId, name: secret.name }, secret.id as string)
    debug(`Loaded secret: name: ${res.name}, id: ${res.id}, teamId: ${teamId}`)
  }

  convertDbSecretToValues(inSecret: any): any {
    const secret: any = omit(inSecret, 'secret')
    secretTransferProps.forEach((prop) => {
      if (inSecret.secret[prop] !== undefined) secret[prop] = inSecret.secret[prop]
    })
    return secret
  }

  loadService(svcRaw, teamId): void {
    // Create service
    const svc = omit(
      svcRaw,
      'certArn',
      'certName',
      'domain',
      'forwardPath',
      'hasCert',
      'ksvc',
      'paths',
      'type',
      'ownHost',
      'tlsPass',
      'ingressClassName',
    )
    svc.teamId = teamId
    if (!('name' in svcRaw)) debug('Unknown service structure')

    if ('ksvc' in svcRaw) {
      if ('predeployed' in svcRaw.ksvc) set(svc, 'ksvc.serviceType', 'ksvcPredeployed')
      else {
        svc.ksvc = cloneDeep(svcRaw.ksvc) as Record<string, any>
        svc.ksvc.serviceType = 'ksvc'
        svc.ksvc.annotations = objectToArray(svcRaw.ksvc.annotations as Record<string, any>)
        svc.ksvc.env = objectToArray(svcRaw.ksvc.env as Record<string, any>, 'name', 'value')
        svc.ksvc.files = objectToArray(svcRaw.ksvc.files as Record<string, any>, 'path', 'content')
        svc.ksvc.secretMounts = objectToArray(svcRaw.ksvc.secretMounts as Record<string, any>, 'name', 'path')
        svc.ksvc.secrets = svcRaw.ksvc.secrets ?? []
        if (svcRaw.ksvc.command?.length) svc.ksvc.command = argQuoteJoin(svcRaw.ksvc.command)
        if (svcRaw.ksvc.args?.length) svc.ksvc.args = argQuoteJoin(svcRaw.ksvc.args)
      }
    } else set(svc, 'ksvc.serviceType', 'svcPredeployed')

    if (svcRaw.type === 'cluster') svc.ingress = { type: 'cluster' }
    else {
      const { cluster, dns } = this.getSettings(['cluster', 'dns'])
      const url = getServiceUrl({ domain: svcRaw.domain, name: svcRaw.name, teamId, cluster, dns })
      svc.ingress = {
        certArn: svcRaw.certArn || undefined,
        certName: svcRaw.certName || undefined,
        domain: url.domain,
        forwardPath: 'forwardPath' in svcRaw,
        hasCert: 'hasCert' in svcRaw,
        paths: svcRaw.paths ? svcRaw.paths : [],
        subdomain: url.subdomain,
        tlsPass: 'tlsPass' in svcRaw,
        type: svcRaw.type,
        useDefaultSubdomain: !svcRaw.domain && svcRaw.ownHost,
        ingressClassName: svcRaw.ingressClassName || undefined,
      }
    }

    const res: any = this.db.populateItem('services', removeBlankAttributes(svc), undefined, svc.id as string)
    debug(`Loaded service: name: ${res.name}, id: ${res.id}`)
  }

  // eslint-disable-next-line class-methods-use-this
  convertDbServiceToValues(svc: any): any {
    const { serviceType } = svc.ksvc
    debug(`Saving service: id: ${svc.id} serviceType: ${serviceType}`)
    const svcCloned = omit(svc, ['teamId', 'ksvc', 'ingress', 'path'])
    const ksvc = cloneDeep(svc.ksvc)
    delete ksvc.serviceType
    if (serviceType === 'ksvc') {
      svcCloned.ksvc = ksvc as Record<string, any>
      svcCloned.ksvc.annotations = arrayToObject(svc.ksvc.annotations as [])
      svcCloned.ksvc.env = arrayToObject((svc.ksvc.env as []) ?? [])
      svcCloned.ksvc.files = arrayToObject((svc.ksvc.files as []) ?? [], 'path', 'content')
      svcCloned.ksvc.secretMounts = arrayToObject((svc.ksvc.secretMounts as []) ?? [], 'name', 'path')
      svcCloned.ksvc.command = svc.ksvc.command?.length > 1 ? svc.ksvc.command.split(' ') : svc.ksvc.command
      // conveniently split the command string (which might contain args as well) by space
      svcCloned.ksvc.command =
        svc.ksvc.command?.length > 1 ? svc.ksvc.command.match(argSplit).map(argQuoteStrip) : svc.ksvc.command
      // same for args
      svcCloned.ksvc.args = svc.ksvc.args?.length > 1 ? svc.ksvc.args.match(argSplit).map(argQuoteStrip) : svc.ksvc.args
    } else if (serviceType === 'ksvcPredeployed') svcCloned.ksvc = { predeployed: true }
    else if (serviceType !== 'svcPredeployed')
      debug(`Saving service failure: Not supported service type: ${serviceType}`)

    if (svc.ingress && svc.ingress.type !== 'cluster') {
      const ing = svc.ingress
      if (ing.useDefaultSubdomain) svcCloned.ownHost = true
      else svcCloned.domain = ing.subdomain ? `${ing.subdomain}.${ing.domain}` : ing.domain
      if (ing.hasCert) svcCloned.hasCert = true
      if (ing.certName) svcCloned.certName = ing.certName
      if (ing.certArn) svcCloned.certArn = ing.certArn
      if (ing.paths) svcCloned.paths = ing.paths
      if (ing.forwardPath) svcCloned.forwardPath = true
      if (ing.tlsPass) svcCloned.tlsPass = true
      if (ing.ingressClassName) svcCloned.ingressClassName = ing.ingressClassName
      svcCloned.type = svc.ingress.type
    } else svcCloned.type = 'cluster'
    return svcCloned
  }

  async saveValues(): Promise<void> {
    const secretPaths = this.getSecretPaths()
    await this.saveCluster(secretPaths)
    await this.savePolicies()
    await this.saveSettings(secretPaths)
    await this.saveTeams(secretPaths)
    // also save admin apps
    await this.saveAdminApps(secretPaths)
    await this.saveTeamApps('admin')
  }

  async getSession(user: k8s.User): Promise<Session> {
    const rootStack = await getSessionStack()
    const currentSha = rootStack.repo.commitSha
    const data: Session = {
      ca: env.CUSTOM_ROOT_CA,
      core: this.getCore() as Record<string, any>,
      corrupt: rootStack.repo.corrupt,
      editor: this.editor,
      inactivityTimeout: env.EDITOR_INACTIVITY_TIMEOUT,
      user: user as User,
      versions: {
        core: env.VERSIONS.core,
        api: env.VERSIONS.api ?? process.env.npm_package_version,
        console: env.VERSIONS.console,
        values: currentSha,
      },
    }
    return data
  }
}<|MERGE_RESOLUTION|>--- conflicted
+++ resolved
@@ -12,33 +12,13 @@
 import { DeployLockError, PublicUrlExists, ValidationError } from 'src/error'
 import { cleanAllSessions, cleanSession, DbMessage, getIo, getSessionStack } from 'src/middleware'
 import {
-  App,
-  Core,
-  Job,
-  Policies,
-  Secret,
-  Service,
-  Session,
-  Settings,
-  Team,
-  TeamSelfService,
-  User,
-<<<<<<< HEAD
-} from './otomi-models'
-import connect from './otomiCloud/connect-oc'
-import cloneRepo, { prepareValues, Repo } from './repo'
-=======
-} from 'src/otomi-models'
-import getRepo, { Repo } from 'src/repo'
->>>>>>> f0adf0b4
-import {
   argQuoteJoin,
   argQuoteStrip,
   argSplit,
   arrayToObject,
   getServiceUrl,
   objectToArray,
-  removeBlankAttributes,
+  removeBlankAttributes
 } from 'src/utils'
 import {
   cleanEnv,
@@ -51,9 +31,24 @@
   GIT_REPO_URL,
   GIT_USER,
   TOOLS_HOST,
-  VERSIONS,
+  VERSIONS
 } from 'src/validators'
 import { parse as parseYaml } from 'yaml'
+import {
+  App,
+  Core,
+  Job,
+  Policies,
+  Secret,
+  Service,
+  Session,
+  Settings,
+  Team,
+  TeamSelfService,
+  User
+} from './otomi-models'
+import connect from './otomiCloud/connect-oc'
+import getRepo, { Repo } from './repo'
 
 const debug = Debug('otomi:otomi-stack')
 
