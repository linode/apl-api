--- conflicted
+++ resolved
@@ -6,13 +6,8 @@
 import { pathExists, unlink } from 'fs-extra'
 import { readdir, readFile, writeFile } from 'fs/promises'
 import { generate as generatePassword } from 'generate-password'
-<<<<<<< HEAD
-import { cloneDeep, filter, isEmpty, map, mapValues, merge, omit, pick, set, unset } from 'lodash'
-import { getAppList, getAppSchema, getSpec } from 'src/app'
-=======
 import { cloneDeep, filter, get, isEmpty, map, merge, omit, pick, set, unset } from 'lodash'
 import { getAppList, getAppSchema, getSecretPaths } from 'src/app'
->>>>>>> 03bc0b37
 import {
   AlreadyExists,
   ForbiddenError,
@@ -137,15 +132,7 @@
 import { getKeycloakUsers, isValidUsername } from './utils/userUtils'
 import { ObjectStorageClient } from './utils/wizardUtils'
 import { fetchChartYaml, fetchWorkloadCatalog, NewHelmChartValues, sparseCloneChart } from './utils/workloadUtils'
-<<<<<<< HEAD
-import { getAIModels } from './ai/aiModelHandler'
-import { AkamaiKnowledgeBaseCR } from './ai/AkamaiKnowledgeBaseCR'
-import { AkamaiAgentCR } from './ai/AkamaiAgentCR'
-import { DatabaseCR } from './ai/DatabaseCR'
-import { getAkamaiAgentCR, getAkamaiKnowledgeBaseCR, listAkamaiAgentCRs, listAkamaiKnowledgeBaseCRs } from './ai/k8s'
-=======
 import { getResourceFilePath, getSecretFilePath } from './fileStore/file-map'
->>>>>>> 03bc0b37
 
 interface ExcludedApp extends App {
   managed: boolean
@@ -2234,53 +2221,6 @@
   }
 
   async getAplKnowledgeBase(teamId: string, name: string): Promise<AplKnowledgeBaseResponse> {
-<<<<<<< HEAD
-    // First fetch from repository (Git)
-    const kbFromRepo = this.repoService.getTeamConfigService(teamId).getKnowledgeBase(name)
-
-    if (!kbFromRepo) {
-      throw new NotExistError(`KnowledgeBase[${name}] does not exist.`)
-    }
-
-    // Then try to update with cluster status
-    const namespace = `team-${teamId}`
-    try {
-      const cr = await getAkamaiKnowledgeBaseCR(namespace, name)
-      if (cr) {
-        // Update the knowledgebase with the cluster status
-        return { ...kbFromRepo, status: (cr as any).status }
-      }
-    } catch (error) {
-      // If cluster fetch fails, just use the repo data with default status
-    }
-
-    return kbFromRepo
-  }
-
-  async getAplKnowledgeBases(teamId: string): Promise<AplKnowledgeBaseResponse[]> {
-    // First fetch from repository (Git)
-    const knowledgeBasesFromRepo = this.repoService.getTeamConfigService(teamId).getKnowledgeBases()
-
-    // Then update with cluster status
-    const namespace = `team-${teamId}`
-    const knowledgeBasesWithStatus = await Promise.all(
-      knowledgeBasesFromRepo.map(async (kb) => {
-        try {
-          // Try to fetch the CR from cluster to get the actual status
-          const cr = await getAkamaiKnowledgeBaseCR(namespace, kb.metadata.name)
-          if (cr) {
-            // Update the knowledgebase with the cluster status
-            return { ...kb, status: (cr as any).status }
-          }
-        } catch (error) {
-          // If cluster fetch fails, just use the repo data with default status
-        }
-        return kb
-      }),
-    )
-
-    return knowledgeBasesWithStatus
-=======
     const knowledgeBase = this.fileStore.getTeamResource('AkamaiKnowledgeBase', teamId, name)
     if (!knowledgeBase) {
       throw new NotExistError(`Knowledge base ${name} not found in team ${teamId}`)
@@ -2291,7 +2231,6 @@
   getAplKnowledgeBases(teamId: string): AplKnowledgeBaseResponse[] {
     const files = this.fileStore.getByKind('AkamaiKnowledgeBase', teamId)
     return Array.from(files.values()) as AplKnowledgeBaseResponse[]
->>>>>>> 03bc0b37
   }
 
   private async saveTeamKnowledgeBase(aplTeamObject: AplTeamObject): Promise<AplRecord> {
@@ -2323,39 +2262,19 @@
     data: DeepPartial<AplAgentRequest>,
     patch = false,
   ): Promise<AplAgentResponse> {
-<<<<<<< HEAD
-    const existingAgent = this.repoService.getTeamConfigService(teamId).getAgent(name)
-    const agent = patch
-      ? this.repoService.getTeamConfigService(teamId).patchAgent(name, {
-          metadata: data.metadata,
-          spec: data.spec,
-        })
-      : this.repoService.getTeamConfigService(teamId).updateAgent(name, {
-          kind: 'AkamaiAgent',
-          metadata: {
-            name: data.metadata?.name ?? existingAgent.metadata.name,
-          },
-          spec: {
-            foundationModel: data.spec?.foundationModel ?? existingAgent.spec.foundationModel,
-            foundationModelEndpoint: data.spec?.foundationModelEndpoint ?? existingAgent.spec.foundationModelEndpoint,
-            temperature: data.spec?.temperature ?? existingAgent.spec.temperature,
-            topP: data.spec?.topP ?? existingAgent.spec.topP,
-            maxTokens: data.spec?.maxTokens ?? existingAgent.spec.maxTokens,
-            agentInstructions: data.spec?.agentInstructions ?? existingAgent.spec.agentInstructions,
-            routes: (data.spec?.routes ?? existingAgent.spec.routes) as typeof existingAgent.spec.routes,
-            tools: (data.spec?.tools ?? existingAgent.spec.tools) as typeof existingAgent.spec.tools,
-          },
-        })
-=======
     const existing = this.getAplAgent(teamId, name)
     const updatedSpec = patch
       ? merge(cloneDeep(existing.spec), data.spec)
       : {
           foundationModel: data.spec?.foundationModel ?? existing.spec.foundationModel,
+          foundationModelEndpoint: data.spec?.foundationModelEndpoint ?? existing.spec.foundationModelEndpoint,
+          temperature: data.spec?.temperature ?? existing.spec.temperature,
+          topP: data.spec?.topP ?? existing.spec.topP,
+          maxTokens: data.spec?.maxTokens ?? existing.spec.maxTokens,
           agentInstructions: data.spec?.agentInstructions ?? existing.spec.agentInstructions,
+          routes: (data.spec?.routes ?? existing.spec.routes) as typeof existing.spec.routes,
           tools: (data.spec?.tools ?? existing.spec.tools) as typeof existing.spec.tools,
         }
->>>>>>> 03bc0b37
 
     const teamObject = buildTeamObject(existing, updatedSpec)
 
@@ -2371,54 +2290,6 @@
     await this.doDeleteDeployment([filePath], false)
   }
 
-<<<<<<< HEAD
-  async getAplAgent(teamId: string, name: string): Promise<AplAgentResponse> {
-    // First fetch from repository (Git)
-    const agentFromRepo = this.repoService.getTeamConfigService(teamId).getAgent(name)
-
-    if (!agentFromRepo) {
-      throw new NotExistError(`Agent[${name}] does not exist.`)
-    }
-
-    // Then try to update with cluster status
-    const namespace = `team-${teamId}`
-    try {
-      const cr = await getAkamaiAgentCR(namespace, name)
-      if (cr) {
-        // Update the agent with the cluster status
-        return { ...agentFromRepo, status: (cr as any).status }
-      }
-    } catch (error) {
-      // If cluster fetch fails, just use the repo data with default status
-    }
-
-    return agentFromRepo
-  }
-
-  async getAplAgents(teamId: string): Promise<AplAgentResponse[]> {
-    // First fetch from repository (Git)
-    const agentsFromRepo = this.repoService.getTeamConfigService(teamId).getAgents()
-
-    // Then update with cluster status
-    const namespace = `team-${teamId}`
-    const agentsWithStatus = await Promise.all(
-      agentsFromRepo.map(async (agent) => {
-        try {
-          // Try to fetch the CR from cluster to get the actual status
-          const cr = await getAkamaiAgentCR(namespace, agent.metadata.name)
-          if (cr) {
-            // Update the agent with the cluster status
-            return { ...agent, status: (cr as any).status }
-          }
-        } catch (error) {
-          // If cluster fetch fails, just use the repo data with default status
-        }
-        return agent
-      }),
-    )
-
-    return agentsWithStatus
-=======
   getAplAgent(teamId: string, name: string): AplAgentResponse {
     const agent = this.fileStore.getTeamResource('AkamaiAgent', teamId, name)
     if (!agent) {
@@ -2430,7 +2301,6 @@
   getAplAgents(teamId: string): AplAgentResponse[] {
     const files = this.fileStore.getByKind('AkamaiAgent', teamId)
     return Array.from(files.values()) as AplAgentResponse[]
->>>>>>> 03bc0b37
   }
 
   getAllAplAgents(): AplAgentResponse[] {
