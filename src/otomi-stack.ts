--- conflicted
+++ resolved
@@ -11,11 +11,7 @@
 import * as osPath from 'path'
 import { getAppList, getAppSchema, getSpec } from 'src/app'
 import Db from 'src/db'
-<<<<<<< HEAD
 import { AlreadyExists, DeployLockError, PublicUrlExists, ValidationError } from 'src/error'
-=======
-import { DeployLockError, PublicUrlExists, ValidationError } from 'src/error'
->>>>>>> 636b871c
 import { DbMessage, cleanAllSessions, cleanSession, getIo, getSessionStack } from 'src/middleware'
 import {
   App,
