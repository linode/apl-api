/* eslint-disable class-methods-use-this */
import * as k8s from '@kubernetes/client-node'
import { V1ObjectReference } from '@kubernetes/client-node'
import Debug from 'debug'

import { emptyDir } from 'fs-extra'
import { readFile } from 'fs/promises'
import { cloneDeep, each, filter, get, isEmpty, omit, pick, set } from 'lodash'
import generatePassword from 'password-generator'
import { getAppList, getAppSchema, getSpec } from 'src/app'
import Db from 'src/db'
import { DeployLockError, PublicUrlExists, ValidationError } from 'src/error'
import { cleanAllSessions, cleanSession, DbMessage, getIo, getSessionStack } from 'src/middleware'
import {
  App,
  Core,
  Job,
  Policies,
  Secret,
  Service,
  Session,
  Settings,
  Team,
  TeamSelfService,
  User,
  Workload,
  WorkloadValues,
} from 'src/otomi-models'
import getRepo, { Repo } from 'src/repo'
import {
  argQuoteJoin,
  argQuoteStrip,
  argSplit,
  arrayToObject,
  getServiceUrl,
  objectToArray,
  removeBlankAttributes,
} from 'src/utils'
import {
  cleanEnv,
  CUSTOM_ROOT_CA,
  EDITOR_INACTIVITY_TIMEOUT,
  GIT_BRANCH,
  GIT_EMAIL,
  GIT_LOCAL_PATH,
  GIT_PASSWORD,
  GIT_REPO_URL,
  GIT_USER,
  TOOLS_HOST,
  VERSIONS,
} from 'src/validators'
import { parse as parseYaml, stringify as stringifyYaml } from 'yaml'

const debug = Debug('otomi:otomi-stack')

const secretTransferProps = ['type', 'ca', 'crt', 'key', 'entries', 'dockerconfig']

const env = cleanEnv({
  CUSTOM_ROOT_CA,
  EDITOR_INACTIVITY_TIMEOUT,
  GIT_BRANCH,
  GIT_EMAIL,
  GIT_LOCAL_PATH,
  GIT_PASSWORD,
  GIT_REPO_URL,
  GIT_USER,
  TOOLS_HOST,
  VERSIONS,
})

export function getTeamJobsFilePath(teamId: string): string {
  return `env/teams/jobs.${teamId}.yaml`
}

export function getTeamJobsJsonPath(teamId: string): string {
  return `teamConfig.${teamId}.jobs`
}

export function getTeamSecretsFilePath(teamId: string): string {
  return `env/teams/external-secrets.${teamId}.yaml`
}

export function getTeamWorkloadsFilePath(teamId: string): string {
  return `env/teams/workloads.${teamId}.yaml`
}
export function getTeamWorkloadValuesFilePath(teamId: string, workloadName): string {
  return `env/teams/workloads/${teamId}/${workloadName}.yaml`
}

export function getTeamWorkloadsJsonPath(teamId: string): string {
  return `teamConfig.${teamId}.workloads`
}

export function getTeamSecretsJsonPath(teamId: string): string {
  return `teamConfig.${teamId}.secrets`
}

export function getTeamServicesFilePath(teamId: string): string {
  return `env/teams/services.${teamId}.yaml`
}

export function getTeamServicesJsonPath(teamId: string): string {
  return `teamConfig.${teamId}.services`
}

export const rootPath = '/tmp/otomi/values'

export default class OtomiStack {
  private coreValues: Core

  db: Db
  editor?: string
  locked = false
  isLoaded = false
  repo: Repo

  constructor(editor?: string, inDb?: Db) {
    this.editor = editor
    this.db = inDb ?? new Db()
  }

  getAppList() {
    let apps = getAppList()
    apps = apps.filter((item) => item !== 'ingress-nginx')
    const { ingress } = this.getSettings()
    const allClasses = ['platform'].concat(ingress?.classes?.map((obj) => obj.className as string) || [])
    const ingressApps = allClasses.map((name) => `ingress-nginx-${name}`)
    return apps.concat(ingressApps)
  }

  getRepoPath() {
    if (env.isTest || this.editor === undefined) return env.GIT_LOCAL_PATH
    const folder = `${rootPath}/${this.editor}`
    return folder
  }

  async init(): Promise<void> {
    if (env.isProd) {
      const corePath = '/etc/otomi/core.yaml'
      this.coreValues = parseYaml(await readFile(corePath, 'utf8')) as Core
    } else {
      this.coreValues = {
        ...parseYaml(await readFile('./test/core.yaml', 'utf8')),
        ...parseYaml(await readFile('./test/apps.yaml', 'utf8')),
      }
    }
  }

  async initRepo(skipDbInflation = false): Promise<void> {
    await this.init()
    // every editor gets their own folder to detect conflicts upon deploy
    const path = this.getRepoPath()
    const branch = env.GIT_BRANCH
    const url = env.GIT_REPO_URL
    for (;;) {
      try {
        this.repo = await getRepo(path, url, env.GIT_USER, env.GIT_EMAIL, env.GIT_PASSWORD, branch)
        await this.repo.pull()
        if (await this.repo.fileExists('env/cluster.yaml')) break
        debug(`Values are not present at ${url}:${branch}`)
      } catch (e) {
        debug(`${e.message.trim()} for command ${JSON.stringify(e.task?.commands)}`)
        debug(`Git repository is not ready: ${url}:${branch}`)
      }
      const timeoutMs = 10000
      debug(`Trying again in ${timeoutMs} ms`)
      await new Promise((resolve) => setTimeout(resolve, timeoutMs))
    }
    // branches get a copy of the "main" branch db, so we don't need to inflate
    if (!skipDbInflation) await this.loadValues()
    debug('Values are loaded')
  }

  getSecretPaths(): string[] {
    // we split secrets from plain data, but have to overcome teams using patternproperties
    const teamProp = 'teamConfig.patternProperties.^[a-z0-9]([-a-z0-9]*[a-z0-9])+$'
    const teams = this.getTeams().map(({ id }) => id)
    const cleanSecretPaths: string[] = []
    const { secretPaths } = getSpec()
    secretPaths.map((p) => {
      if (p.indexOf(teamProp) === -1 && !cleanSecretPaths.includes(p)) cleanSecretPaths.push(p)
      else {
        teams.forEach((teamId: string) => {
          if (p.indexOf(teamProp) === 0) cleanSecretPaths.push(p.replace(teamProp, `teamConfig.${teamId}`))
        })
      }
    })
    // debug('secretPaths: ', cleanSecretPaths)
    return cleanSecretPaths
  }

  getSettings(keys?: string[]): Settings {
    const settings = this.db.db.get(['settings']).value()
    if (!keys) return settings
    return pick(settings, keys) as Settings
  }

  editSettings(data: Settings, settingId: string) {
    const settings = this.db.db.get('settings').value()
    // do not merge as oneOf properties cannot be merged
    // settings[settingId] = merge(settings[settingId], data[settingId])
    settings[settingId] = removeBlankAttributes(data[settingId] as Record<string, any>)
    this.db.db.set('settings', settings).write()
    return settings
  }

  getApp(teamId: string, id: string): App {
    // @ts-ignore
    const app = this.db.getItem('apps', { teamId, id }) as App
    if (teamId === 'admin') return app
    const adminApp = this.db.getItem('apps', { teamId: 'admin', id: app.id }) as App
    return { ...cloneDeep(app), enabled: adminApp.enabled }
  }

  getApps(teamId, picks?: string[]): Array<App> {
    const apps = this.db.getCollection('apps', { teamId }) as Array<App>
    if (teamId === 'admin') return apps
    // map apps enabled to the one from adminApps
    const mapped = apps.map((a: App) => {
      const adminApp = this.db.getItem('apps', { teamId: 'admin', id: a.id }) as App
      return { ...cloneDeep(a), enabled: adminApp.enabled }
    })
    if (!picks) return mapped
    return pick(mapped, picks) as Array<App>
  }

  editApp(teamId, id, data: App): App {
    // @ts-ignore
    let app: App = this.db.getItem('apps', { teamId, id })
    // Shallow merge, so only first level attributes can be replaced (values, rawValues, shortcuts, etc.)
    app = { ...app, ...data }
    return this.db.updateItem('apps', app as Record<string, any>, { teamId, id }) as App
  }

  canToggleApp(id: string): boolean {
    const app = getAppSchema(id)
    return app.properties!.enabled !== undefined
  }

  toggleApps(teamId: string, ids: string[], enabled: boolean): void {
    ids.map((id) => {
      // we might be given a dep that is only relevant to core, or
      // which is essential, so skip it
      const orig = this.db.getItemReference('apps', { teamId, id }, false) as App
      if (orig && this.canToggleApp(id)) this.db.updateItem('apps', { enabled }, { teamId, id }, true)
    })
  }

  async loadApp(appInstanceId: string): Promise<void> {
    const appId = appInstanceId.startsWith('ingress-nginx-') ? 'ingress-nginx' : appInstanceId
    const path = `env/apps/${appInstanceId}.yaml`
    const secretsPath = `env/apps/secrets.${appInstanceId}.yaml`
    const content = await this.repo.loadConfig(path, secretsPath)
    const values = (content?.apps && content.apps[appInstanceId]) || {}
    let rawValues = {}

    // eslint-disable-next-line no-underscore-dangle
    if (values._rawValues) {
      // eslint-disable-next-line no-underscore-dangle
      rawValues = values._rawValues
      // eslint-disable-next-line no-underscore-dangle
      delete values._rawValues
    }
    let enabled
    const app = getAppSchema(appId)
    if (app.properties!.enabled !== undefined) enabled = !!values.enabled

    // we do not want to send enabled flag to the input forms
    delete values.enabled
    const teamId = 'admin'
    this.db.createItem('apps', { enabled, values, rawValues, teamId }, { teamId, id: appInstanceId }, appInstanceId)
  }

  async loadTeamShortcuts(teamId): Promise<void> {
    const teamAppsFile = `env/teams/apps.${teamId}.yaml`
    if (!(await this.repo.fileExists(teamAppsFile))) return
    const content = await this.repo.readFile(teamAppsFile)
    if (!content) return
    const {
      teamConfig: {
        [`${teamId}`]: { apps: _apps },
      },
    } = content
    each(_apps, ({ shortcuts }, appId) => {
      // use merge strategy to not overwrite apps that were loaded before
      const item = this.db.getItemReference('apps', { teamId, id: appId }, false)
      if (item) this.db.updateItem('apps', { shortcuts }, { teamId, id: appId }, true)
    })
  }

  async loadApps(): Promise<void> {
    const apps = this.getAppList()
    await Promise.all(
      apps.map(async (appId) => {
        await this.loadApp(appId)
      }),
    )

    // now also load the shortcuts that teams created and were stored in apps.* files
    await Promise.all(
      this.getTeams()
        .map((t) => t.id)
        .map(async (teamId) => {
          await this.loadTeamShortcuts(teamId)
        }),
    )
  }

  getTeams(): Array<Team> {
    return this.db.getCollection('teams') as Array<Team>
  }

  getTeamSelfServiceFlags(id: string): TeamSelfService {
    const data = this.getTeam(id)
    return data.selfService
  }

  getCore(): Core {
    return this.coreValues
  }

  getTeam(id: string): Team {
    return this.db.getItem('teams', { id }) as Team
  }

  createTeam(data: Team): Team {
    const id = data.id || data.name

    if (isEmpty(data.password)) {
      debug(`creating password for team '${data.name}'`)
      // eslint-disable-next-line no-param-reassign
      data.password = generatePassword(16, false)
    }
    const team = this.db.createItem('teams', data, { id }, id) as Team
    const apps = getAppList()
    const core = this.getCore()
    apps.forEach((appId) => {
      const isShared = !!core.adminApps.find((a) => a.name === appId)?.isShared
      const inTeamApps = !!core.teamApps.find((a) => a.name === appId)
      // Admin apps are loaded by loadApps function
      if (id !== 'admin' && (isShared || inTeamApps))
        this.db.createItem('apps', { shortcuts: [] }, { teamId: id, id: appId }, appId)
    })
    return team
  }

  editTeam(id: string, data: Team): Team {
    return this.db.updateItem('teams', data, { id }) as Team
  }

  deleteTeam(id: string): void {
    try {
      this.db.deleteItem('services', { id })
    } catch (e) {
      // no services found
    }
    this.db.deleteItem('teams', { id })
  }

  getTeamServices(teamId: string): Array<Service> {
    const ids = { teamId }
    return this.db.getCollection('services', ids) as Array<Service>
  }

  getTeamJobs(teamId: string): Array<Job> {
    const ids = { teamId }
    return this.db.getCollection('jobs', ids) as Array<Job>
  }

  getTeamWorkloads(teamId: string): Array<Workload> {
    const ids = { teamId }
    return this.db.getCollection('workloads', ids) as Array<Workload>
  }

  getAllWorkloads(): Array<Workload> {
    return this.db.getCollection('workloads') as Array<Workload>
  }

  createWorkload(teamId: string, data: Workload): Workload {
    try {
      const w = this.db.createItem('workloads', { ...data, teamId }, { teamId, name: data.name }) as Workload
<<<<<<< HEAD
      this.db.createItem('workloadValues', { teamId }, { teamId, name: w.name }, w.id) as WorkloadValues
=======
      this.db.createItem('workloadValues', { teamId, values: {} }, { teamId, name: w.name }, w.id) as WorkloadValues
>>>>>>> 989b5a05
      return w
    } catch (err) {
      if (err.code === 409) err.publicMessage = 'Workload name already exists'
      throw err
    }
  }
  getWorkload(id: string): Workload {
    return this.db.getItem('workloads', { id }) as Workload
  }

  editWorkload(id: string, data: Workload): Workload {
    return this.db.updateItem('workloads', data, { id }) as Workload
  }

  deleteWorkload(id: string): void {
    return this.db.deleteItem('workloads', { id })
  }

  editWorkloadValues(id: string, data: WorkloadValues): WorkloadValues {
    return this.db.updateItem('workloadValues', data, { id }) as WorkloadValues
  }

  getWorkloadValues(id: string): WorkloadValues {
    return this.db.getItem('workloadValues', { id }) as WorkloadValues
  }

  getAllServices(): Array<Service> {
    return this.db.getCollection('services') as Array<Service>
  }

  createService(teamId: string, data: Service): Service {
    this.checkPublicUrlInUse(data)
    try {
      return this.db.createItem('services', { ...data, teamId }, { teamId, name: data.name }, data?.id) as Service
    } catch (err) {
      if (err.code === 409) err.publicMessage = 'Service name already exists'

      throw err
    }
  }

  getService(id: string): Service {
    return this.db.getItem('services', { id }) as Service
  }

  editService(id: string, data: Service): Service {
    this.deleteService(id)
    return this.createService(data.teamId!, { ...data, id })
  }

  deleteService(id: string): void {
    return this.db.deleteItem('services', { id })
  }

  getAllJobs(): Array<Job> {
    return this.db.getCollection('jobs') as Array<Job>
  }

  createJob(teamId: string, data: Job): Job {
    return this.db.createItem('jobs', { ...data, teamId }) as Job
  }

  getJob(id: string): Job {
    return this.db.getItem('jobs', { id }) as Job
  }

  editJob(id: string, data: Job): Job {
    const oldData = this.getJob(id)
    if (data.name !== oldData.name) {
      this.deleteJob(id)
      // eslint-disable-next-line no-param-reassign
      delete data.id
      return this.createJob(oldData.teamId!, data)
    }
    return this.db.updateItem('jobs', data, { id }) as Job
  }

  deleteJob(id: string): void {
    return this.db.deleteItem('jobs', { id })
  }

  checkPublicUrlInUse(data: any): void {
    // skip when editing or when svc is of type "cluster" as it has no url
    if (data.id || data?.ingress?.type === 'cluster') return
    const newSvc = data.ingress
    const services = this.db.getCollection('services')

    const servicesFiltered = filter(services, (svc: any) => {
      if (svc.ingress?.type !== 'cluster') {
        const { domain, subdomain, paths } = svc.ingress
        const baseUrl = `${subdomain}.${domain}`
        const newBaseUrl = `${newSvc.subdomain}.${newSvc.domain}`
        // no paths for existing or new service? then just check base url
        if (!newSvc.paths?.length && !paths?.length) return baseUrl === newBaseUrl
        // one has paths but other doesn't? no problem
        if ((newSvc.paths?.length && !paths?.length) || (!newSvc.paths?.length && paths?.length)) return false
        // both have paths, so check full
        return paths.some((p) => {
          const existingUrl = `${subdomain}.${domain}${p}`
          const newUrls: string[] = newSvc.paths.map((_p: string) => `${newSvc.subdomain}.${newSvc.domain}${_p}`)
          return newUrls.includes(existingUrl)
        })
      }
      return false
    })
    if (servicesFiltered.length > 0) throw new PublicUrlExists()
  }

  async doDeployment(): Promise<void> {
    const rootStack = await getSessionStack()
    if (rootStack.locked) throw new DeployLockError()
    rootStack.locked = true
    try {
      await this.saveValues()
      await this.repo.save(this.editor!)
      // pull push root
      await rootStack.repo.pull(undefined, true)
      await rootStack.repo.push()
      // inflate new db
      rootStack.db = new Db()
      await rootStack.loadValues()
      // and remove editor from the session
      await cleanSession(this.editor!, false)
      const sha = await rootStack.repo.getCommitSha()
      const msg: DbMessage = { state: 'clean', editor: this.editor!, sha, reason: 'deploy' }
      getIo().emit('db', msg)
    } catch (e) {
      const msg: DbMessage = { editor: 'system', state: 'corrupt', reason: 'deploy' }
      getIo().emit('db', msg)
      throw e
    } finally {
      rootStack.locked = false
    }
  }

  async doRevert(): Promise<void> {
    // other sessions active, can't do full reload
    // remove editor from the session
    await cleanSession(this.editor!)
  }

  async doRestore(): Promise<void> {
    cleanAllSessions()
    await emptyDir(rootPath)
    // and re-init root
    const rootStack = await getSessionStack()
    await rootStack.initRepo()
    // and msg
    const msg: DbMessage = { state: 'clean', editor: 'system', sha: rootStack.repo.commitSha, reason: 'restore' }
    getIo().emit('db', msg)
  }

  apiClient?: k8s.CoreV1Api

  getApiClient(): k8s.CoreV1Api {
    if (this.apiClient) return this.apiClient
    const kc = new k8s.KubeConfig()
    kc.loadFromDefault()
    this.apiClient = kc.makeApiClient(k8s.CoreV1Api)
    return this.apiClient
  }

  // eslint-disable-next-line class-methods-use-this
  async getKubecfg(teamId: string): Promise<k8s.KubeConfig> {
    this.getTeam(teamId) // will throw if not existing
    const {
      cluster: { name, apiName = `otomi-${name}`, apiServer },
    } = this.getSettings(['cluster']) as Record<string, any>
    if (!apiServer) throw new ValidationError('Missing configuration value: cluster.apiServer')
    const client = this.getApiClient()
    const namespace = `team-${teamId}`
    const saRes = await client.readNamespacedServiceAccount('default', namespace)
    const { body: sa }: { body: k8s.V1ServiceAccount } = saRes
    const { secrets }: { secrets?: Array<V1ObjectReference> } = sa
    const secretName = secrets?.length ? secrets[0].name : ''
    const secretRes = await client.readNamespacedSecret(secretName || '', namespace)
    const { body: secret }: { body: k8s.V1Secret } = secretRes
    const token = Buffer.from(secret.data?.token || '', 'base64').toString('ascii')
    const cluster = {
      name: apiName,
      server: apiServer,
      skipTLSVerify: true,
    }

    const user = {
      name: `${namespace}-${apiName}`,
      token,
    }

    const context = {
      name: `${namespace}-${apiName}`,
      namespace,
      user: user.name,
      cluster: cluster.name,
    }
    const options = {
      users: [user],
      clusters: [cluster],
      contexts: [context],
      currentContext: context.name,
    }
    const config = new k8s.KubeConfig()
    config.loadFromOptions(options)
    return config
  }

  async getDockerConfig(teamId: string): Promise<string> {
    this.getTeam(teamId) // will throw if not existing
    const client = this.getApiClient()
    const namespace = `team-${teamId}`
    const secretName = 'harbor-pushsecret'
    const secretRes = await client.readNamespacedSecret(secretName, namespace)
    const { body: secret }: { body: k8s.V1Secret } = secretRes
    const token = Buffer.from(secret.data!['.dockerconfigjson'], 'base64').toString('ascii')
    return token
  }

  createSecret(teamId: string, data: Record<string, any>): Secret {
    return this.db.createItem('secrets', { ...data, teamId }, { teamId, name: data.name }) as Secret
  }

  editSecret(id: string, data: Secret): Secret {
    return this.db.updateItem('secrets', data, { id }) as Secret
  }

  deleteSecret(id: string): void {
    this.db.deleteItem('secrets', { id })
  }

  getSecret(id: string): Secret {
    return this.db.getItem('secrets', { id }) as Secret
  }

  getAllSecrets(): Array<Secret> {
    return this.db.getCollection('secrets', {}) as Array<Secret>
  }

  getSecrets(teamId: string): Array<Secret> {
    return this.db.getCollection('secrets', { teamId }) as Array<Secret>
  }

  async loadValues(): Promise<Promise<Promise<Promise<Promise<void>>>>> {
    debug('Loading values')
    await this.loadCluster()
    await this.loadPolicies()
    await this.loadSettings()
    await this.loadTeams()
    await this.loadApps()
    this.isLoaded = true
  }

  async loadCluster(): Promise<void> {
    const data = await this.repo.loadConfig('env/cluster.yaml', 'env/secrets.cluster.yaml')
    // @ts-ignore
    this.db.db.get('settings').assign(data).write()
  }

  async loadPolicies(): Promise<void> {
    const data: Policies = await this.repo.readFile('env/policies.yaml')
    // @ts-ignore
    this.db.db.get('settings').assign(data).write()
  }

  async loadSettings(): Promise<void> {
    const data: Record<string, any> = await this.repo.loadConfig('env/settings.yaml', `env/secrets.settings.yaml`)
    data.otomi!.nodeSelector = objectToArray((data.otomi!.nodeSelector ?? {}) as Record<string, any>)
    // @ts-ignore
    this.db.db.get('settings').assign(data).write()
  }

  async loadTeamJobs(teamId: string): Promise<void> {
    const relativePath = getTeamJobsFilePath(teamId)
    if (!(await this.repo.fileExists(relativePath))) {
      debug(`Team ${teamId} has no jobs yet`)
      return
    }
    const data = await this.repo.readFile(relativePath)
    const jobs: Array<Job> = get(data, getTeamJobsJsonPath(teamId), [])

    jobs.forEach((job) => {
      // @ts-ignore
      const res: Job = this.db.populateItem('jobs', { ...job, teamId }, { teamId, name: job.name }, job.id)
      debug(`Loaded job: name: ${res.name}, id: ${res.id}, teamId: ${teamId}`)
    })
  }

  async loadTeamSecrets(teamId: string): Promise<void> {
    const relativePath = getTeamSecretsFilePath(teamId)
    if (!(await this.repo.fileExists(relativePath))) {
      debug(`Team ${teamId} has no secrets yet`)
      return
    }
    const data = await this.repo.readFile(relativePath)
    const secrets: Array<Secret> = get(data, getTeamSecretsJsonPath(teamId), [])

    secrets.forEach((inSecret) => {
      this.loadSecret(inSecret, teamId)
    })
  }

  async loadTeamWorkloads(teamId: string): Promise<void> {
    const relativePath = getTeamWorkloadsFilePath(teamId)
    if (!(await this.repo.fileExists(relativePath))) {
      debug(`Team ${teamId} has no workloads yet`)
      return
    }
    const data = await this.repo.readFile(relativePath)
    const inData: Array<Workload> = get(data, getTeamWorkloadsJsonPath(teamId), [])
    inData.forEach((inWorkload) => {
      const res: any = this.db.populateItem('workloads', { ...inWorkload, teamId }, undefined, inWorkload.id as string)
      debug(`Loaded workload: name: ${res.name}, id: ${res.id}, teamId: ${res.teamId}`)
    })
    const workloads = this.getTeamWorkloads(teamId)
    await Promise.all(
      workloads.map((workload) => {
        this.loadWorkloadValues(workload)
      }),
    )
  }

<<<<<<< HEAD
  async loadWorkloadValues(workload: Workload): Promise<void> {
=======
  async loadWorkloadValues(workload: Workload): Promise<WorkloadValues> {
>>>>>>> 989b5a05
    const relativePath = getTeamWorkloadValuesFilePath(workload.teamId!, workload.name)
    let data = { values: {} } as Record<string, any>
    if (!(await this.repo.fileExists(relativePath)))
      debug(`The workload values file does not exists at ${relativePath}`)
    else data = await this.repo.readFile(relativePath)
<<<<<<< HEAD
    data.id = workload.id!
    data.teamId = workload.teamId!
    data.name = workload.name!
    data.values = parseYaml(data.values as string)
    const res: any = this.db.populateItem('workloadValues', data, undefined, workload.id as string)
    debug(`Loaded workload values: name: ${res.name} id: ${res.id}, teamId: ${workload.teamId!}`)
=======

    data.id = workload.id!
    data.teamId = workload.teamId!
    data.name = workload.name!
    try {
      data.values = parseYaml(data.values as string) || {}
    } catch (error) {
      debug(
        `The values property does not seem to be a YAML formated string at ${relativePath}. Falling back to empty map.`,
      )
      data.values = {}
    }

    const res = this.db.populateItem('workloadValues', data, undefined, workload.id as string) as WorkloadValues
    debug(`Loaded workload values: name: ${res.name} id: ${res.id}, teamId: ${workload.teamId!}`)
    return res
>>>>>>> 989b5a05
  }

  async loadTeams(): Promise<void> {
    const mergedData: Core = await this.repo.loadConfig('env/teams.yaml', `env/secrets.teams.yaml`)
    const tc = mergedData?.teamConfig || {}
    if (!tc.admin) tc.admin = { id: 'admin' }
    Object.values(tc).forEach((team: Team) => {
      this.loadTeam(team)
      this.loadTeamJobs(team.id!)
      this.loadTeamServices(team.id!)
      this.loadTeamSecrets(team.id!)
      this.loadTeamWorkloads(team.id!)
    })
  }

  async loadTeamServices(teamId: string): Promise<void> {
    const relativePath = getTeamServicesFilePath(teamId)
    if (!(await this.repo.fileExists(relativePath))) {
      debug(`Team ${teamId} has no services yet`)
      return
    }
    const data = await this.repo.readFile(relativePath)
    const services = get(data, getTeamServicesJsonPath(teamId), [])
    services.forEach((svc) => {
      this.loadService(svc, teamId)
    })
  }

  async saveCluster(secretPaths?: string[]): Promise<void> {
    await this.repo.saveConfig(
      'env/cluster.yaml',
      'env/secrets.cluster.yaml',
      this.getSettings(['cluster']),
      secretPaths ?? this.getSecretPaths(),
    )
  }

  async savePolicies(): Promise<void> {
    await this.repo.writeFile('env/policies.yaml', this.getSettings(['policies']))
  }

  async saveAdminApps(secretPaths?: string[]): Promise<void> {
    await Promise.all(
      this.getApps('admin').map(async (app) => {
        const apps = {}
        const { id, enabled, values, rawValues } = app
        apps[id] = {
          ...(values || {}),
        }
        if (!isEmpty(rawValues)) apps[id]._rawValues = rawValues

        if (this.canToggleApp(id)) apps[id].enabled = !!enabled
        else delete apps[id].enabled

        await this.repo.saveConfig(
          `env/apps/${id}.yaml`,
          `env/apps/secrets.${id}.yaml`,
          { apps },
          secretPaths ?? this.getSecretPaths(),
        )
      }),
    )
  }

  async saveTeamApps(teamId: string): Promise<void> {
    const apps = {}
    this.getApps(teamId).forEach((app) => {
      const { id, shortcuts } = app
      if (teamId !== 'admin' && !shortcuts?.length) return
      apps[id] = {
        shortcuts,
      }
    })
    const content = {
      teamConfig: {
        [teamId]: {
          apps,
        },
      },
    }
    await this.repo.writeFile(`env/teams/apps.${teamId}.yaml`, content)
  }

  async saveSettings(secretPaths?: string[]): Promise<void> {
    const settings = cloneDeep(this.getSettings()) as Record<string, Record<string, any>>
    settings.otomi.nodeSelector = arrayToObject(settings.otomi.nodeSelector as [])
    await this.repo.saveConfig(
      'env/settings.yaml',
      `env/secrets.settings.yaml`,
      omit(settings, ['cluster', 'policies']),
      secretPaths ?? this.getSecretPaths(),
    )
  }

  async saveTeams(secretPaths?: string[]): Promise<void> {
    const filePath = 'env/teams.yaml'
    const secretFilePath = `env/secrets.teams.yaml`
    const teamValues = {}
    const teams = this.getTeams()
    await Promise.all(
      teams.map(async (inTeam) => {
        const team: Record<string, any> = omit(inTeam, 'name')
        const teamId = team.id as string
        await this.saveTeamApps(teamId)
        await this.saveTeamJobs(teamId)
        await this.saveTeamServices(teamId)
        await this.saveTeamSecrets(teamId)
        await this.saveTeamWorkloads(teamId)
        team.resourceQuota = arrayToObject((team.resourceQuota as []) ?? [])
        teamValues[teamId] = team
      }),
    )
    const values = set({}, 'teamConfig', teamValues)
    await this.repo.saveConfig(filePath, secretFilePath, values, secretPaths ?? this.getSecretPaths())
  }

  async saveTeamSecrets(teamId: string): Promise<void> {
    const secrets = this.db.getCollection('secrets', { teamId })
    const values: any[] = secrets.map((secret) => this.convertDbSecretToValues(secret))
    await this.repo.writeFile(getTeamSecretsFilePath(teamId), set({}, getTeamSecretsJsonPath(teamId), values))
  }

  async saveTeamWorkloads(teamId: string): Promise<void> {
    const workloads = this.db.getCollection('workloads', { teamId }) as Array<Workload>
    const cleaneWorkloads: Array<Record<string, any>> = workloads.map((obj) => {
      return omit(obj, ['teamId'])
    })
    const relativePath = getTeamWorkloadsFilePath(teamId)
    const outData: Record<string, any> = set({}, getTeamWorkloadsJsonPath(teamId), cleaneWorkloads)
    debug(`Saving workloads of team: ${teamId}`)
    await this.repo.writeFile(relativePath, outData)
    await Promise.all(
      workloads.map((workload) => {
        this.saveWorkloadValues(workload)
      }),
    )
  }

  async saveWorkloadValues(workload: Workload): Promise<void> {
<<<<<<< HEAD
    debug(`Saving workload values: id: ${workload.id!}`)
=======
    debug(`Saving workload values: id: ${workload.id!} teamId: ${workload.teamId!} name: ${workload.name}`)
>>>>>>> 989b5a05
    const data = this.getWorkloadValues(workload.id!)
    const outData = omit(data, ['id', 'teamId', 'name']) as Record<string, any>
    outData.values = stringifyYaml(data.values, undefined, 4)
    const path = getTeamWorkloadValuesFilePath(workload.teamId!, workload.name)

    await this.repo.writeFile(path, outData, false)
  }

  async saveTeamJobs(teamId: string): Promise<void> {
    const jobs = this.db.getCollection('jobs', { teamId })
    const jobsRaw = jobs.map((item) => omit(item, ['teamId']))
    const data = {}
    set(data, getTeamJobsJsonPath(teamId), jobsRaw)
    const filePath = getTeamJobsFilePath(teamId)
    await this.repo.writeFile(filePath, data)
  }

  async saveTeamServices(teamId: string): Promise<void> {
    const services = this.db.getCollection('services', { teamId })
    const data = {}
    const values: any[] = []
    services.forEach((service) => {
      const value = this.convertDbServiceToValues(service)
      values.push(value)
    })

    set(data, getTeamServicesJsonPath(teamId), values)
    const filePath = getTeamServicesFilePath(teamId)
    await this.repo.writeFile(filePath, data)
  }

  loadTeam(inTeam: Team): void {
    const team = { ...inTeam, name: inTeam.id } as Record<string, any>
    team.resourceQuota = objectToArray(inTeam.resourceQuota as Record<string, any>)
    const res = this.createTeam(team as Team)
    // const res: any = this.db.populateItem('teams', { ...team, name: team.id! }, undefined, team.id as string)
    debug(`Loaded team: ${res.id!}`)
  }

  loadSecret(inSecret, teamId): void {
    const secret: Record<string, any> = omit(inSecret, ...secretTransferProps)
    secret.teamId = teamId
    secret.secret = secretTransferProps.reduce((memo: any, prop) => {
      if (inSecret[prop] !== undefined) memo[prop] = inSecret[prop]
      return memo
    }, {})
    const res: any = this.db.populateItem('secrets', secret, { teamId, name: secret.name }, secret.id as string)
    debug(`Loaded secret: name: ${res.name}, id: ${res.id}, teamId: ${teamId}`)
  }

  convertDbSecretToValues(inSecret: any): any {
    const secret: any = omit(inSecret, 'secret')
    secretTransferProps.forEach((prop) => {
      if (inSecret.secret[prop] !== undefined) secret[prop] = inSecret.secret[prop]
    })
    return secret
  }

  loadService(svcRaw, teamId): void {
    // Create service
    const svc = omit(
      svcRaw,
      'certArn',
      'certName',
      'domain',
      'forwardPath',
      'hasCert',
      'ksvc',
      'paths',
      'type',
      'ownHost',
      'tlsPass',
      'ingressClassName',
      'headers',
    )
    svc.teamId = teamId
    if (!('name' in svcRaw)) debug('Unknown service structure')

    if ('ksvc' in svcRaw) {
      if ('predeployed' in svcRaw.ksvc) set(svc, 'ksvc.serviceType', 'ksvcPredeployed')
      else {
        svc.ksvc = cloneDeep(svcRaw.ksvc) as Record<string, any>
        svc.ksvc.serviceType = 'ksvc'
        svc.ksvc.annotations = objectToArray(svcRaw.ksvc.annotations as Record<string, any>)
        svc.ksvc.env = objectToArray(svcRaw.ksvc.env as Record<string, any>, 'name', 'value')
        svc.ksvc.files = objectToArray(svcRaw.ksvc.files as Record<string, any>, 'path', 'content')
        svc.ksvc.secretMounts = objectToArray(svcRaw.ksvc.secretMounts as Record<string, any>, 'name', 'path')
        svc.ksvc.secrets = svcRaw.ksvc.secrets ?? []
        if (svcRaw.ksvc.command?.length) svc.ksvc.command = argQuoteJoin(svcRaw.ksvc.command)
        if (svcRaw.ksvc.args?.length) svc.ksvc.args = argQuoteJoin(svcRaw.ksvc.args)
      }
    } else set(svc, 'ksvc.serviceType', 'svcPredeployed')

    if (svcRaw.type === 'cluster') svc.ingress = { type: 'cluster' }
    else {
      const { cluster, dns } = this.getSettings(['cluster', 'dns'])
      const url = getServiceUrl({ domain: svcRaw.domain, name: svcRaw.name, teamId, cluster, dns })
      svc.ingress = {
        certArn: svcRaw.certArn || undefined,
        certName: svcRaw.certName || undefined,
        domain: url.domain,
        headers: svcRaw.headers || [],
        forwardPath: 'forwardPath' in svcRaw,
        hasCert: 'hasCert' in svcRaw,
        paths: svcRaw.paths ? svcRaw.paths : [],
        subdomain: url.subdomain,
        tlsPass: 'tlsPass' in svcRaw,
        type: svcRaw.type,
        useDefaultSubdomain: !svcRaw.domain && svcRaw.ownHost,
        ingressClassName: svcRaw.ingressClassName || undefined,
      }
    }

    const res: any = this.db.populateItem('services', removeBlankAttributes(svc), undefined, svc.id as string)
    debug(`Loaded service: name: ${res.name}, id: ${res.id}`)
  }

  // eslint-disable-next-line class-methods-use-this
  convertDbServiceToValues(svc: any): any {
    const { serviceType } = svc.ksvc
    debug(`Saving service: id: ${svc.id} serviceType: ${serviceType}`)
    const svcCloned = omit(svc, ['teamId', 'ksvc', 'ingress', 'path'])
    const ksvc = cloneDeep(svc.ksvc)
    delete ksvc.serviceType
    if (serviceType === 'ksvc') {
      svcCloned.ksvc = ksvc as Record<string, any>
      svcCloned.ksvc.annotations = arrayToObject(svc.ksvc.annotations as [])
      svcCloned.ksvc.env = arrayToObject((svc.ksvc.env as []) ?? [])
      svcCloned.ksvc.files = arrayToObject((svc.ksvc.files as []) ?? [], 'path', 'content')
      svcCloned.ksvc.secretMounts = arrayToObject((svc.ksvc.secretMounts as []) ?? [], 'name', 'path')
      svcCloned.ksvc.command = svc.ksvc.command?.length > 1 ? svc.ksvc.command.split(' ') : svc.ksvc.command
      // conveniently split the command string (which might contain args as well) by space
      svcCloned.ksvc.command =
        svc.ksvc.command?.length > 1 ? svc.ksvc.command.match(argSplit).map(argQuoteStrip) : svc.ksvc.command
      // same for args
      svcCloned.ksvc.args = svc.ksvc.args?.length > 1 ? svc.ksvc.args.match(argSplit).map(argQuoteStrip) : svc.ksvc.args
    } else if (serviceType === 'ksvcPredeployed') svcCloned.ksvc = { predeployed: true }
    else if (serviceType !== 'svcPredeployed')
      debug(`Saving service failure: Not supported service type: ${serviceType}`)

    if (svc.ingress && svc.ingress.type !== 'cluster') {
      const ing = svc.ingress
      if (ing.useDefaultSubdomain) svcCloned.ownHost = true
      else svcCloned.domain = ing.subdomain ? `${ing.subdomain}.${ing.domain}` : ing.domain
      if (ing.hasCert) svcCloned.hasCert = true
      if (ing.certName) svcCloned.certName = ing.certName
      if (ing.certArn) svcCloned.certArn = ing.certArn
      if (ing.paths) svcCloned.paths = ing.paths
      if (ing.forwardPath) svcCloned.forwardPath = true
      if (ing.tlsPass) svcCloned.tlsPass = true
      if (ing.ingressClassName) svcCloned.ingressClassName = ing.ingressClassName
      if (ing.headers) svcCloned.headers = ing.headers
      svcCloned.type = svc.ingress.type
    } else svcCloned.type = 'cluster'
    return svcCloned
  }

  async saveValues(): Promise<void> {
    const secretPaths = this.getSecretPaths()
    await this.saveCluster(secretPaths)
    await this.savePolicies()
    await this.saveSettings(secretPaths)
    await this.saveTeams(secretPaths)
    // also save admin apps
    await this.saveAdminApps(secretPaths)
    await this.saveTeamApps('admin')
  }

  async getSession(user: k8s.User): Promise<Session> {
    const rootStack = await getSessionStack()
    const currentSha = rootStack.repo.commitSha
    const data: Session = {
      ca: env.CUSTOM_ROOT_CA,
      core: this.getCore() as Record<string, any>,
      corrupt: rootStack.repo.corrupt,
      editor: this.editor,
      inactivityTimeout: env.EDITOR_INACTIVITY_TIMEOUT,
      user: user as User,
      versions: {
        core: env.VERSIONS.core,
        api: env.VERSIONS.api ?? process.env.npm_package_version,
        console: env.VERSIONS.console,
        values: currentSha,
      },
    }
    return data
  }
}<|MERGE_RESOLUTION|>--- conflicted
+++ resolved
@@ -379,11 +379,7 @@
   createWorkload(teamId: string, data: Workload): Workload {
     try {
       const w = this.db.createItem('workloads', { ...data, teamId }, { teamId, name: data.name }) as Workload
-<<<<<<< HEAD
-      this.db.createItem('workloadValues', { teamId }, { teamId, name: w.name }, w.id) as WorkloadValues
-=======
       this.db.createItem('workloadValues', { teamId, values: {} }, { teamId, name: w.name }, w.id) as WorkloadValues
->>>>>>> 989b5a05
       return w
     } catch (err) {
       if (err.code === 409) err.publicMessage = 'Workload name already exists'
@@ -704,24 +700,12 @@
     )
   }
 
-<<<<<<< HEAD
-  async loadWorkloadValues(workload: Workload): Promise<void> {
-=======
   async loadWorkloadValues(workload: Workload): Promise<WorkloadValues> {
->>>>>>> 989b5a05
     const relativePath = getTeamWorkloadValuesFilePath(workload.teamId!, workload.name)
     let data = { values: {} } as Record<string, any>
     if (!(await this.repo.fileExists(relativePath)))
       debug(`The workload values file does not exists at ${relativePath}`)
     else data = await this.repo.readFile(relativePath)
-<<<<<<< HEAD
-    data.id = workload.id!
-    data.teamId = workload.teamId!
-    data.name = workload.name!
-    data.values = parseYaml(data.values as string)
-    const res: any = this.db.populateItem('workloadValues', data, undefined, workload.id as string)
-    debug(`Loaded workload values: name: ${res.name} id: ${res.id}, teamId: ${workload.teamId!}`)
-=======
 
     data.id = workload.id!
     data.teamId = workload.teamId!
@@ -738,7 +722,6 @@
     const res = this.db.populateItem('workloadValues', data, undefined, workload.id as string) as WorkloadValues
     debug(`Loaded workload values: name: ${res.name} id: ${res.id}, teamId: ${workload.teamId!}`)
     return res
->>>>>>> 989b5a05
   }
 
   async loadTeams(): Promise<void> {
@@ -878,11 +861,7 @@
   }
 
   async saveWorkloadValues(workload: Workload): Promise<void> {
-<<<<<<< HEAD
-    debug(`Saving workload values: id: ${workload.id!}`)
-=======
     debug(`Saving workload values: id: ${workload.id!} teamId: ${workload.teamId!} name: ${workload.name}`)
->>>>>>> 989b5a05
     const data = this.getWorkloadValues(workload.id!)
     const outData = omit(data, ['id', 'teamId', 'name']) as Record<string, any>
     outData.values = stringifyYaml(data.values, undefined, 4)
