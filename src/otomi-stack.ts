--- conflicted
+++ resolved
@@ -2,11 +2,11 @@
 import * as k8s from '@kubernetes/client-node'
 import fs from 'fs'
 import yaml from 'js-yaml'
-import { cloneDeep, findIndex, merge, filter, forIn, get, isEmpty, omit, set, unset } from 'lodash'
+import { cloneDeep, findIndex, merge, filter, get, isEmpty, omit, set, unset } from 'lodash'
 import generatePassword from 'password-generator'
 import { V1ObjectReference } from '@kubernetes/client-node'
-import Db, { Schema } from './db'
-import { Cloud, Cluster, Core, Secret, Service, Settings, Team } from './otomi-models'
+import Db from './db'
+import { Cluster, Core, Secret, Service, Settings, Team } from './otomi-models'
 import { AlreadyExists, NotExistError, PublicUrlExists } from './error'
 import {
   arrayToObject,
@@ -156,17 +156,13 @@
     const ids = { teamId }
     return this.db.getCollection('services', ids) as Array<Service>
   }
-<<<<<<< HEAD
+
   getCluster() {
     return this.db.getCollection('cluster')[0]
   }
-  getAllServices() {
-    return this.db.getCollection('services')
-=======
 
   getAllServices(): Array<Service> {
     return this.db.getCollection('services') as Array<Service>
->>>>>>> 9893a565
   }
 
   createService(teamId: string, data: Service): Service {
@@ -375,30 +371,22 @@
     }
   }
 
-<<<<<<< HEAD
-  loadValues() {
+  loadValues(): void {
     this.loadCluster()
-=======
-  loadValues(): void {
->>>>>>> 9893a565
-    this.loadClusters()
     this.loadSettings()
     this.loadTeams()
     this.db.setDirtyActive()
   }
-<<<<<<< HEAD
+
   loadCluster() {
     const data: any = this.repo.readFile('./env/cluster.yaml')
-    const cluster = data.cluster
+    const { cluster } = data
     // cluster.domain = `${cluster.name}.${cluster.domain}`
     cluster.dnsZones = [cluster.domain].concat(get(cluster, 'dnsZones', []))
     this.db.populateItem('cluster', cluster, undefined, cluster.id)
   }
-  loadConfig(dataPath, secretDataPath): any {
-=======
 
   loadConfig(dataPath: string, secretDataPath: string): Core {
->>>>>>> 9893a565
     const data = this.repo.readFile(dataPath)
     const secretData = this.repo.readFile(secretDataPath)
     const secretPaths = getObjectPaths(secretData)
@@ -422,73 +410,45 @@
     this.repo.writeFile(dataPath, plainData)
   }
 
-<<<<<<< HEAD
-  loadTeamSecrets(teamId) {
-    try {
-      const data = this.repo.readFile(getTeamSecretsFilePath(teamId))
-      const secrets: [any] = get(data, getTeamSecretsJsonPath(teamId), [])
-
-      secrets.forEach((secret) => {
-        const res = this.db.populateItem('secrets', { ...secret, teamId }, { teamId, name: secret.name }, secret.id)
-        console.log(`Loaded secret: name: ${res.name}, id: ${res.id}, teamId: ${teamId}`)
-=======
   loadSettings(): void {
     const data = this.loadConfig('./env/settings.yaml', `./env/secrets.settings.yaml${this.decryptedFilePostfix}`)
     this.db.db.set('settings', data).write()
   }
 
-  loadTeamSecrets(teamId: string, clusterId: string): void {
+  loadTeamSecrets(teamId: string): void {
     try {
-      const data = this.repo.readFile(getTeamSecretsFilePath(teamId, clusterId))
+      const data = this.repo.readFile(getTeamSecretsFilePath(teamId))
       const secrets: Array<Secret> = get(data, getTeamSecretsJsonPath(teamId), [])
 
       secrets.forEach((secret) => {
         // @ts-ignore
         const res: Secret = this.db.populateItem(
           'secrets',
-          { ...secret, teamId, clusterId },
-          { clusterId, teamId, name: secret.name },
+          { ...secret, teamId },
+          { teamId, name: secret.name },
           secret.id,
         )
-        console.log(`Loaded secret: name: ${res.name}, id: ${res.id}, teamId: ${teamId}, clusterId: ${clusterId}`)
->>>>>>> 9893a565
+        console.log(`Loaded secret: name: ${res.name}, id: ${res.id}, teamId: ${teamId}`)
       })
     } catch (e) {
       console.warn(`Team ${teamId} has no secrets yet`)
     }
   }
 
-  loadClusters(): void {
-    const data = this.repo.readFile('./env/clusters.yaml') as Schema
-    this.convertClusterValuesToDb(data)
-  }
-
   loadTeams(): void {
     const mergedData: Core = this.loadConfig('./env/teams.yaml', `./env/secrets.teams.yaml${this.decryptedFilePostfix}`)
 
-<<<<<<< HEAD
-    Object.values(mergedData.teamConfig.teams).forEach((team: any) => {
-      this.db.populateItem('teams', { name: team.id, ...team }, undefined, team.id)
-      this.loadTeamServices(team.id)
-      this.loadTeamSecrets(team.id)
+    Object.values(mergedData.teamConfig.teams).forEach((team: Team) => {
+      this.db.populateItem('teams', { ...team, name: team.id }, undefined, team.id)
+      team.clusters.forEach(() => {
+        this.loadTeamServices(team.id!)
+        this.loadTeamSecrets(team.id!)
+      })
     })
   }
 
   loadTeamServices(teamId) {
     const filePath = `./env/teams/services.${teamId}.yaml`
-=======
-    Object.values(mergedData.teamConfig.teams).forEach((team: Team) => {
-      this.db.populateItem('teams', { ...team, name: team.id }, undefined, team.id)
-      team.clusters.forEach((clusterId) => {
-        this.loadTeamServices(team.id!, clusterId)
-        this.loadTeamSecrets(team.id!, clusterId)
-      })
-    })
-  }
-
-  loadTeamServices(teamId: string, clusterId: string): void {
-    const filePath = `./env/clouds/${clusterId}/services.${teamId}.yaml`
->>>>>>> 9893a565
     try {
       const data = this.repo.readFile(filePath)
       const services = get(data, `teamConfig.teams.${teamId}.services`, [])
@@ -525,19 +485,11 @@
     ]
     const secretPaths: string[] = []
     const teams = this.getTeams()
-<<<<<<< HEAD
     teams.forEach((team) => {
-      this.saveTeamServices(team.id)
-      this.saveTeamSecrets(team.id)
-=======
-    teams.forEach((team: Team) => {
-      team.clusters.forEach((clusterId) => {
-        // TODO: fix this uggly team.id || ''
-        this.saveTeamServices(team.id || '', clusterId)
-        this.saveTeamSecrets(team.id || '', clusterId)
-      })
-      // eslint-disable-next-line no-param-reassign
->>>>>>> 9893a565
+      // TODO: fix this ugly team.id || ''
+      this.saveTeamServices(team.id || '')
+      this.saveTeamSecrets(team.id || '')
+      /* eslint no-param-reassign: ["error", { "props": true, "ignorePropertyModificationsFor": ["password"] }] */
       if (!team.password) team.password = generatePassword(16, false)
       teamValues[team.id || ''] = omit(team, 'name')
 
@@ -552,27 +504,16 @@
     this.saveConfig(filePath, secretFilePath, values, secretPaths)
   }
 
-<<<<<<< HEAD
   saveTeamSecrets(teamId: string) {
     let secrets = this.db.getCollection('secrets', { teamId })
     secrets = secrets.map((item) => omit(item, ['teamId']))
-=======
-  saveTeamSecrets(teamId: string, clusterId: string): void {
-    let secrets = this.db.getCollection('secrets', { teamId, clusterId })
-    secrets = secrets.map((item) => omit(item, ['teamId', 'clusterId']))
->>>>>>> 9893a565
     const data = {}
     set(data, getTeamSecretsJsonPath(teamId), secrets)
     this.repo.writeFile(getTeamSecretsFilePath(teamId), data)
   }
 
-<<<<<<< HEAD
-  saveTeamServices(teamId) {
+  saveTeamServices(teamId: string): void {
     const services = this.db.getCollection('services', { teamId })
-=======
-  saveTeamServices(teamId: string, clusterId: string): void {
-    const services = this.db.getCollection('services', { teamId, clusterId })
->>>>>>> 9893a565
     const data = {}
     const values: object[] = []
     services.forEach((service) => {
@@ -585,7 +526,6 @@
     this.repo.writeFile(filePath, data)
   }
 
-<<<<<<< HEAD
   convertDbServiceToValues(svc) {
     const serviceType = svc.ksvc.serviceType
     console.info(`Saving service: serviceId: ${svc.serviceId} serviceType: ${serviceType}`)
@@ -616,25 +556,6 @@
     return svcCloned
   }
 
-  convertClusterValuesToDb(values) {
-=======
-  convertClusterValuesToDb(values: Schema): void {
->>>>>>> 9893a565
-    const cs = values.clouds
-    forIn(cs, (cloudObj: Cloud, cloud: string) => {
-      forIn(cloudObj.clusters, (clusterObject: Cluster, cluster) => {
-        const domain = `${cluster}.${cloudObj.domain}`
-        const clusterObj = {
-          enabled: clusterObject.enabled === undefined ? true : clusterObject.enabled,
-          cloud,
-          name: cluster,
-          domain,
-        }
-        this.db.populateItem('clusters', clusterObj, undefined, undefined)
-      })
-    })
-  }
-
   convertServiceToDb(svcRaw, teamId, cluster): void {
     // Create service
     const svc = omit(svcRaw, 'ksvc', 'isPublic', 'hasCert', 'domain', 'paths', 'forwardPath')
