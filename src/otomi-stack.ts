/* eslint-disable class-methods-use-this */
import * as k8s from '@kubernetes/client-node'
import { V1ObjectReference } from '@kubernetes/client-node'
import Debug from 'debug'

import { emptyDir } from 'fs-extra'
import { readFile } from 'fs/promises'
import jwt, { JwtPayload } from 'jsonwebtoken'
import { cloneDeep, each, filter, get, isArray, isEmpty, omit, pick, set } from 'lodash'
import generatePassword from 'password-generator'
import * as osPath from 'path'
import { getAppList, getAppSchema, getSpec } from 'src/app'
import Db from 'src/db'
import { DeployLockError, PublicUrlExists, ValidationError } from 'src/error'
import { DbMessage, cleanAllSessions, cleanSession, getIo, getSessionStack } from 'src/middleware'
import {
  App,
  Build,
  Core,
  K8sService,
  License,
  Policies,
  Secret,
  Service,
  Session,
  Settings,
  Team,
  TeamSelfService,
  User,
  Workload,
  WorkloadValues,
} from 'src/otomi-models'
import getRepo, { Repo } from 'src/repo'
import { arrayToObject, getServiceUrl, objectToArray, removeBlankAttributes } from 'src/utils'
import {
  CUSTOM_ROOT_CA,
  EDITOR_INACTIVITY_TIMEOUT,
  GIT_BRANCH,
  GIT_EMAIL,
  GIT_LOCAL_PATH,
  GIT_PASSWORD,
  GIT_REPO_URL,
  GIT_USER,
  TOOLS_HOST,
  VERSIONS,
  cleanEnv,
} from 'src/validators'
import { parse as parseYaml, stringify as stringifyYaml } from 'yaml'

const debug = Debug('otomi:otomi-stack')

const secretTransferProps = ['type', 'ca', 'crt', 'key', 'entries', 'dockerconfig']

const env = cleanEnv({
  CUSTOM_ROOT_CA,
  EDITOR_INACTIVITY_TIMEOUT,
  GIT_BRANCH,
  GIT_EMAIL,
  GIT_LOCAL_PATH,
  GIT_PASSWORD,
  GIT_REPO_URL,
  GIT_USER,
  TOOLS_HOST,
  VERSIONS,
})

export function getTeamSecretsFilePath(teamId: string): string {
  return `env/teams/external-secrets.${teamId}.yaml`
}

export function getTeamWorkloadsFilePath(teamId: string): string {
  return `env/teams/workloads.${teamId}.yaml`
}
export function getTeamWorkloadValuesFilePath(teamId: string, workloadName): string {
  return `env/teams/workloads/${teamId}/${workloadName}.yaml`
}

export function getTeamBuildsFilePath(teamId: string): string {
  return `env/teams/builds.${teamId}.yaml`
}

export function getTeamWorkloadsJsonPath(teamId: string): string {
  return `teamConfig.${teamId}.workloads`
}

export function getTeamBuildsJsonPath(teamId: string): string {
  return `teamConfig.${teamId}.builds`
}

export function getTeamSecretsJsonPath(teamId: string): string {
  return `teamConfig.${teamId}.secrets`
}

export function getTeamServicesFilePath(teamId: string): string {
  return `env/teams/services.${teamId}.yaml`
}

export function getTeamServicesJsonPath(teamId: string): string {
  return `teamConfig.${teamId}.services`
}

export const rootPath = '/tmp/otomi/values'

export default class OtomiStack {
  private coreValues: Core

  db: Db
  editor?: string
  locked = false
  isLoaded = false
  repo: Repo

  constructor(editor?: string, inDb?: Db) {
    this.editor = editor
    this.db = inDb ?? new Db()
  }

  getAppList() {
    let apps = getAppList()
    apps = apps.filter((item) => item !== 'ingress-nginx')
    const { ingress } = this.getSettings()
    const allClasses = ['platform'].concat(ingress?.classes?.map((obj) => obj.className as string) || [])
    const ingressApps = allClasses.map((name) => `ingress-nginx-${name}`)
    return apps.concat(ingressApps)
  }

  getRepoPath() {
    if (env.isTest || this.editor === undefined) return env.GIT_LOCAL_PATH
    const folder = `${rootPath}/${this.editor}`
    return folder
  }

  async init(): Promise<void> {
    if (env.isProd) {
      const corePath = '/etc/otomi/core.yaml'
      this.coreValues = parseYaml(await readFile(corePath, 'utf8')) as Core
    } else {
      this.coreValues = {
        ...parseYaml(await readFile('./test/core.yaml', 'utf8')),
        ...parseYaml(await readFile('./test/apps.yaml', 'utf8')),
      }
    }
  }

  async initRepo(skipDbInflation = false): Promise<void> {
    await this.init()
    // every editor gets their own folder to detect conflicts upon deploy
    const path = this.getRepoPath()
    const branch = env.GIT_BRANCH
    const url = env.GIT_REPO_URL
    for (;;) {
      try {
        this.repo = await getRepo(path, url, env.GIT_USER, env.GIT_EMAIL, env.GIT_PASSWORD, branch)
        await this.repo.pull()
        if (await this.repo.fileExists('env/cluster.yaml')) break
        debug(`Values are not present at ${url}:${branch}`)
      } catch (e) {
        debug(`${e.message.trim()} for command ${JSON.stringify(e.task?.commands)}`)
        debug(`Git repository is not ready: ${url}:${branch}`)
      }
      const timeoutMs = 10000
      debug(`Trying again in ${timeoutMs} ms`)
      await new Promise((resolve) => setTimeout(resolve, timeoutMs))
    }
    // branches get a copy of the "main" branch db, so we don't need to inflate
    if (!skipDbInflation) await this.loadValues()
    debug('Values are loaded')
  }

  getSecretPaths(): string[] {
    // we split secrets from plain data, but have to overcome teams using patternproperties
    const teamProp = 'teamConfig.patternProperties.^[a-z0-9]([-a-z0-9]*[a-z0-9])+$'
    const teams = this.getTeams().map(({ id }) => id)
    const cleanSecretPaths: string[] = []
    const { secretPaths } = getSpec()
    secretPaths.map((p) => {
      if (p.indexOf(teamProp) === -1 && !cleanSecretPaths.includes(p)) cleanSecretPaths.push(p)
      else {
        teams.forEach((teamId: string) => {
          if (p.indexOf(teamProp) === 0) cleanSecretPaths.push(p.replace(teamProp, `teamConfig.${teamId}`))
        })
      }
    })
    // debug('secretPaths: ', cleanSecretPaths)
    return cleanSecretPaths
  }

  getLicense(): License {
    const license = this.db.db.get(['license']).value() as License
    return license
  }

  async validateLicense(jwtLicense: string): Promise<License> {
    const licensePath = osPath.resolve(__dirname, 'license/license.pem')
    const publicKey = await readFile(licensePath, 'utf8')
    return this.verifyLicense(jwtLicense, publicKey)
  }

  verifyLicense(jwtLicense: string, rsaPublicKey: string): License {
    const license: License = { isValid: false, hasLicense: true, body: undefined, jwt: jwtLicense }
    try {
      const jwtPayload = jwt.verify(jwtLicense, rsaPublicKey) as JwtPayload
      license.body = jwtPayload.body
      license.isValid = true
    } catch (err) {
      return license
    }
    return license
  }

  async uploadLicense(jwtLicense: string): Promise<License> {
    debug('Uploading the license')

    const license = await this.validateLicense(jwtLicense)
    if (!license.isValid) {
      debug('License invalid')
      return license
    }

    this.db.db.set('license', license).write()
    this.doDeployment()
    debug('License uploaded')
    return license
  }

  async loadLicense(): Promise<void> {
    debug('Loading license')
    if (!(await this.repo.fileExists('env/secrets.license.yaml'))) {
      debug('License file does not exists')
      const license: License = { isValid: false, hasLicense: false, body: undefined }
      this.db.db.set('license', license).write()
      return
    }

    const licenseValues = await this.repo.readFile('env/secrets.license.yaml', true)
    const jwtLicense: string = licenseValues.license
    const license = await this.validateLicense(jwtLicense)

    if (!license.isValid) {
      debug('License file invalid')
      return
    }
    this.db.db.set('license', license).write()
    debug('Loaded license')
  }

  async saveLicense(secretPaths?: string[]): Promise<void> {
    const license = this.db.db.get(['license']).value() as License
    if (!license.hasLicense) return
    await this.repo.saveConfig(
      'env/license.yaml',
      'env/secrets.license.yaml',
      { license: license.jwt },
      secretPaths ?? this.getSecretPaths(),
    )
  }

  getSettings(keys?: string[]): Settings {
    const settings = this.db.db.get(['settings']).value()
    if (!keys) return settings
    return pick(settings, keys) as Settings
  }

  editSettings(data: Settings, settingId: string) {
    const settings = this.db.db.get('settings').value()
    // do not merge as oneOf properties cannot be merged
    // for the policies we do want to merge
    if (data.policies) {
      Object.assign(settings.policies, data.policies)
      Object.assign(data[settingId], settings.policies)
    }
    settings[settingId] = removeBlankAttributes(data[settingId] as Record<string, any>)
    this.db.db.set('settings', settings).write()
    return settings
  }

  getApp(teamId: string, id: string): App {
    // @ts-ignore
    const app = this.db.getItem('apps', { teamId, id }) as App
    if (teamId === 'admin') return app
    const adminApp = this.db.getItem('apps', { teamId: 'admin', id: app.id }) as App
    return { ...cloneDeep(app), enabled: adminApp.enabled }
  }

  getApps(teamId, picks?: string[]): Array<App> {
    const apps = this.db.getCollection('apps', { teamId }) as Array<App>
    if (teamId === 'admin') return apps
    // map apps enabled to the one from adminApps
    const mapped = apps.map((a: App) => {
      const adminApp = this.db.getItem('apps', { teamId: 'admin', id: a.id }) as App
      return { ...cloneDeep(a), enabled: adminApp.enabled }
    })
    if (!picks) return mapped
    return pick(mapped, picks) as Array<App>
  }

  editApp(teamId, id, data: App): App {
    // @ts-ignore
    let app: App = this.db.getItem('apps', { teamId, id })
    // Shallow merge, so only first level attributes can be replaced (values, rawValues, shortcuts, etc.)
    app = { ...app, ...data }
    return this.db.updateItem('apps', app as Record<string, any>, { teamId, id }) as App
  }

  canToggleApp(id: string): boolean {
    const app = getAppSchema(id)
    return app.properties!.enabled !== undefined
  }

  toggleApps(teamId: string, ids: string[], enabled: boolean): void {
    ids.map((id) => {
      // we might be given a dep that is only relevant to core, or
      // which is essential, so skip it
      const orig = this.db.getItemReference('apps', { teamId, id }, false) as App
      if (orig && this.canToggleApp(id)) this.db.updateItem('apps', { enabled }, { teamId, id }, true)
    })
  }

  async loadApp(appInstanceId: string): Promise<void> {
    const appId = appInstanceId.startsWith('ingress-nginx-') ? 'ingress-nginx' : appInstanceId
    const path = `env/apps/${appInstanceId}.yaml`
    const secretsPath = `env/apps/secrets.${appInstanceId}.yaml`
    const content = await this.repo.loadConfig(path, secretsPath)
    const values = (content?.apps && content.apps[appInstanceId]) || {}
    let rawValues = {}

    // eslint-disable-next-line no-underscore-dangle
    if (values._rawValues) {
      // eslint-disable-next-line no-underscore-dangle
      rawValues = values._rawValues
      // eslint-disable-next-line no-underscore-dangle
      delete values._rawValues
    }
    let enabled
    const app = getAppSchema(appId)
    if (app.properties!.enabled !== undefined) enabled = !!values.enabled

    // we do not want to send enabled flag to the input forms
    delete values.enabled
    const teamId = 'admin'
    this.db.createItem('apps', { enabled, values, rawValues, teamId }, { teamId, id: appInstanceId }, appInstanceId)
  }

  async loadTeamShortcuts(teamId): Promise<void> {
    const teamAppsFile = `env/teams/apps.${teamId}.yaml`
    if (!(await this.repo.fileExists(teamAppsFile))) return
    const content = await this.repo.readFile(teamAppsFile)
    if (!content) return
    const {
      teamConfig: {
        [`${teamId}`]: { apps: _apps },
      },
    } = content
    each(_apps, ({ shortcuts }, appId) => {
      // use merge strategy to not overwrite apps that were loaded before
      const item = this.db.getItemReference('apps', { teamId, id: appId }, false)
      if (item) this.db.updateItem('apps', { shortcuts }, { teamId, id: appId }, true)
    })
  }

  async loadApps(): Promise<void> {
    const apps = this.getAppList()
    await Promise.all(
      apps.map(async (appId) => {
        await this.loadApp(appId)
      }),
    )

    // now also load the shortcuts that teams created and were stored in apps.* files
    await Promise.all(
      this.getTeams()
        .map((t) => t.id)
        .map(async (teamId) => {
          await this.loadTeamShortcuts(teamId)
        }),
    )
  }

  getTeams(): Array<Team> {
    return this.db.getCollection('teams') as Array<Team>
  }

  getTeamSelfServiceFlags(id: string): TeamSelfService {
    const data = this.getTeam(id)
    return data.selfService
  }

  getCore(): Core {
    return this.coreValues
  }

  getTeam(id: string): Team {
    return this.db.getItem('teams', { id }) as Team
  }

  createTeam(data: Team): Team {
    const id = data.id || data.name

    if (isEmpty(data.password)) {
      debug(`creating password for team '${data.name}'`)
      // eslint-disable-next-line no-param-reassign
      data.password = generatePassword(16, false)
    }
    const team = this.db.createItem('teams', data, { id }, id) as Team
    const apps = getAppList()
    const core = this.getCore()
    apps.forEach((appId) => {
      const isShared = !!core.adminApps.find((a) => a.name === appId)?.isShared
      const inTeamApps = !!core.teamApps.find((a) => a.name === appId)
      // Admin apps are loaded by loadApps function
      if (id !== 'admin' && (isShared || inTeamApps))
        this.db.createItem('apps', { shortcuts: [] }, { teamId: id, id: appId }, appId)
    })
    return team
  }

  editTeam(id: string, data: Team): Team {
    return this.db.updateItem('teams', data, { id }) as Team
  }

  deleteTeam(id: string): void {
    try {
      this.db.deleteItem('services', { id })
    } catch (e) {
      // no services found
    }
    this.db.deleteItem('teams', { id })
  }

  getTeamServices(teamId: string): Array<Service> {
    const ids = { teamId }
    return this.db.getCollection('services', ids) as Array<Service>
  }

<<<<<<< HEAD
  getTeamJobs(teamId: string): Array<Job> {
    const ids = { teamId }
    return this.db.getCollection('jobs', ids) as Array<Job>
  }

  getTeamBuilds(teamId: string): Array<Build> {
    const ids = { teamId }
    return this.db.getCollection('builds', ids) as Array<Build>
  }

  getAllBuilds(): Array<Build> {
    return this.db.getCollection('builds') as Array<Build>
  }

  createBuild(teamId: string, data: Build): Build {
    try {
      // eslint-disable-next-line @typescript-eslint/no-unsafe-argument
      return this.db.createItem('builds', { ...data, teamId }, { teamId, name: data.name }) as Build
    } catch (err) {
      if (err.code === 409) err.publicMessage = 'Build name already exists'
      throw err
    }
  }

  getBuild(id: string): Build {
    return this.db.getItem('builds', { id }) as Build
  }

  editBuild(id: string, data: Build): Build {
    // eslint-disable-next-line @typescript-eslint/no-unsafe-argument
    return this.db.updateItem('builds', data, { id }) as Build
  }

  deleteBuild(id: string): void {
    return this.db.deleteItem('builds', { id })
  }

=======
>>>>>>> d7aa73d1
  getTeamWorkloads(teamId: string): Array<Workload> {
    const ids = { teamId }
    return this.db.getCollection('workloads', ids) as Array<Workload>
  }

  getAllWorkloads(): Array<Workload> {
    return this.db.getCollection('workloads') as Array<Workload>
  }

  createWorkload(teamId: string, data: Workload): Workload {
    try {
      const w = this.db.createItem('workloads', { ...data, teamId }, { teamId, name: data.name }) as Workload
      this.db.createItem('workloadValues', { teamId, values: {} }, { teamId, name: w.name }, w.id) as WorkloadValues
      return w
    } catch (err) {
      if (err.code === 409) err.publicMessage = 'Workload name already exists'
      throw err
    }
  }
  getWorkload(id: string): Workload {
    return this.db.getItem('workloads', { id }) as Workload
  }

  editWorkload(id: string, data: Workload): Workload {
    return this.db.updateItem('workloads', data, { id }) as Workload
  }

  deleteWorkload(id: string): void {
    return this.db.deleteItem('workloads', { id })
  }

  editWorkloadValues(id: string, data: WorkloadValues): WorkloadValues {
    return this.db.updateItem('workloadValues', data, { id }) as WorkloadValues
  }

  getWorkloadValues(id: string): WorkloadValues {
    return this.db.getItem('workloadValues', { id }) as WorkloadValues
  }

  getAllServices(): Array<Service> {
    return this.db.getCollection('services') as Array<Service>
  }

  createService(teamId: string, data: Service): Service {
    this.checkPublicUrlInUse(data)
    try {
      return this.db.createItem('services', { ...data, teamId }, { teamId, name: data.name }, data?.id) as Service
    } catch (err) {
      if (err.code === 409) err.publicMessage = 'Service name already exists'

      throw err
    }
  }

  getService(id: string): Service {
    return this.db.getItem('services', { id }) as Service
  }

  editService(id: string, data: Service): Service {
    this.deleteService(id)
    return this.createService(data.teamId!, { ...data, id })
  }

  deleteService(id: string): void {
    return this.db.deleteItem('services', { id })
  }

  checkPublicUrlInUse(data: any): void {
    // skip when editing or when svc is of type "cluster" as it has no url
    if (data.id || data?.ingress?.type === 'cluster') return
    const newSvc = data.ingress
    const services = this.db.getCollection('services')

    const servicesFiltered = filter(services, (svc: any) => {
      if (svc.ingress?.type !== 'cluster') {
        const { domain, subdomain, paths } = svc.ingress
        const baseUrl = `${subdomain}.${domain}`
        const newBaseUrl = `${newSvc.subdomain}.${newSvc.domain}`
        // no paths for existing or new service? then just check base url
        if (!newSvc.paths?.length && !paths?.length) return baseUrl === newBaseUrl
        // one has paths but other doesn't? no problem
        if ((newSvc.paths?.length && !paths?.length) || (!newSvc.paths?.length && paths?.length)) return false
        // both have paths, so check full
        return paths.some((p) => {
          const existingUrl = `${subdomain}.${domain}${p}`
          const newUrls: string[] = newSvc.paths.map((_p: string) => `${newSvc.subdomain}.${newSvc.domain}${_p}`)
          return newUrls.includes(existingUrl)
        })
      }
      return false
    })
    if (servicesFiltered.length > 0) throw new PublicUrlExists()
  }

  async doDeployment(): Promise<void> {
    const rootStack = await getSessionStack()
    if (rootStack.locked) throw new DeployLockError()
    rootStack.locked = true
    try {
      await this.saveValues()
      await this.repo.save(this.editor!)
      // pull push root
      await rootStack.repo.pull(undefined, true)
      await rootStack.repo.push()
      // inflate new db
      rootStack.db = new Db()
      await rootStack.loadValues()
      // and remove editor from the session
      await cleanSession(this.editor!, false)
      const sha = await rootStack.repo.getCommitSha()
      const msg: DbMessage = { state: 'clean', editor: this.editor!, sha, reason: 'deploy' }
      getIo().emit('db', msg)
    } catch (e) {
      const msg: DbMessage = { editor: 'system', state: 'corrupt', reason: 'deploy' }
      getIo().emit('db', msg)
      throw e
    } finally {
      rootStack.locked = false
    }
  }

  async doRevert(): Promise<void> {
    // other sessions active, can't do full reload
    // remove editor from the session
    await cleanSession(this.editor!)
  }

  async doRestore(): Promise<void> {
    cleanAllSessions()
    await emptyDir(rootPath)
    // and re-init root
    const rootStack = await getSessionStack()
    await rootStack.initRepo()
    // and msg
    const msg: DbMessage = { state: 'clean', editor: 'system', sha: rootStack.repo.commitSha, reason: 'restore' }
    getIo().emit('db', msg)
  }

  apiClient?: k8s.CoreV1Api

  getApiClient(): k8s.CoreV1Api {
    if (this.apiClient) return this.apiClient
    const kc = new k8s.KubeConfig()
    kc.loadFromDefault()
    this.apiClient = kc.makeApiClient(k8s.CoreV1Api)
    return this.apiClient
  }

  async getK8sServices(teamId: string): Promise<Array<K8sService>> {
    // const teams = user.teams.map((name) => {
    //   return `team-${name}`
    // })

    const client = this.getApiClient()
    const collection: K8sService[] = []

    // if (user.isAdmin) {
    //   const svcList = await client.listServiceForAllNamespaces()
    //   svcList.body.items.map((item) => {
    //     collection.push({
    //       name: item.metadata!.name ?? 'unknown',
    //       ports: item.spec?.ports?.map((portItem) => portItem.port) ?? [],
    //     })
    //   })
    //   return collection
    // }

    const svcList = await client.listNamespacedService(`team-${teamId}`)
    svcList.body.items.map((item) => {
      let name = item.metadata!.name ?? 'unknown'
      let managedByKnative = false
      // Filter out knative private services
      if (item.metadata?.labels?.['networking.internal.knative.dev/serviceType'] === 'Private') return
      // Filter out services that are knative service revision
      if (item.spec?.type === 'ClusterIP' && item.metadata?.labels?.['serving.knative.dev/service']) return
      if (item.spec?.type === 'ExternalName' && item.metadata?.labels?.['serving.knative.dev/service']) {
        name = item.metadata?.labels?.['serving.knative.dev/service']
        managedByKnative = true
      }

      collection.push({
        name,
        ports: item.spec?.ports?.map((portItem) => portItem.port) ?? [],
        managedByKnative,
      })
    })

    return collection
  }

  // eslint-disable-next-line class-methods-use-this
  async getKubecfg(teamId: string): Promise<k8s.KubeConfig> {
    this.getTeam(teamId) // will throw if not existing
    const {
      cluster: { name, apiName = `otomi-${name}`, apiServer },
    } = this.getSettings(['cluster']) as Record<string, any>
    if (!apiServer) throw new ValidationError('Missing configuration value: cluster.apiServer')
    const client = this.getApiClient()
    const namespace = `team-${teamId}`
    const saRes = await client.readNamespacedServiceAccount('default', namespace)
    const { body: sa }: { body: k8s.V1ServiceAccount } = saRes
    const { secrets }: { secrets?: Array<V1ObjectReference> } = sa
    const secretName = secrets?.length ? secrets[0].name : ''
    const secretRes = await client.readNamespacedSecret(secretName || '', namespace)
    const { body: secret }: { body: k8s.V1Secret } = secretRes
    const token = Buffer.from(secret.data?.token || '', 'base64').toString('ascii')
    const cluster = {
      name: apiName,
      server: apiServer,
      skipTLSVerify: true,
    }

    const user = {
      name: `${namespace}-${apiName}`,
      token,
    }

    const context = {
      name: `${namespace}-${apiName}`,
      namespace,
      user: user.name,
      cluster: cluster.name,
    }
    const options = {
      users: [user],
      clusters: [cluster],
      contexts: [context],
      currentContext: context.name,
    }
    const config = new k8s.KubeConfig()
    config.loadFromOptions(options)
    return config
  }

  async getDockerConfig(teamId: string): Promise<string> {
    this.getTeam(teamId) // will throw if not existing
    const client = this.getApiClient()
    const namespace = `team-${teamId}`
    const secretName = 'harbor-pushsecret'
    const secretRes = await client.readNamespacedSecret(secretName, namespace)
    const { body: secret }: { body: k8s.V1Secret } = secretRes
    const token = Buffer.from(secret.data!['.dockerconfigjson'], 'base64').toString('ascii')
    return token
  }

  createSecret(teamId: string, data: Record<string, any>): Secret {
    return this.db.createItem('secrets', { ...data, teamId }, { teamId, name: data.name }) as Secret
  }

  editSecret(id: string, data: Secret): Secret {
    return this.db.updateItem('secrets', data, { id }) as Secret
  }

  deleteSecret(id: string): void {
    this.db.deleteItem('secrets', { id })
  }

  getSecret(id: string): Secret {
    return this.db.getItem('secrets', { id }) as Secret
  }

  getAllSecrets(): Array<Secret> {
    return this.db.getCollection('secrets', {}) as Array<Secret>
  }

  getSecrets(teamId: string): Array<Secret> {
    return this.db.getCollection('secrets', { teamId }) as Array<Secret>
  }

  async loadValues(): Promise<Promise<Promise<Promise<Promise<void>>>>> {
    debug('Loading values')
    await this.loadLicense()
    await this.loadCluster()
    await this.loadPolicies()
    await this.loadSettings()
    await this.loadTeams()
    await this.loadApps()
    // load license
    this.isLoaded = true
  }

  async loadCluster(): Promise<void> {
    const data = await this.repo.loadConfig('env/cluster.yaml', 'env/secrets.cluster.yaml')
    // @ts-ignore
    this.db.db.get('settings').assign(data).write()
  }

  async loadPolicies(): Promise<void> {
    const data: Policies = await this.repo.readFile('env/policies.yaml')
    // @ts-ignore
    this.db.db.get('settings').assign(data).write()
  }

  async loadSettings(): Promise<void> {
    const data: Record<string, any> = await this.repo.loadConfig('env/settings.yaml', `env/secrets.settings.yaml`)
    data.otomi!.nodeSelector = objectToArray((data.otomi!.nodeSelector ?? {}) as Record<string, any>)
    // @ts-ignore
    this.db.db.get('settings').assign(data).write()
  }

  async loadTeamSecrets(teamId: string): Promise<void> {
    const relativePath = getTeamSecretsFilePath(teamId)
    if (!(await this.repo.fileExists(relativePath))) {
      debug(`Team ${teamId} has no secrets yet`)
      return
    }
    const data = await this.repo.readFile(relativePath)
    const secrets: Array<Secret> = get(data, getTeamSecretsJsonPath(teamId), [])

    secrets.forEach((inSecret) => {
      this.loadSecret(inSecret, teamId)
    })
  }

  async loadTeamBuilds(teamId: string): Promise<void> {
    const relativePath = getTeamBuildsFilePath(teamId)
    if (!(await this.repo.fileExists(relativePath))) {
      debug(`Team ${teamId} has no builds yet`)
      return
    }
    const data = await this.repo.readFile(relativePath)
    const inData: Array<Build> = get(data, getTeamBuildsJsonPath(teamId), [])
    inData.forEach((inBuild) => {
      const res: any = this.db.populateItem('builds', { ...inBuild, teamId }, undefined, inBuild.id as string)
      debug(`Loaded build: name: ${res.name}, id: ${res.id}, teamId: ${res.teamId}`)
    })
  }

  async loadTeamWorkloads(teamId: string): Promise<void> {
    const relativePath = getTeamWorkloadsFilePath(teamId)
    if (!(await this.repo.fileExists(relativePath))) {
      debug(`Team ${teamId} has no workloads yet`)
      return
    }
    const data = await this.repo.readFile(relativePath)
    const inData: Array<Workload> = get(data, getTeamWorkloadsJsonPath(teamId), [])
    inData.forEach((inWorkload) => {
      const res: any = this.db.populateItem('workloads', { ...inWorkload, teamId }, undefined, inWorkload.id as string)
      debug(`Loaded workload: name: ${res.name}, id: ${res.id}, teamId: ${res.teamId}`)
    })
    const workloads = this.getTeamWorkloads(teamId)
    await Promise.all(
      workloads.map((workload) => {
        this.loadWorkloadValues(workload)
      }),
    )
  }

  async loadWorkloadValues(workload: Workload): Promise<WorkloadValues> {
    const relativePath = getTeamWorkloadValuesFilePath(workload.teamId!, workload.name)
    let data = { values: {} } as Record<string, any>
    if (!(await this.repo.fileExists(relativePath)))
      debug(`The workload values file does not exists at ${relativePath}`)
    else data = await this.repo.readFile(relativePath)

    data.id = workload.id!
    data.teamId = workload.teamId!
    data.name = workload.name!
    try {
      data.values = parseYaml(data.values as string) || {}
    } catch (error) {
      debug(
        `The values property does not seem to be a YAML formated string at ${relativePath}. Falling back to empty map.`,
      )
      data.values = {}
    }

    const res = this.db.populateItem('workloadValues', data, undefined, workload.id as string) as WorkloadValues
    debug(`Loaded workload values: name: ${res.name} id: ${res.id}, teamId: ${workload.teamId!}`)
    return res
  }

  async loadTeams(): Promise<void> {
    const mergedData: Core = await this.repo.loadConfig('env/teams.yaml', `env/secrets.teams.yaml`)
    const tc = mergedData?.teamConfig || {}
    if (!tc.admin) tc.admin = { id: 'admin' }
    Object.values(tc).forEach((team: Team) => {
      this.loadTeam(team)
      this.loadTeamServices(team.id!)
      this.loadTeamSecrets(team.id!)
      this.loadTeamWorkloads(team.id!)
      this.loadTeamBuilds(team.id!)
    })
  }

  async loadTeamServices(teamId: string): Promise<void> {
    const relativePath = getTeamServicesFilePath(teamId)
    if (!(await this.repo.fileExists(relativePath))) {
      debug(`Team ${teamId} has no services yet`)
      return
    }
    const data = await this.repo.readFile(relativePath)
    const services = get(data, getTeamServicesJsonPath(teamId), [])
    services.forEach((svc) => {
      this.loadService(svc, teamId)
    })
  }

  async saveCluster(secretPaths?: string[]): Promise<void> {
    await this.repo.saveConfig(
      'env/cluster.yaml',
      'env/secrets.cluster.yaml',
      this.getSettings(['cluster']),
      secretPaths ?? this.getSecretPaths(),
    )
  }

  async savePolicies(): Promise<void> {
    await this.repo.writeFile('env/policies.yaml', this.getSettings(['policies']))
  }

  async saveAdminApps(secretPaths?: string[]): Promise<void> {
    await Promise.all(
      this.getApps('admin').map(async (app) => {
        const apps = {}
        const { id, enabled, values, rawValues } = app
        apps[id] = {
          ...(values || {}),
        }
        if (!isEmpty(rawValues)) apps[id]._rawValues = rawValues

        if (this.canToggleApp(id)) apps[id].enabled = !!enabled
        else delete apps[id].enabled

        await this.repo.saveConfig(
          `env/apps/${id}.yaml`,
          `env/apps/secrets.${id}.yaml`,
          { apps },
          secretPaths ?? this.getSecretPaths(),
        )
      }),
    )
  }

  async saveTeamApps(teamId: string): Promise<void> {
    const apps = {}
    this.getApps(teamId).forEach((app) => {
      const { id, shortcuts } = app
      if (teamId !== 'admin' && !shortcuts?.length) return
      apps[id] = {
        shortcuts,
      }
    })
    const content = {
      teamConfig: {
        [teamId]: {
          apps,
        },
      },
    }
    await this.repo.writeFile(`env/teams/apps.${teamId}.yaml`, content)
  }

  async saveSettings(secretPaths?: string[]): Promise<void> {
    const settings = cloneDeep(this.getSettings()) as Record<string, Record<string, any>>
    settings.otomi.nodeSelector = arrayToObject(settings.otomi.nodeSelector as [])
    await this.repo.saveConfig(
      'env/settings.yaml',
      `env/secrets.settings.yaml`,
      omit(settings, ['cluster', 'policies']),
      secretPaths ?? this.getSecretPaths(),
    )
  }

  async saveTeams(secretPaths?: string[]): Promise<void> {
    const filePath = 'env/teams.yaml'
    const secretFilePath = `env/secrets.teams.yaml`
    const teamValues = {}
    const teams = this.getTeams()
    await Promise.all(
      teams.map(async (inTeam) => {
        const team: Record<string, any> = omit(inTeam, 'name')
        const teamId = team.id as string
        await this.saveTeamApps(teamId)
        await this.saveTeamServices(teamId)
        await this.saveTeamSecrets(teamId)
        await this.saveTeamWorkloads(teamId)
        await this.saveTeamBuilds(teamId)
        team.resourceQuota = arrayToObject((team.resourceQuota as []) ?? [])
        teamValues[teamId] = team
      }),
    )
    const values = set({}, 'teamConfig', teamValues)
    await this.repo.saveConfig(filePath, secretFilePath, values, secretPaths ?? this.getSecretPaths())
  }

  async saveTeamSecrets(teamId: string): Promise<void> {
    const secrets = this.db.getCollection('secrets', { teamId })
    const values: any[] = secrets.map((secret) => this.convertDbSecretToValues(secret))
    await this.repo.writeFile(getTeamSecretsFilePath(teamId), set({}, getTeamSecretsJsonPath(teamId), values))
  }

  async saveTeamWorkloads(teamId: string): Promise<void> {
    const workloads = this.db.getCollection('workloads', { teamId }) as Array<Workload>
    const cleaneWorkloads: Array<Record<string, any>> = workloads.map((obj) => {
      return omit(obj, ['teamId'])
    })
    const relativePath = getTeamWorkloadsFilePath(teamId)
    const outData: Record<string, any> = set({}, getTeamWorkloadsJsonPath(teamId), cleaneWorkloads)
    debug(`Saving workloads of team: ${teamId}`)
    await this.repo.writeFile(relativePath, outData)
    await Promise.all(
      workloads.map((workload) => {
        this.saveWorkloadValues(workload)
      }),
    )
  }

  async saveTeamBuilds(teamId: string): Promise<void> {
    const builds = this.db.getCollection('builds', { teamId }) as Array<Build>
    const cleaneBuilds: Array<Record<string, any>> = builds.map((obj) => {
      return omit(obj, ['teamId'])
    })
    const relativePath = getTeamBuildsFilePath(teamId)
    const outData: Record<string, any> = set({}, getTeamBuildsJsonPath(teamId), cleaneBuilds)
    debug(`Saving builds of team: ${teamId}`)
    await this.repo.writeFile(relativePath, outData)
  }

  async saveWorkloadValues(workload: Workload): Promise<void> {
    debug(`Saving workload values: id: ${workload.id!} teamId: ${workload.teamId!} name: ${workload.name}`)
    const data = this.getWorkloadValues(workload.id!)
    const outData = omit(data, ['id', 'teamId', 'name']) as Record<string, any>
    outData.values = stringifyYaml(data.values, undefined, 4)
    const path = getTeamWorkloadValuesFilePath(workload.teamId!, workload.name)

    await this.repo.writeFile(path, outData, false)
  }

  async saveTeamServices(teamId: string): Promise<void> {
    const services = this.db.getCollection('services', { teamId })
    const data = {}
    const values: any[] = []
    services.forEach((service) => {
      const value = this.convertDbServiceToValues(service)
      values.push(value)
    })

    set(data, getTeamServicesJsonPath(teamId), values)
    const filePath = getTeamServicesFilePath(teamId)
    await this.repo.writeFile(filePath, data)
  }

  loadTeam(inTeam: Team): void {
    const team = { ...inTeam, name: inTeam.id } as Record<string, any>
    team.resourceQuota = objectToArray(inTeam.resourceQuota as Record<string, any>)
    const res = this.createTeam(team as Team)
    // const res: any = this.db.populateItem('teams', { ...team, name: team.id! }, undefined, team.id as string)
    debug(`Loaded team: ${res.id!}`)
  }

  loadSecret(inSecret, teamId): void {
    const secret: Record<string, any> = omit(inSecret, ...secretTransferProps)
    secret.teamId = teamId
    secret.secret = secretTransferProps.reduce((memo: any, prop) => {
      if (inSecret[prop] !== undefined) memo[prop] = inSecret[prop]
      return memo
    }, {})
    const res: any = this.db.populateItem('secrets', secret, { teamId, name: secret.name }, secret.id as string)
    debug(`Loaded secret: name: ${res.name}, id: ${res.id}, teamId: ${teamId}`)
  }

  convertDbSecretToValues(inSecret: any): any {
    const secret: any = omit(inSecret, 'secret')
    secretTransferProps.forEach((prop) => {
      if (inSecret.secret[prop] !== undefined) secret[prop] = inSecret.secret[prop]
    })
    return secret
  }

  loadService(svcRaw, teamId): void {
    // Create service
    const svc = omit(
      svcRaw,
      'certArn',
      'certName',
      'domain',
      'forwardPath',
      'hasCert',
      'paths',
      'type',
      'ownHost',
      'tlsPass',
      'ingressClassName',
      'headers',
    )
    svc.teamId = teamId
    if (!('name' in svcRaw)) debug('Unknown service structure')
    if (svcRaw.type === 'cluster') svc.ingress = { type: 'cluster' }
    else {
      const { cluster, dns } = this.getSettings(['cluster', 'dns'])
      const url = getServiceUrl({ domain: svcRaw.domain, name: svcRaw.name, teamId, cluster, dns })
      // TODO remove the isArray check in 0.5.24
      const headers = isArray(svcRaw.headers) ? undefined : svcRaw.headers
      svc.ingress = {
        certArn: svcRaw.certArn || undefined,
        certName: svcRaw.certName || undefined,
        domain: url.domain,
        headers,
        forwardPath: 'forwardPath' in svcRaw,
        hasCert: 'hasCert' in svcRaw,
        paths: svcRaw.paths ? svcRaw.paths : [],
        subdomain: url.subdomain,
        tlsPass: 'tlsPass' in svcRaw,
        type: svcRaw.type,
        useDefaultSubdomain: !svcRaw.domain && svcRaw.ownHost,
        ingressClassName: svcRaw.ingressClassName || undefined,
      }
    }

    const res: any = this.db.populateItem('services', removeBlankAttributes(svc), undefined, svc.id as string)
    debug(`Loaded service: name: ${res.name}, id: ${res.id}`)
  }

  // eslint-disable-next-line class-methods-use-this
  convertDbServiceToValues(svc: any): any {
    const svcCloned = omit(svc, ['teamId', 'ingress', 'path'])
    if (svc.ingress && svc.ingress.type !== 'cluster') {
      const ing = svc.ingress
      if (ing.useDefaultSubdomain) svcCloned.ownHost = true
      else svcCloned.domain = ing.subdomain ? `${ing.subdomain}.${ing.domain}` : ing.domain
      if (ing.hasCert) svcCloned.hasCert = true
      if (ing.certName) svcCloned.certName = ing.certName
      if (ing.certArn) svcCloned.certArn = ing.certArn
      if (ing.paths) svcCloned.paths = ing.paths
      if (ing.forwardPath) svcCloned.forwardPath = true
      if (ing.tlsPass) svcCloned.tlsPass = true
      if (ing.ingressClassName) svcCloned.ingressClassName = ing.ingressClassName
      if (ing.headers) svcCloned.headers = ing.headers
      svcCloned.type = svc.ingress.type
    } else svcCloned.type = 'cluster'
    return svcCloned
  }

  async saveValues(): Promise<void> {
    const secretPaths = this.getSecretPaths()
    await this.saveCluster(secretPaths)
    await this.savePolicies()
    await this.saveSettings(secretPaths)
    await this.saveTeams(secretPaths)
    // also save admin apps
    await this.saveAdminApps(secretPaths)
    await this.saveTeamApps('admin')
    await this.saveLicense(secretPaths)
  }

  async getSession(user: k8s.User): Promise<Session> {
    const rootStack = await getSessionStack()
    const currentSha = rootStack.repo.commitSha
    const data: Session = {
      ca: env.CUSTOM_ROOT_CA,
      core: this.getCore() as Record<string, any>,
      corrupt: rootStack.repo.corrupt,
      editor: this.editor,
      inactivityTimeout: env.EDITOR_INACTIVITY_TIMEOUT,
      user: user as User,
      versions: {
        core: env.VERSIONS.core,
        api: env.VERSIONS.api ?? process.env.npm_package_version,
        console: env.VERSIONS.console,
        values: currentSha,
      },
      license: rootStack.getLicense(),
    }
    return data
  }
}<|MERGE_RESOLUTION|>--- conflicted
+++ resolved
@@ -432,12 +432,6 @@
     return this.db.getCollection('services', ids) as Array<Service>
   }
 
-<<<<<<< HEAD
-  getTeamJobs(teamId: string): Array<Job> {
-    const ids = { teamId }
-    return this.db.getCollection('jobs', ids) as Array<Job>
-  }
-
   getTeamBuilds(teamId: string): Array<Build> {
     const ids = { teamId }
     return this.db.getCollection('builds', ids) as Array<Build>
@@ -470,8 +464,6 @@
     return this.db.deleteItem('builds', { id })
   }
 
-=======
->>>>>>> d7aa73d1
   getTeamWorkloads(teamId: string): Array<Workload> {
     const ids = { teamId }
     return this.db.getCollection('workloads', ids) as Array<Workload>
