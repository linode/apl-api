import * as k8s from '@kubernetes/client-node'
import fs from 'fs'
import yaml from 'js-yaml'
<<<<<<< HEAD
import { cloneDeep, findIndex, merge, filter, get, isEmpty, omit, set, unset } from 'lodash'
import generatePassword from 'password-generator'
import { V1ObjectReference } from '@kubernetes/client-node'
import Db from './db'
import { Cluster, Core, Dns, Secret, Service, Settings, Team } from './otomi-models'
import { AlreadyExists, NotExistError, PublicUrlExists } from './error'
=======
import { cloneDeep, merge, filter, forIn, get, isEmpty, omit, set, unset, isEqual } from 'lodash'
import generatePassword from 'password-generator'
import { V1ObjectReference } from '@kubernetes/client-node'
import Db, { Schema } from './db'
import { Cluster, Core, Secret, Service, Settings, Team } from './otomi-models'
import { PublicUrlExists } from './error'
>>>>>>> 8489aed8
import {
  arrayToObject,
  getObjectPaths,
  getPublicUrl,
  getTeamSecretsFilePath,
  getTeamSecretsJsonPath,
  objectToArray,
} from './utils'
import cloneRepo, { Repo } from './repo'
import {
  cleanEnv,
  GIT_REPO_URL,
  GIT_LOCAL_PATH,
  GIT_BRANCH,
  GIT_USER,
  GIT_PASSWORD,
  GIT_EMAIL,
  DB_PATH,
  CLUSTER_NAME,
  CLUSTER_APISERVER,
  DISABLE_SYNC,
  USE_SOPS,
} from './validators'

const env = cleanEnv({
  GIT_REPO_URL,
  GIT_LOCAL_PATH,
  GIT_BRANCH,
  GIT_USER,
  GIT_PASSWORD,
  GIT_EMAIL,
  DB_PATH,
  CLUSTER_NAME,
  CLUSTER_APISERVER,
  DISABLE_SYNC,
  USE_SOPS,
})

function convertDbServiceToValues(svc: any): any {
  const { serviceType } = svc.ksvc
  console.info(`Saving service: id: ${svc.id} serviceType: ${serviceType}`)
  const svcCloned = omit(svc, ['teamId', 'ksvc', 'ingress', 'internal', 'path'])
  const ksvc = cloneDeep(svc.ksvc)
  if (serviceType === 'ksvc') {
    svcCloned.ksvc = ksvc
    delete svcCloned?.ksvc?.serviceType
    const annotations = get(svc.ksvc, 'annotations', [])
    svcCloned.ksvc.annotations = arrayToObject(annotations, 'name', 'value')
  } else if (serviceType === 'ksvcPredeployed') {
    svcCloned.ksvc = { predeployed: true }
  } else if (serviceType !== 'svcPredeployed') {
    console.warn(`Saving service failure: Not supported service type: ${serviceType}`)
  }
  if (svc.ingress && !isEmpty(svc.ingress)) {
    if (svc.ingress.useDefaultSubdomain) svcCloned.ownHost = true
    else svcCloned.domain = `${svc.ingress.subdomain}.${svc.ingress.domain}`

    if (!svc.ingress.hasSingleSignOn) svcCloned.isPublic = true

    if (svc.ingress.hasCert) svcCloned.hasCert = true
    if (svc.ingress.certArn) svcCloned.certArn = svc.ingress.certArn
    if (svc.ingress.path) svcCloned.paths = [svc.ingress.path]
    if (svc.ingress.forwardPath) svcCloned.forwardPath = true
  } else svcCloned.internal = true
  delete svcCloned.enabled
  return svcCloned
}

export default class OtomiStack {
<<<<<<< HEAD
  private coreValues: object
=======
  clustersPath: string

  private coreValues: any
>>>>>>> 8489aed8

  db: Db

  repo: Repo

  decryptedFilePostfix: string

  secretPaths: string[]

  constructor() {
    this.db = new Db(env.DB_PATH)
    const corePath = env.isProd ? '/etc/otomi/core.yaml' : './test/core.yaml'
    this.coreValues = yaml.safeLoad(fs.readFileSync(corePath, 'utf8')) as any
    this.decryptedFilePostfix = env.USE_SOPS ? '.dec' : ''
  }

  async init(): Promise<void> {
    this.repo = await cloneRepo(
      env.GIT_LOCAL_PATH,
      env.GIT_REPO_URL,
      env.GIT_USER,
      env.GIT_EMAIL,
      env.GIT_PASSWORD,
      env.GIT_BRANCH,
    )
    this.loadValues()
  }

  getSettings(): Settings {
    return this.db.db.get('settings').value() as Settings
  }

  editSettings(data: Settings): Settings {
    this.db.db.set('settings', data).write()
    return this.db.db.get('settings').value() as Settings
  }

  getTeams(): Array<Team> {
    return this.db.getCollection('teams') as Array<Team>
  }

  getClusters(): Array<Cluster> {
    return this.db.getCollection('clusters')
  }

  getCore(): any {
    return this.coreValues
  }

  getTeam(id: string): Team {
    return this.db.getItem('teams', { id }) as Team
  }

  createTeam(data: Team): Team {
    const id = data.name
    return this.db.createItem('teams', data, { id }, id) as Team
  }

  editTeam(id: string, data: Team): Team {
    return this.db.updateItem('teams', data, { id }) as Team
  }

  deleteTeam(id: string): void {
    try {
      this.db.deleteItem('services', { id })
    } catch (e) {
      // no services found
    }
    this.db.deleteItem('teams', { id })
  }

  getTeamServices(teamId: string): Array<Service> {
    const ids = { teamId }
    return this.db.getCollection('services', ids) as Array<Service>
  }

  getCluster(): Cluster {
    return this.db.getCollection('cluster')[0]
  }

  getAllServices(): Array<Service> {
    return this.db.getCollection('services') as Array<Service>
  }

  createService(teamId: string, data: Service): Service {
    this.checkPublicUrlInUse(data)
    return this.db.createItem('services', { ...data, teamId }) as Service
  }

  getService(id: string): Service {
    return this.db.getItem('services', { id }) as Service
  }

  editService(id: string, data: any): Service {
    const oldData = this.getService(id) as any
    const { domain, subdomain, path } = data.ingress
    const oldi = oldData.ingress
    if (!isEqual({ domain, subdomain, path }, { domain: oldi.domain, subdomain: oldi.subdomain, path: oldi.path }))
      this.checkPublicUrlInUse(data)
    if (data.name !== oldData.name) {
      this.deleteService(id)
      // eslint-disable-next-line no-param-reassign
      delete data.id
      return this.createService(oldData.teamId!, data)
    }
    return this.db.updateItem('services', data, { id }) as Service
  }

  deleteService(id: string): void {
    return this.db.deleteItem('services', { id })
  }

  checkPublicUrlInUse(data: Service): void {
    if (!data.ingress) return

    const services = this.db.getCollection('services')

    const servicesFiltered = filter(services, (svc: Service) => {
      if (!svc.ingress) return false
      const { domain, subdomain, path } = svc.ingress
      const existingUrl = `${subdomain}.${domain}${path || ''}`
      const url = `${data.ingress!.subdomain}.${data.ingress!.domain}${data.ingress!.path || ''}`
      return existingUrl === url && svc.id !== data.id
    })

    if (servicesFiltered.length !== 0) throw new PublicUrlExists()
  }

  async triggerDeployment(email: string): Promise<void> {
    console.log('DISABLE_SYNC: ', env.DISABLE_SYNC)
    this.saveValues()

    if (!env.DISABLE_SYNC) {
      await this.repo.save(email)
    }
    this.db.dirty = false
  }

  apiClient?: k8s.CoreV1Api

  getApiClient(): k8s.CoreV1Api {
    if (this.apiClient) return this.apiClient
    const kc = new k8s.KubeConfig()
    kc.loadFromDefault()
    this.apiClient = kc.makeApiClient(k8s.CoreV1Api)
    return this.apiClient
  }

  // eslint-disable-next-line class-methods-use-this
  async getKubecfg(teamId: string): Promise<k8s.KubeConfig> {
    const client = this.getApiClient()
    const namespace = `team-${teamId}`
    const saRes = await client.readNamespacedServiceAccount('default', namespace)
    const { body: sa }: { body: k8s.V1ServiceAccount } = saRes
    const { secrets }: { secrets?: Array<V1ObjectReference> } = sa
    const secretName = secrets?.length ? secrets[0].name : ''
    const secretRes = await client.readNamespacedSecret(secretName || '', namespace)
    const { body: secret }: { body: k8s.V1Secret } = secretRes
    const token = Buffer.from(secret.data?.token || '', 'base64').toString('ascii')
    const cluster = {
      name: env.CLUSTER_NAME,
      server: `https://${env.CLUSTER_APISERVER}`,
      skipTLSVerify: true,
    }

    const user = {
      name: `${namespace}-${env.CLUSTER_NAME}`,
      token,
    }

    const context = {
      name: `${namespace}-${env.CLUSTER_NAME}`,
      namespace,
      user: user.name,
      cluster: cluster.name,
    }
    const options = {
      users: [user],
      contexts: [context],
      currentContext: context.name,
    }
    const config = new k8s.KubeConfig()
    config.loadFromOptions(options)
    return config
  }

  createSecret(teamId, data): Secret {
<<<<<<< HEAD
    return this.db.createItem('secrets', { ...data, teamId }, { teamId, name: data.name })
=======
    return this.db.createItem(
      'secrets',
      { ...data, teamId },
      { teamId, name: data.name, clusterId: data.clusterId },
    ) as Secret
>>>>>>> 8489aed8
  }

  editSecret(id: string, data: Secret): Secret {
    return this.db.updateItem('secrets', data, { id }) as Secret
  }

  deleteSecret(id: string): void {
    this.db.deleteItem('secrets', { id })
  }

  getSecret(id: string): Secret {
    return this.db.getItem('secrets', { id }) as Secret
  }

  getAllSecrets(): Array<Secret> {
    return this.db.getCollection('secrets', {}) as Array<Secret>
  }

  getSecrets(teamId: string): Array<Secret> {
    return this.db.getCollection('secrets', { teamId }) as Array<Secret>
  }

  loadValues(): void {
    this.loadCluster()
    this.loadSettings()
    this.loadTeams()
    this.db.setDirtyActive()
  }

  loadCluster(): void {
    const data: any = this.repo.readFile('./env/cluster.yaml')
    const { cluster } = data
    this.db.populateItem('cluster', cluster, undefined, cluster.id)
  }

  loadConfig(dataPath: string, secretDataPath: string): any {
    const data = this.repo.readFile(dataPath)
    const secretData = this.repo.readFile(secretDataPath)
    this.secretPaths = getObjectPaths(secretData)
    return merge(data, secretData) as Core
  }

  saveConfig(dataPath: string, secretDataPath: string, config: any, objectPathsForSecrets: string[]): void {
    const secretData = {}
    const plainData = cloneDeep(config)

    objectPathsForSecrets.forEach((objectPath) => {
      const val = get(config, objectPath)
      if (val) {
        set(secretData, objectPath, val)
        unset(plainData, objectPath)
      }
    })

    this.repo.writeFile(secretDataPath, secretData)
    this.repo.writeFile(dataPath, plainData)
  }

  loadSettings(): void {
    const data = this.loadConfig(
      './env/settings.yaml',
      `./env/secrets.settings.yaml${this.decryptedFilePostfix}`,
    ) as Settings
    // eslint-disable-next-line chai-friendly/no-unused-expressions
    data.dns?.dnsZones?.push(data.dns.domain)
    this.db.db.set('settings', data).write()
  }

  loadTeamSecrets(teamId: string): void {
    try {
      const data = this.repo.readFile(getTeamSecretsFilePath(teamId))
      const secrets: Array<Secret> = get(data, getTeamSecretsJsonPath(teamId), [])

      secrets.forEach((secret) => {
        // @ts-ignore
        const res: Secret = this.db.populateItem(
          'secrets',
          { ...secret, teamId },
          { teamId, name: secret.name },
          secret.id,
        )
        console.log(`Loaded secret: name: ${res.name}, id: ${res.id}, teamId: ${teamId}`)
      })
    } catch (e) {
      console.warn(`Team ${teamId} has no secrets yet`)
    }
  }

  loadTeams(): void {
    const mergedData: Core = this.loadConfig('./env/teams.yaml', `./env/secrets.teams.yaml${this.decryptedFilePostfix}`)

    Object.values(mergedData.teamConfig.teams).forEach((team: Team) => {
      this.db.populateItem('teams', { ...team, name: team.id }, undefined, team.id)
      this.loadTeamServices(team.id!)
      this.loadTeamSecrets(team.id!)
    })
  }

  loadTeamServices(teamId: string): void {
    const filePath = `./env/teams/services.${teamId}.yaml`
    try {
      const data = this.repo.readFile(filePath)
      const services = get(data, `teamConfig.teams.${teamId}.services`, [])
      const { dns } = this.getSettings()
      services.forEach((svc) => {
        this.convertServiceToDb(svc, teamId, dns)
      })
    } catch (e) {
      console.warn(`Team ${teamId} has no services on cluster`)
    }
  }

  saveSettings(): void {
    const settings: Settings = this.getSettings()
    this.saveConfig(
      './env/settings.yaml',
      `./env/secrets.settings.yaml${this.decryptedFilePostfix}`,
      settings,
      this.secretPaths,
    )
  }

  saveTeams(): void {
    const filePath = './env/teams.yaml'
    const secretFilePath = `./env/secrets.teams.yaml${this.decryptedFilePostfix}`
    const teamValues = {}
    const secretPropertyPaths = [
      'password',
      'oidc.groupMapping',
      'azureMonitor',
      'alerts.slack',
      'alerts.email',
      'alerts.msteams',
    ]
    const secretPaths: string[] = []
    const teams = this.getTeams()
    teams.forEach((team) => {
      // TODO: fix this ugly team.id || ''
      this.saveTeamServices(team.id || '')
      this.saveTeamSecrets(team.id || '')
      // eslint-disable-next-line no-param-reassign
      if (!team.password) team.password = generatePassword(16, false)
      teamValues[team.id || ''] = omit(team, 'name')

      secretPropertyPaths.forEach((propertyPath) => {
        secretPaths.push(`teamConfig.teams.${team.id}.${propertyPath}`)
      })
    })

    const values = {}
    set(values, 'teamConfig.teams', teamValues)

    this.saveConfig(filePath, secretFilePath, values, secretPaths)
  }

  saveTeamSecrets(teamId: string): void {
    let secrets = this.db.getCollection('secrets', { teamId })
    secrets = secrets.map((item) => omit(item, ['teamId']))
    const data = {}
    set(data, getTeamSecretsJsonPath(teamId), secrets)
    this.repo.writeFile(getTeamSecretsFilePath(teamId), data)
  }

  saveTeamServices(teamId: string): void {
    const services = this.db.getCollection('services', { teamId })
    const data = {}
    const values: any[] = []
    services.forEach((service) => {
      const value = convertDbServiceToValues(service)
      values.push(value)
    })

    set(data, `teamConfig.teams.${teamId}.services`, values)
    const filePath = `./env/teams/services.${teamId}.yaml`
    this.repo.writeFile(filePath, data)
  }

<<<<<<< HEAD
  convertServiceToDb(svcRaw, teamId, dns: Dns): void {
=======
  convertClusterValuesToDb(values: Schema): void {
    const cs = values.clouds
    forIn(cs, (cloudObj: any, cloud: string) => {
      forIn(cloudObj.clusters, (clusterObject: Cluster, cluster) => {
        const domain = `${cluster}.${cloudObj.domain}`
        const dnsZones = [cloudObj.domain].concat(get(cloudObj, 'dnsZones', [])) as string[]

        const clusterObj: Cluster = {
          enabled: clusterObject.enabled === undefined ? true : clusterObject.enabled,
          cloud,
          name: cluster,
          dnsZones,
          domain,
          otomiVersion: clusterObject.otomiVersion,
          k8sVersion: clusterObject.k8sVersion,
          hasKnative: clusterObject.hasKnative !== undefined ? clusterObject.hasKnative : true,
          region: clusterObject.region,
        }
        const id = `${cloud}/${cluster}`
        this.db.populateItem('clusters', clusterObj, undefined, id)
      })
    })
  }

  convertServiceToDb(svcRaw, teamId, cluster): void {
>>>>>>> 8489aed8
    // Create service
    const svc = omit(svcRaw, 'ksvc', 'isPublic', 'hasCert', 'domain', 'paths', 'forwardPath')
    svc.teamId = teamId
    if (!('name' in svcRaw)) {
      console.warn('Unknown service structure')
    }
    if ('ksvc' in svcRaw) {
      if ('predeployed' in svcRaw.ksvc) {
        set(svc, 'ksvc.serviceType', 'ksvcPredeployed')
      } else {
        svc.ksvc = cloneDeep(svcRaw.ksvc)
        svc.ksvc.serviceType = 'ksvc'
        const annotations = get(svcRaw.ksvc, 'annotations', {})
        svc.ksvc.annotations = objectToArray(annotations, 'name', 'value')
      }
    } else set(svc, 'ksvc.serviceType', 'svcPredeployed')

    if (!('internal' in svcRaw)) {
      const publicUrl = getPublicUrl(svcRaw.domain, svcRaw.name, teamId, dns)
      svc.ingress = {
        hasCert: 'hasCert' in svcRaw,
        hasSingleSignOn: !('isPublic' in svcRaw),
        certArn: svcRaw.certArn || undefined,
        domain: publicUrl.domain,
        subdomain: publicUrl.subdomain,
        useDefaultSubdomain: !svcRaw.domain && svcRaw.ownHost,
        path: svcRaw.paths && svcRaw.paths.length ? svcRaw.paths[0] : undefined,
        forwardPath: 'forwardPath' in svcRaw,
      }
    }

    const res: any = this.db.populateItem('services', svc, undefined, svc.id)
    console.log(`Loaded service: name: ${res.name}, id: ${res.id}`)
  }

  saveValues(): void {
    // TODO: saveApps()
    this.saveSettings()
    this.saveTeams()
  }
}<|MERGE_RESOLUTION|>--- conflicted
+++ resolved
@@ -1,21 +1,12 @@
 import * as k8s from '@kubernetes/client-node'
 import fs from 'fs'
 import yaml from 'js-yaml'
-<<<<<<< HEAD
-import { cloneDeep, findIndex, merge, filter, get, isEmpty, omit, set, unset } from 'lodash'
+import { cloneDeep, merge, filter, get, isEmpty, omit, set, unset, isEqual } from 'lodash'
 import generatePassword from 'password-generator'
 import { V1ObjectReference } from '@kubernetes/client-node'
 import Db from './db'
 import { Cluster, Core, Dns, Secret, Service, Settings, Team } from './otomi-models'
-import { AlreadyExists, NotExistError, PublicUrlExists } from './error'
-=======
-import { cloneDeep, merge, filter, forIn, get, isEmpty, omit, set, unset, isEqual } from 'lodash'
-import generatePassword from 'password-generator'
-import { V1ObjectReference } from '@kubernetes/client-node'
-import Db, { Schema } from './db'
-import { Cluster, Core, Secret, Service, Settings, Team } from './otomi-models'
 import { PublicUrlExists } from './error'
->>>>>>> 8489aed8
 import {
   arrayToObject,
   getObjectPaths,
@@ -85,13 +76,7 @@
 }
 
 export default class OtomiStack {
-<<<<<<< HEAD
-  private coreValues: object
-=======
-  clustersPath: string
-
   private coreValues: any
->>>>>>> 8489aed8
 
   db: Db
 
@@ -134,7 +119,7 @@
   }
 
   getClusters(): Array<Cluster> {
-    return this.db.getCollection('clusters')
+    return this.db.getCollection('clusters') as Array<Cluster>
   }
 
   getCore(): any {
@@ -169,7 +154,7 @@
   }
 
   getCluster(): Cluster {
-    return this.db.getCollection('cluster')[0]
+    return this.db.getCollection('cluster')[0] as Cluster
   }
 
   getAllServices(): Array<Service> {
@@ -187,10 +172,13 @@
 
   editService(id: string, data: any): Service {
     const oldData = this.getService(id) as any
-    const { domain, subdomain, path } = data.ingress
-    const oldi = oldData.ingress
-    if (!isEqual({ domain, subdomain, path }, { domain: oldi.domain, subdomain: oldi.subdomain, path: oldi.path }))
-      this.checkPublicUrlInUse(data)
+    if (data.ingress) {
+      const { domain, subdomain, path } = data.ingress
+      const oldi = oldData.ingress
+      if (!isEqual({ domain, subdomain, path }, { domain: oldi.domain, subdomain: oldi.subdomain, path: oldi.path }))
+        this.checkPublicUrlInUse(data)
+    }
+
     if (data.name !== oldData.name) {
       this.deleteService(id)
       // eslint-disable-next-line no-param-reassign
@@ -279,15 +267,7 @@
   }
 
   createSecret(teamId, data): Secret {
-<<<<<<< HEAD
-    return this.db.createItem('secrets', { ...data, teamId }, { teamId, name: data.name })
-=======
-    return this.db.createItem(
-      'secrets',
-      { ...data, teamId },
-      { teamId, name: data.name, clusterId: data.clusterId },
-    ) as Secret
->>>>>>> 8489aed8
+    return this.db.createItem('secrets', { ...data, teamId }, { teamId, name: data.name }) as Secret
   }
 
   editSecret(id: string, data: Secret): Secret {
@@ -380,7 +360,7 @@
     const mergedData: Core = this.loadConfig('./env/teams.yaml', `./env/secrets.teams.yaml${this.decryptedFilePostfix}`)
 
     Object.values(mergedData.teamConfig.teams).forEach((team: Team) => {
-      this.db.populateItem('teams', { ...team, name: team.id }, undefined, team.id)
+      this.db.populateItem('teams', { ...team, name: team.id! }, undefined, team.id)
       this.loadTeamServices(team.id!)
       this.loadTeamSecrets(team.id!)
     })
@@ -444,10 +424,10 @@
   }
 
   saveTeamSecrets(teamId: string): void {
-    let secrets = this.db.getCollection('secrets', { teamId })
-    secrets = secrets.map((item) => omit(item, ['teamId']))
+    const secrets = this.db.getCollection('secrets', { teamId })
+    const secretsRaw = secrets.map((item) => omit(item, ['teamId']))
     const data = {}
-    set(data, getTeamSecretsJsonPath(teamId), secrets)
+    set(data, getTeamSecretsJsonPath(teamId), secretsRaw)
     this.repo.writeFile(getTeamSecretsFilePath(teamId), data)
   }
 
@@ -465,35 +445,7 @@
     this.repo.writeFile(filePath, data)
   }
 
-<<<<<<< HEAD
   convertServiceToDb(svcRaw, teamId, dns: Dns): void {
-=======
-  convertClusterValuesToDb(values: Schema): void {
-    const cs = values.clouds
-    forIn(cs, (cloudObj: any, cloud: string) => {
-      forIn(cloudObj.clusters, (clusterObject: Cluster, cluster) => {
-        const domain = `${cluster}.${cloudObj.domain}`
-        const dnsZones = [cloudObj.domain].concat(get(cloudObj, 'dnsZones', [])) as string[]
-
-        const clusterObj: Cluster = {
-          enabled: clusterObject.enabled === undefined ? true : clusterObject.enabled,
-          cloud,
-          name: cluster,
-          dnsZones,
-          domain,
-          otomiVersion: clusterObject.otomiVersion,
-          k8sVersion: clusterObject.k8sVersion,
-          hasKnative: clusterObject.hasKnative !== undefined ? clusterObject.hasKnative : true,
-          region: clusterObject.region,
-        }
-        const id = `${cloud}/${cluster}`
-        this.db.populateItem('clusters', clusterObj, undefined, id)
-      })
-    })
-  }
-
-  convertServiceToDb(svcRaw, teamId, cluster): void {
->>>>>>> 8489aed8
     // Create service
     const svc = omit(svcRaw, 'ksvc', 'isPublic', 'hasCert', 'domain', 'paths', 'forwardPath')
     svc.teamId = teamId
