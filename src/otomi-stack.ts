/* eslint-disable class-methods-use-this */
import * as k8s from '@kubernetes/client-node'
import { V1ObjectReference } from '@kubernetes/client-node'
import Debug from 'debug'

import { emptyDir, pathExists, unlink } from 'fs-extra'
import { readFile, readdir, writeFile } from 'fs/promises'
import jwt, { JwtPayload } from 'jsonwebtoken'
import { cloneDeep, each, filter, get, isArray, isEmpty, omit, pick, set } from 'lodash'
import generatePassword from 'password-generator'
import * as osPath from 'path'
import { getAppList, getAppSchema, getSpec, uploadOtomiMetrics } from 'src/app'
import Db from 'src/db'
import { AlreadyExists, DeployLockError, PublicUrlExists, ValidationError } from 'src/error'
import { DbMessage, cleanAllSessions, cleanSession, getIo, getSessionStack } from 'src/middleware'
import {
  App,
  Backup,
  Build,
  Cloudtty,
  Core,
  K8sService,
  License,
  Metrics,
<<<<<<< HEAD
  Policy,
=======
  Netpol,
  Policies,
>>>>>>> 8b019cf7
  Project,
  SealedSecret,
  Secret,
  Service,
  Session,
  Settings,
  SettingsInfo,
  Team,
  TeamSelfService,
  User,
  Workload,
  WorkloadValues,
} from 'src/otomi-models'
import getRepo, { Repo } from 'src/repo'
import { arrayToObject, getServiceUrl, objectToArray, removeBlankAttributes } from 'src/utils'
import {
  CUSTOM_ROOT_CA,
  EDITOR_INACTIVITY_TIMEOUT,
  GIT_BRANCH,
  GIT_EMAIL,
  GIT_LOCAL_PATH,
  GIT_PASSWORD,
  GIT_REPO_URL,
  GIT_USER,
  HELM_CHART_CATALOG,
  TOOLS_HOST,
  VERSIONS,
  cleanEnv,
} from 'src/validators'
import { parse as parseYaml, stringify as stringifyYaml } from 'yaml'
import {
  apply,
  checkPodExists,
  deleteSecretFromK8s,
  getCloudttyActiveTime,
  getKubernetesVersion,
  getLastTektonMessage,
  getSealedSecretsCertificate,
  getSecretValues,
  getTeamSecretsFromK8s,
  k8sdelete,
  updateSecretOwnerReferences,
  watchPodUntilRunning,
} from './k8s_operations'
import connect from './otomiCloud/connect'
import { validateBackupFields } from './utils/backupUtils'
import { encryptSecretItem, prepareSealedSecretData } from './utils/sealedSecretUtils'
import { fetchWorkloadCatalog } from './utils/workloadUtils'

const debug = Debug('otomi:otomi-stack')

const secretTransferProps = ['type', 'ca', 'crt', 'key', 'entries', 'dockerconfig']

const env = cleanEnv({
  CUSTOM_ROOT_CA,
  EDITOR_INACTIVITY_TIMEOUT,
  GIT_BRANCH,
  GIT_EMAIL,
  GIT_LOCAL_PATH,
  GIT_PASSWORD,
  GIT_REPO_URL,
  GIT_USER,
  HELM_CHART_CATALOG,
  TOOLS_HOST,
  VERSIONS,
})

export function getTeamBackupsFilePath(teamId: string): string {
  return `env/teams/backups.${teamId}.yaml`
}
export function getTeamBackupsJsonPath(teamId: string): string {
  return `teamConfig.${teamId}.backups`
}

export function getTeamNetpolsFilePath(teamId: string): string {
  return `env/teams/netpols.${teamId}.yaml`
}
export function getTeamNetpolsJsonPath(teamId: string): string {
  return `teamConfig.${teamId}.netpols`
}

export function getTeamSealedSecretsFilePath(teamId: string): string {
  return `env/teams/sealedsecrets.${teamId}.yaml`
}

export function getTeamSecretsFilePath(teamId: string): string {
  return `env/teams/external-secrets.${teamId}.yaml`
}

export function getTeamWorkloadsFilePath(teamId: string): string {
  return `env/teams/workloads.${teamId}.yaml`
}
export function getTeamWorkloadValuesFilePath(teamId: string, workloadName): string {
  return `env/teams/workloads/${teamId}/${workloadName}.yaml`
}

export function getTeamProjectsFilePath(teamId: string): string {
  return `env/teams/projects.${teamId}.yaml`
}

export function getTeamBuildsFilePath(teamId: string): string {
  return `env/teams/builds.${teamId}.yaml`
}

export function getTeamPoliciesFilePath(teamId: string): string {
  return `env/teams/policies.${teamId}.yaml`
}

export function getTeamWorkloadsJsonPath(teamId: string): string {
  return `teamConfig.${teamId}.workloads`
}

export function getTeamProjectsJsonPath(teamId: string): string {
  return `teamConfig.${teamId}.projects`
}

export function getTeamBuildsJsonPath(teamId: string): string {
  return `teamConfig.${teamId}.builds`
}

export function getTeamPoliciesJsonPath(teamId: string): string {
  return `teamConfig.${teamId}.policies`
}

export function getTeamSealedSecretsJsonPath(teamId: string): string {
  return `teamConfig.${teamId}.sealedsecrets`
}

export function getTeamSecretsJsonPath(teamId: string): string {
  return `teamConfig.${teamId}.secrets`
}

export function getTeamServicesFilePath(teamId: string): string {
  return `env/teams/services.${teamId}.yaml`
}

export function getTeamServicesJsonPath(teamId: string): string {
  return `teamConfig.${teamId}.services`
}

export const rootPath = '/tmp/otomi/values'

export default class OtomiStack {
  private coreValues: Core

  db: Db
  editor?: string
  locked = false
  isLoaded = false
  repo: Repo

  constructor(editor?: string, inDb?: Db) {
    this.editor = editor
    this.db = inDb ?? new Db()
  }

  getAppList() {
    let apps = getAppList()
    apps = apps.filter((item) => item !== 'ingress-nginx')
    const { ingress } = this.getSettings()
    const allClasses = ['platform'].concat(ingress?.classes?.map((obj) => obj.className as string) || [])
    const ingressApps = allClasses.map((name) => `ingress-nginx-${name}`)
    return apps.concat(ingressApps)
  }

  async getValues(query): Promise<Record<string, any>> {
    return (await this.repo.requestValues(query)).data
  }
  getMetrics(): Metrics {
    const metrics: Metrics = {
      otomi_backups: this.getAllBackups().length,
      otomi_builds: this.getAllBuilds().length,
      otomi_netpols: this.getAllNetpols().length,
      otomi_secrets: this.getAllSecrets().length,
      otomi_services: this.getAllServices().length,
      // We do not count team_admin as a regular team
      otomi_teams: this.getTeams().length - 1,
      otomi_workloads: this.getAllWorkloads().length,
    }
    return metrics
  }
  getRepoPath() {
    if (env.isTest || this.editor === undefined) return env.GIT_LOCAL_PATH
    const folder = `${rootPath}/${this.editor}`
    return folder
  }

  async init(): Promise<void> {
    if (env.isProd) {
      const corePath = '/etc/otomi/core.yaml'
      this.coreValues = parseYaml(await readFile(corePath, 'utf8')) as Core
    } else {
      this.coreValues = {
        ...parseYaml(await readFile('./test/core.yaml', 'utf8')),
        ...parseYaml(await readFile('./test/apps.yaml', 'utf8')),
      }
    }
  }

  async initRepo(skipDbInflation = false): Promise<void> {
    await this.init()
    // every editor gets their own folder to detect conflicts upon deploy
    const path = this.getRepoPath()
    const branch = env.GIT_BRANCH
    const url = env.GIT_REPO_URL
    for (;;) {
      try {
        this.repo = await getRepo(path, url, env.GIT_USER, env.GIT_EMAIL, env.GIT_PASSWORD, branch)
        await this.repo.pull()
        if (await this.repo.fileExists('env/cluster.yaml')) break
        debug(`Values are not present at ${url}:${branch}`)
      } catch (e) {
        debug(`${e.message.trim()} for command ${JSON.stringify(e.task?.commands)}`)
        debug(`Git repository is not ready: ${url}:${branch}`)
      }
      const timeoutMs = 10000
      debug(`Trying again in ${timeoutMs} ms`)
      await new Promise((resolve) => setTimeout(resolve, timeoutMs))
    }
    // branches get a copy of the "main" branch db, so we don't need to inflate
    if (!skipDbInflation) await this.loadValues()
    debug('Values are loaded')
  }

  getSecretPaths(): string[] {
    // we split secrets from plain data, but have to overcome teams using patternproperties
    const teamProp = 'teamConfig.patternProperties.^[a-z0-9]([-a-z0-9]*[a-z0-9])+$'
    const teams = this.getTeams().map(({ id }) => id)
    const cleanSecretPaths: string[] = []
    const { secretPaths } = getSpec()
    secretPaths.map((p) => {
      if (p.indexOf(teamProp) === -1 && !cleanSecretPaths.includes(p)) cleanSecretPaths.push(p)
      else {
        teams.forEach((teamId: string) => {
          if (p.indexOf(teamProp) === 0) cleanSecretPaths.push(p.replace(teamProp, `teamConfig.${teamId}`))
        })
      }
    })
    // debug('secretPaths: ', cleanSecretPaths)
    return cleanSecretPaths
  }

  getLicense(): License {
    const license = this.db.db.get(['license']).value() as License
    return license
  }

  async validateLicense(jwtLicense: string): Promise<License> {
    const licensePath = osPath.resolve(__dirname, 'license/license.pem')
    const publicKey = await readFile(licensePath, 'utf8')
    return this.verifyLicense(jwtLicense, publicKey)
  }

  verifyLicense(jwtLicense: string, rsaPublicKey: string): License {
    const license: License = { isValid: false, hasLicense: true, body: undefined, jwt: jwtLicense }
    try {
      const jwtPayload = jwt.verify(jwtLicense, rsaPublicKey) as JwtPayload
      license.body = jwtPayload.body
      license.isValid = true
    } catch (err) {
      return license
    }
    return license
  }

  // TODO: Delete - Debug purposes only
  async removeLicense() {
    if (await this.repo.fileExists('env/secrets.license.yaml')) {
      await this.repo.removeFile('env/secrets.license.yaml').then(() => {
        const license: License = { isValid: false, hasLicense: false, body: undefined }
        this.db.db.set('license', license).write()
        this.doDeployment()
      })
    }
  }

  async uploadLicense(jwtLicense: string): Promise<License> {
    debug('Uploading the license')

    const license = await this.validateLicense(jwtLicense)
    if (!license.isValid) {
      debug('License invalid')
      return license
    }

    this.db.db.set('license', license).write()
    const clusterInfo = this.getSettings(['cluster'])
    const apiKey = license.body?.key as string
    const envType = license.body?.envType as string
    await connect(apiKey, envType, clusterInfo)
    this.doDeployment()
    await uploadOtomiMetrics()
    debug('License uploaded')
    return license
  }

  async loadLicense(): Promise<void> {
    debug('Loading license')
    if (!(await this.repo.fileExists('env/secrets.license.yaml'))) {
      debug('License file does not exists')
      const license: License = { isValid: false, hasLicense: false, body: undefined }
      this.db.db.set('license', license).write()
      return
    }

    const licenseValues = await this.repo.readFile('env/secrets.license.yaml', true)
    const jwtLicense: string = licenseValues.license
    const license = await this.validateLicense(jwtLicense)

    if (!license.isValid) {
      debug('License file invalid')
      return
    }
    this.db.db.set('license', license).write()
    debug('Loaded license')
  }

  async saveLicense(secretPaths?: string[]): Promise<void> {
    const license = this.db.db.get(['license']).value() as License
    if (!license.hasLicense) return
    await this.repo.saveConfig(
      'env/license.yaml',
      'env/secrets.license.yaml',
      { license: license.jwt },
      secretPaths ?? this.getSecretPaths(),
    )
  }

  getSettingsInfo(): SettingsInfo {
    const settings = this.db.db.get(['settings']).value() as Settings
    const { cluster, dns, otomi } = pick(settings, ['cluster', 'dns', 'otomi']) as Settings
    const settingsInfo = {
      cluster: pick(cluster, ['name', 'domainSuffix', 'provider']),
      dns: pick(dns, ['zones']),
      otomi: pick(otomi, ['additionalClusters', 'hasCloudLB', 'hasExternalDNS', 'hasExternalIDP']),
    }
    return settingsInfo
  }

  getSettings(keys?: string[]): Settings {
    const settings = this.db.db.get(['settings']).value()
    if (!keys) return settings
    return pick(settings, keys) as Settings
  }

  editSettings(data: Settings, settingId: string) {
    const settings = this.db.db.get('settings').value()
    settings[settingId] = removeBlankAttributes(data[settingId] as Record<string, any>)
    this.db.db.set('settings', settings).write()
    return settings
  }

  // Check if the collection name already exists in any collection
  isCollectionNameTaken(collectionName: string, teamId: string, name: string): boolean {
    return this.db.getCollection(collectionName).some((e: any) => {
      return e.teamId === teamId && e.name === name
    })
  }

  getApp(teamId: string, id: string): App {
    // @ts-ignore
    const app = this.db.getItem('apps', { teamId, id }) as App
    if (teamId === 'admin') return app
    const adminApp = this.db.getItem('apps', { teamId: 'admin', id: app.id }) as App
    return { ...cloneDeep(app), enabled: adminApp.enabled }
  }

  getApps(teamId, picks?: string[]): Array<App> {
    const apps = this.db.getCollection('apps', { teamId }) as Array<App>
    if (teamId === 'admin') return apps
    // map apps enabled to the one from adminApps
    const mapped = apps.map((a: App) => {
      const adminApp = this.db.getItem('apps', { teamId: 'admin', id: a.id }) as App
      return { ...cloneDeep(a), enabled: adminApp.enabled }
    })
    if (!picks) return mapped
    return pick(mapped, picks) as Array<App>
  }

  editApp(teamId, id, data: App): App {
    // @ts-ignore
    let app: App = this.db.getItem('apps', { teamId, id })
    // Shallow merge, so only first level attributes can be replaced (values, rawValues, shortcuts, etc.)
    app = { ...app, ...data }
    return this.db.updateItem('apps', app as Record<string, any>, { teamId, id }) as App
  }

  canToggleApp(id: string): boolean {
    const app = getAppSchema(id)
    return app.properties!.enabled !== undefined
  }

  toggleApps(teamId: string, ids: string[], enabled: boolean): void {
    ids.map((id) => {
      // we might be given a dep that is only relevant to core, or
      // which is essential, so skip it
      const orig = this.db.getItemReference('apps', { teamId, id }, false) as App
      if (orig && this.canToggleApp(id)) this.db.updateItem('apps', { enabled }, { teamId, id }, true)
    })
  }

  async loadApp(appInstanceId: string): Promise<void> {
    const appId = appInstanceId.startsWith('ingress-nginx-') ? 'ingress-nginx' : appInstanceId
    const path = `env/apps/${appInstanceId}.yaml`
    const secretsPath = `env/apps/secrets.${appInstanceId}.yaml`
    const content = await this.repo.loadConfig(path, secretsPath)
    const values = (content?.apps && content.apps[appInstanceId]) || {}
    let rawValues = {}

    // eslint-disable-next-line no-underscore-dangle
    if (values._rawValues) {
      // eslint-disable-next-line no-underscore-dangle
      rawValues = values._rawValues
      // eslint-disable-next-line no-underscore-dangle
      delete values._rawValues
    }
    let enabled
    const app = getAppSchema(appId)
    if (app.properties!.enabled !== undefined) enabled = !!values.enabled

    // we do not want to send enabled flag to the input forms
    delete values.enabled
    const teamId = 'admin'
    this.db.createItem('apps', { enabled, values, rawValues, teamId }, { teamId, id: appInstanceId }, appInstanceId)
  }

  async loadTeamShortcuts(teamId): Promise<void> {
    const teamAppsFile = `env/teams/apps.${teamId}.yaml`
    if (!(await this.repo.fileExists(teamAppsFile))) return
    const content = await this.repo.readFile(teamAppsFile)
    if (!content) return
    const {
      teamConfig: {
        [`${teamId}`]: { apps: _apps },
      },
    } = content
    each(_apps, ({ shortcuts }, appId) => {
      // use merge strategy to not overwrite apps that were loaded before
      const item = this.db.getItemReference('apps', { teamId, id: appId }, false)
      if (item) this.db.updateItem('apps', { shortcuts }, { teamId, id: appId }, true)
    })
  }

  async loadApps(): Promise<void> {
    const apps = this.getAppList()
    await Promise.all(
      apps.map(async (appId) => {
        await this.loadApp(appId)
      }),
    )

    // now also load the shortcuts that teams created and were stored in apps.* files
    await Promise.all(
      this.getTeams()
        .map((t) => t.id)
        .map(async (teamId) => {
          await this.loadTeamShortcuts(teamId)
        }),
    )
  }

  getTeams(): Array<Team> {
    return this.db.getCollection('teams') as Array<Team>
  }

  getTeamSelfServiceFlags(id: string): TeamSelfService {
    const data = this.getTeam(id)
    return data.selfService
  }

  getCore(): Core {
    return this.coreValues
  }

  getTeam(id: string): Team {
    return this.db.getItem('teams', { id }) as Team
  }

  createTeam(data: Team): Team {
    const id = data.id || data.name

    if (isEmpty(data.password)) {
      debug(`creating password for team '${data.name}'`)
      // eslint-disable-next-line no-param-reassign
      data.password = generatePassword(16, false)
    }
    const team = this.db.createItem('teams', data, { id }, id) as Team
    const apps = getAppList()
    const core = this.getCore()
    apps.forEach((appId) => {
      const isShared = !!core.adminApps.find((a) => a.name === appId)?.isShared
      const inTeamApps = !!core.teamApps.find((a) => a.name === appId)
      // Admin apps are loaded by loadApps function
      if (id !== 'admin' && (isShared || inTeamApps))
        this.db.createItem('apps', { shortcuts: [] }, { teamId: id, id: appId }, appId)
    })
    return team
  }

  editTeam(id: string, data: Team): Team {
    return this.db.updateItem('teams', data, { id }) as Team
  }

  deleteTeam(id: string): void {
    try {
      this.db.deleteItem('services', { id })
    } catch (e) {
      // no services found
    }
    this.db.deleteItem('teams', { id })
  }

  getTeamServices(teamId: string): Array<Service> {
    const ids = { teamId }
    return this.db.getCollection('services', ids) as Array<Service>
  }

  getTeamBackups(teamId: string): Array<Backup> {
    const ids = { teamId }
    return this.db.getCollection('backups', ids) as Array<Backup>
  }

  getAllBackups(): Array<Backup> {
    return this.db.getCollection('backups') as Array<Backup>
  }

  createBackup(teamId: string, data: Backup): Backup {
    validateBackupFields(data.name, data.ttl)
    try {
      // eslint-disable-next-line @typescript-eslint/no-unsafe-argument
      return this.db.createItem('backups', { ...data, teamId }, { teamId, name: data.name }) as Backup
    } catch (err) {
      if (err.code === 409) err.publicMessage = 'Backup name already exists'
      throw err
    }
  }
  getBackup(id: string): Backup {
    return this.db.getItem('backups', { id }) as Backup
  }

  editBackup(id: string, data: Backup): Backup {
    validateBackupFields(data.name, data.ttl)
    return this.db.updateItem('backups', data, { id }) as Backup
  }

  deleteBackup(id: string): void {
    return this.db.deleteItem('backups', { id })
  }

  getTeamNetpols(teamId: string): Array<Netpol> {
    const ids = { teamId }
    return this.db.getCollection('netpols', ids) as Array<Netpol>
  }

  getAllNetpols(): Array<Netpol> {
    return this.db.getCollection('netpols') as Array<Netpol>
  }

  createNetpol(teamId: string, data: Netpol): Netpol {
    try {
      // eslint-disable-next-line @typescript-eslint/no-unsafe-argument
      return this.db.createItem('netpols', { ...data, teamId }, { teamId, name: data.name }) as Netpol
    } catch (err) {
      if (err.code === 409) err.publicMessage = 'Network policy name already exists'
      throw err
    }
  }
  getNetpol(id: string): Netpol {
    return this.db.getItem('netpols', { id }) as Netpol
  }

  editNetpol(id: string, data: Netpol): Netpol {
    // eslint-disable-next-line @typescript-eslint/no-unsafe-argument
    return this.db.updateItem('netpols', data, { id }) as Netpol
  }

  deleteNetpol(id: string): void {
    return this.db.deleteItem('netpols', { id })
  }

  getTeamProjects(teamId: string): Array<Project> {
    const ids = { teamId }
    return this.db.getCollection('projects', ids) as Array<Project>
  }

  getAllProjects(): Array<Project> {
    return this.db.getCollection('projects') as Array<Project>
  }

  // Creates a new project and reserves a given name for 'builds', 'workloads' and 'services' resources
  createProject(teamId: string, data: Project): Project {
    // Check if the project name already exists in any collection
    const projectNameTaken = ['builds', 'workloads', 'services'].some((collectionName) =>
      this.isCollectionNameTaken(collectionName, teamId, data.name),
    )
    const projectNameTakenPublicMessage = `In the team '${teamId}' there is already a resource that match the project name '${data.name}'`

    try {
      if (projectNameTaken) throw new AlreadyExists(projectNameTakenPublicMessage)
      // eslint-disable-next-line @typescript-eslint/no-unsafe-argument
      return this.db.createItem('projects', { ...data, teamId }, { teamId, name: data.name }) as Project
    } catch (err) {
      if (err.code === 409 && projectNameTaken) err.publicMessage = projectNameTakenPublicMessage
      else if (err.code === 409) err.publicMessage = 'Project name already exists'
      throw err
    }
  }

  getProject(id: string): Project {
    const p = this.db.getItem('projects', { id }) as Project
    let b, w, wv, s
    try {
      b = this.db.getItem('builds', { id: p.build?.id }) as Build
    } catch (err) {
      b = {}
    }
    try {
      w = this.db.getItem('workloads', { id: p.workload?.id }) as Workload
    } catch (err) {
      w = {}
    }
    try {
      wv = this.db.getItem('workloadValues', { id: p.workloadValues?.id }) as WorkloadValues
    } catch (err) {
      wv = {}
    }
    try {
      s = this.db.getItem('services', { id: p.service?.id }) as Service
    } catch (err) {
      s = {}
    }
    return { ...p, build: b, workload: w, workloadValues: wv, service: s }
  }

  editProject(id: string, data: Project): Project {
    const { build, workload, workloadValues, service, teamId, name } = data
    const { values } = workloadValues as WorkloadValues

    let b, w, wv, s
    if (!build?.id && build?.mode) b = this.db.createItem('builds', { ...build, teamId }, { teamId, name }) as Build
    else if (build?.id) b = this.db.updateItem('builds', build, { id: build.id }) as Build

    if (!workload?.id) w = this.db.createItem('workloads', { ...workload, teamId }, { teamId, name }) as Workload
    else w = this.db.updateItem('workloads', workload, { id: workload.id }) as Workload

    if (!data.workloadValues?.id)
      wv = this.db.createItem('workloadValues', { teamId, values }, { teamId, name }, w.id) as WorkloadValues
    else wv = this.db.updateItem('workloadValues', { teamId, values }, { id: workloadValues?.id }) as WorkloadValues

    if (!service?.id) s = this.db.createItem('services', { ...service, teamId }, { teamId, name }) as Service
    else s = this.db.updateItem('services', service, { id: service.id }) as Service

    const updatedData = {
      id,
      name,
      teamId,
      ...(b && { build: { id: b.id } }),
      workload: { id: w.id },
      workloadValues: { id: wv.id },
      service: { id: s.id },
    }

    // eslint-disable-next-line @typescript-eslint/no-unsafe-argument
    return this.db.updateItem('projects', updatedData, { id }) as Project
  }

  // Deletes a project and all its related resources
  deleteProject(id: string): void {
    const p = this.db.getItem('projects', { id }) as Project
    if (p.build?.id) this.db.deleteItem('builds', { id: p.build.id })
    if (p.workload?.id) this.db.deleteItem('workloads', { id: p.workload.id })
    if (p.workloadValues?.id) this.db.deleteItem('workloadValues', { id: p.workloadValues.id })
    if (p.service?.id) this.db.deleteItem('services', { id: p.service.id })
    return this.db.deleteItem('projects', { id })
  }

  getDashboard(teamId: string): Array<any> {
    const ids = teamId !== 'admin' ? { teamId } : undefined
    const projects = this.db.getCollection('projects', ids) as Array<Project>
    const builds = this.db.getCollection('builds', ids) as Array<Build>
    const workloads = this.db.getCollection('workloads', ids) as Array<Workload>
    const services = this.db.getCollection('services', ids) as Array<Service>
    const secrets = this.db.getCollection('secrets', ids) as Array<Secret>

    const inventory = [
      { name: 'projects', count: projects?.length },
      { name: 'builds', count: builds?.length },
      { name: 'workloads', count: workloads?.length },
      { name: 'services', count: services?.length },
      { name: 'secrets', count: secrets?.length },
    ]
    return inventory
  }

  getTeamBuilds(teamId: string): Array<Build> {
    const ids = { teamId }
    return this.db.getCollection('builds', ids) as Array<Build>
  }

  getAllBuilds(): Array<Build> {
    return this.db.getCollection('builds') as Array<Build>
  }

  createBuild(teamId: string, data: Build): Build {
    try {
      // eslint-disable-next-line @typescript-eslint/no-unsafe-argument
      return this.db.createItem('builds', { ...data, teamId }, { teamId, name: data.name }) as Build
    } catch (err) {
      if (err.code === 409) err.publicMessage = 'Build name already exists'
      throw err
    }
  }

  getBuild(id: string): Build {
    return this.db.getItem('builds', { id }) as Build
  }

  editBuild(id: string, data: Build): Build {
    // eslint-disable-next-line @typescript-eslint/no-unsafe-argument
    return this.db.updateItem('builds', data, { id }) as Build
  }

  deleteBuild(id: string): void {
    const p = this.db.getCollection('projects') as Array<Project>
    p.forEach((project: Project) => {
      if (project?.build?.id === id) {
        const updatedData = { ...project, build: null }
        this.db.updateItem('projects', updatedData, { id: project.id }) as Project
      }
    })
    return this.db.deleteItem('builds', { id })
  }

  getTeamPolicies(teamId: string): Array<Policy> {
    const ids = { teamId }
    return this.db.getCollection('policies', ids) as Array<Policy>
  }

  getAllPolicies(): Array<Policy> {
    return this.db.getCollection('policies') as Array<Policy>
  }

  getPolicy(id: string): Policy {
    return this.db.getItem('policies', { id }) as Policy
  }

  editPolicy(id: string, data: Policy): Policy {
    // eslint-disable-next-line @typescript-eslint/no-unsafe-argument
    return this.db.updateItem('policies', data, { id }) as Policy
  }

  async getK8sVersion(): Promise<string> {
    const license = this.getLicense()
    const envType = license.body?.envType as string
    const version = (await getKubernetesVersion(envType)) as string
    return version
  }

  async connectCloudtty(data: Cloudtty): Promise<Cloudtty | any> {
    const variables = {
      FQDN: data.domain,
      EMAIL: data.emailNoSymbols,
      SUB: data.sub,
    }

    const { userTeams } = data

    // if cloudtty does not exists then check if the pod is running and return it
    if (await checkPodExists('team-admin', `tty-${data.emailNoSymbols}`))
      return { ...data, iFrameUrl: `https://tty.${data.domain}/${data.emailNoSymbols}` }

    if (await pathExists('/tmp/ttyd.yaml')) await unlink('/tmp/ttyd.yaml')

    //if user is admin then read the manifests from ./dist/src/ttyManifests/adminTtyManifests
    const files = data.isAdmin
      ? await readdir('./dist/src/ttyManifests/adminTtyManifests', 'utf-8')
      : await readdir('./dist/src/ttyManifests', 'utf-8')
    const filteredFiles = files.filter((file) => file.startsWith('tty'))
    const variableKeys = Object.keys(variables)

    const podContentAddTargetTeam = (fileContent) => {
      const regex = new RegExp(`\\$TARGET_TEAM`, 'g')
      return fileContent.replace(regex, data.teamId)
    }

    // iterates over the rolebinding file and replace the $TARGET_TEAM with the team name for teams
    const rolebindingContentsForUsers = (fileContent) => {
      const rolebindingArray: string[] = []
      userTeams?.forEach((team: string) => {
        const regex = new RegExp(`\\$TARGET_TEAM`, 'g')
        const rolebindingForTeam: string = fileContent.replace(regex, team)
        rolebindingArray.push(rolebindingForTeam)
      })
      return rolebindingArray.join('\n')
    }

    const fileContents = await Promise.all(
      filteredFiles.map(async (file) => {
        let fileContent = data.isAdmin
          ? await readFile(`./dist/src/ttyManifests/adminTtyManifests/${file}`, 'utf-8')
          : await readFile(`./dist/src/ttyManifests/${file}`, 'utf-8')
        variableKeys.forEach((key) => {
          const regex = new RegExp(`\\$${key}`, 'g')
          fileContent = fileContent.replace(regex, variables[key])
        })
        if (file === 'tty_02_Pod.yaml') fileContent = podContentAddTargetTeam(fileContent)
        if (!data.isAdmin && file === 'tty_03_Rolebinding.yaml') fileContent = rolebindingContentsForUsers(fileContent)
        return fileContent
      }),
    )
    await writeFile('/tmp/ttyd.yaml', fileContents, 'utf-8')
    await apply('/tmp/ttyd.yaml')
    await watchPodUntilRunning('team-admin', `tty-${data.emailNoSymbols}`)

    // check the pod every 30 minutes and terminate it after 2 hours of inactivity
    const ISACTIVE_INTERVAL = 30 * 60 * 1000
    const TERMINATE_TIMEOUT = 2 * 60 * 60 * 1000
    const intervalId = setInterval(() => {
      getCloudttyActiveTime('team-admin', `tty-${data.emailNoSymbols}`).then((activeTime: number) => {
        if (activeTime > TERMINATE_TIMEOUT) {
          this.deleteCloudtty(data)
          clearInterval(intervalId)
          debug(`Cloudtty terminated after ${TERMINATE_TIMEOUT / (60 * 60 * 1000)} hours of inactivity`)
        }
      })
    }, ISACTIVE_INTERVAL)

    return { ...data, iFrameUrl: `https://tty.${data.domain}/${data.emailNoSymbols}` }
  }

  async deleteCloudtty(data: Cloudtty) {
    if (await checkPodExists('team-admin', `tty-${data.emailNoSymbols}`)) await k8sdelete(data)
  }

  getTeamWorkloads(teamId: string): Array<Workload> {
    const ids = { teamId }
    return this.db.getCollection('workloads', ids) as Array<Workload>
  }

  getAllWorkloads(): Array<Workload> {
    return this.db.getCollection('workloads') as Array<Workload>
  }

  async getWorkloadCatalog(data: { url: string; sub: string; teamId: string }): Promise<any> {
    const { url: clientUrl, sub, teamId } = data
    let url = clientUrl
    if (env?.HELM_CHART_CATALOG && !clientUrl) url = env.HELM_CHART_CATALOG
    if (!url) {
      const err = {
        code: 404,
        message: 'No helm chart catalog found!',
      }
      throw err
    }
    const version = env.VERSIONS.core as string
    const { helmCharts, catalog } = await fetchWorkloadCatalog(url, sub, teamId, version)
    return { url, helmCharts, catalog }
  }

  createWorkload(teamId: string, data: Workload): Workload {
    try {
      const w = this.db.createItem('workloads', { ...data, teamId }, { teamId, name: data.name }) as Workload
      this.db.createItem('workloadValues', { teamId, values: {} }, { teamId, name: w.name }, w.id) as WorkloadValues
      return w
    } catch (err) {
      if (err.code === 409) err.publicMessage = 'Workload name already exists'
      throw err
    }
  }

  getWorkload(id: string): Workload {
    return this.db.getItem('workloads', { id }) as Workload
  }

  editWorkload(id: string, data: Workload): Workload {
    return this.db.updateItem('workloads', data, { id }) as Workload
  }

  async deleteWorkload(id: string): Promise<void> {
    const p = this.db.getCollection('projects') as Array<Project>
    p.forEach((project: Project) => {
      if (project?.workload?.id === id) {
        const updatedData = { ...project, workload: null, workloadValues: null }
        this.db.updateItem('projects', updatedData, { id: project.id }) as Project
      }
    })
    const workloadValues = this.db.getItem('workloadValues', { id }) as WorkloadValues
    const path = getTeamWorkloadValuesFilePath(workloadValues.teamId!, workloadValues.name)
    await this.repo.removeFile(path)
    this.db.deleteItem('workloadValues', { id })
    return this.db.deleteItem('workloads', { id })
  }

  editWorkloadValues(id: string, data: WorkloadValues): WorkloadValues {
    return this.db.updateItem('workloadValues', data, { id }) as WorkloadValues
  }

  getWorkloadValues(id: string): WorkloadValues {
    return this.db.getItem('workloadValues', { id }) as WorkloadValues
  }

  getAllServices(): Array<Service> {
    return this.db.getCollection('services') as Array<Service>
  }

  createService(teamId: string, data: Service): Service {
    this.checkPublicUrlInUse(data)
    try {
      return this.db.createItem('services', { ...data, teamId }, { teamId, name: data.name }, data?.id) as Service
    } catch (err) {
      if (err.code === 409) err.publicMessage = 'Service name already exists'

      throw err
    }
  }

  getService(id: string): Service {
    return this.db.getItem('services', { id }) as Service
  }

  editService(id: string, data: Service): Service {
    this.deleteService(id, false)
    return this.createService(data.teamId!, { ...data, id })
  }

  deleteService(id: string, deleteProjectService = true): void {
    if (deleteProjectService) {
      const p = this.db.getCollection('projects') as Array<Project>
      p.forEach((project: Project) => {
        if (project?.service?.id === id) {
          const updatedData = { ...project, service: null }
          this.db.updateItem('projects', updatedData, { id: project.id }) as Project
        }
      })
    }
    return this.db.deleteItem('services', { id })
  }

  checkPublicUrlInUse(data: any): void {
    // skip when editing or when svc is of type "cluster" as it has no url
    if (data.id || data?.ingress?.type === 'cluster') return
    const newSvc = data.ingress
    const services = this.db.getCollection('services')

    const servicesFiltered = filter(services, (svc: any) => {
      if (svc.ingress?.type !== 'cluster') {
        const { domain, subdomain, paths } = svc.ingress
        const baseUrl = `${subdomain}.${domain}`
        const newBaseUrl = `${newSvc.subdomain}.${newSvc.domain}`
        // no paths for existing or new service? then just check base url
        if (!newSvc.paths?.length && !paths?.length) return baseUrl === newBaseUrl
        // one has paths but other doesn't? no problem
        if ((newSvc.paths?.length && !paths?.length) || (!newSvc.paths?.length && paths?.length)) return false
        // both have paths, so check full
        return paths.some((p) => {
          const existingUrl = `${subdomain}.${domain}${p}`
          const newUrls: string[] = newSvc.paths.map((_p: string) => `${newSvc.subdomain}.${newSvc.domain}${_p}`)
          return newUrls.includes(existingUrl)
        })
      }
      return false
    })
    if (servicesFiltered.length > 0) throw new PublicUrlExists()
  }

  emitPipelineStatus(sha: string): void {
    try {
      // check pipeline status every 5 seconds and emit the status when it's completed
      const intervalId = setInterval(() => {
        getLastTektonMessage(sha).then((res: any) => {
          const { order, name, completionTime, status } = res
          if (completionTime) {
            getIo().emit('tekton', { order, name, completionTime, sha, status })
            clearInterval(intervalId)
            debug(`Tekton pipeline ${order} completed with status ${status}`)
          }
        })
      }, 5 * 1000)

      // fallback to clear interval after 10 minutes
      setTimeout(() => {
        clearInterval(intervalId)
      }, 10 * 60 * 1000)
    } catch (error) {
      debug('Error emitting pipeline status:', error)
    }
  }

  async doDeployment(): Promise<void> {
    const rootStack = await getSessionStack()
    if (rootStack.locked) throw new DeployLockError()
    rootStack.locked = true
    try {
      await this.saveValues()
      await this.repo.save(this.editor!)
      // pull push root
      await rootStack.repo.pull(undefined, true)
      await rootStack.repo.push()
      // inflate new db
      rootStack.db = new Db()
      await rootStack.loadValues()
      // and remove editor from the session
      await cleanSession(this.editor!, false)
      const sha = await rootStack.repo.getCommitSha()
      const msg: DbMessage = { state: 'clean', editor: this.editor!, sha, reason: 'deploy' }
      getIo().emit('db', msg)
      this.emitPipelineStatus(sha)
    } catch (e) {
      const msg: DbMessage = { editor: 'system', state: 'corrupt', reason: 'deploy' }
      getIo().emit('db', msg)
      throw e
    }
    rootStack.locked = false
  }

  async doRevert(): Promise<void> {
    // other sessions active, can't do full reload
    // remove editor from the session
    await cleanSession(this.editor!)
  }

  async doRestore(): Promise<void> {
    cleanAllSessions()
    await emptyDir(rootPath)
    // and re-init root
    const rootStack = await getSessionStack()
    await rootStack.initRepo()
    // and msg
    const msg: DbMessage = { state: 'clean', editor: 'system', sha: rootStack.repo.commitSha, reason: 'restore' }
    getIo().emit('db', msg)
  }

  apiClient?: k8s.CoreV1Api

  getApiClient(): k8s.CoreV1Api {
    if (this.apiClient) return this.apiClient
    const kc = new k8s.KubeConfig()
    kc.loadFromDefault()
    this.apiClient = kc.makeApiClient(k8s.CoreV1Api)
    return this.apiClient
  }

  async getK8sServices(teamId: string): Promise<Array<K8sService>> {
    // const teams = user.teams.map((name) => {
    //   return `team-${name}`
    // })

    const client = this.getApiClient()
    const collection: K8sService[] = []

    // if (user.isAdmin) {
    //   const svcList = await client.listServiceForAllNamespaces()
    //   svcList.body.items.map((item) => {
    //     collection.push({
    //       name: item.metadata!.name ?? 'unknown',
    //       ports: item.spec?.ports?.map((portItem) => portItem.port) ?? [],
    //     })
    //   })
    //   return collection
    // }

    const svcList = await client.listNamespacedService(`team-${teamId}`)
    svcList.body.items.map((item) => {
      let name = item.metadata!.name ?? 'unknown'
      let managedByKnative = false
      // Filter out knative private services
      if (item.metadata?.labels?.['networking.internal.knative.dev/serviceType'] === 'Private') return
      // Filter out services that are knative service revision
      if (item.spec?.type === 'ClusterIP' && item.metadata?.labels?.['serving.knative.dev/service']) return
      if (item.spec?.type === 'ExternalName' && item.metadata?.labels?.['serving.knative.dev/service']) {
        name = item.metadata?.labels?.['serving.knative.dev/service']
        managedByKnative = true
      }

      collection.push({
        name,
        ports: item.spec?.ports?.map((portItem) => portItem.port) ?? [],
        managedByKnative,
      })
    })

    return collection
  }

  // eslint-disable-next-line class-methods-use-this
  async getKubecfg(teamId: string): Promise<k8s.KubeConfig> {
    this.getTeam(teamId) // will throw if not existing
    const {
      cluster: { name, apiName = `otomi-${name}`, apiServer },
    } = this.getSettings(['cluster']) as Record<string, any>
    if (!apiServer) throw new ValidationError('Missing configuration value: cluster.apiServer')
    const client = this.getApiClient()
    const namespace = `team-${teamId}`
    const saRes = await client.readNamespacedServiceAccount(`kubectl`, namespace)
    const { body: sa }: { body: k8s.V1ServiceAccount } = saRes
    const { secrets }: { secrets?: Array<V1ObjectReference> } = sa
    const secretName = secrets?.length ? secrets[0].name : ''
    const secretRes = await client.readNamespacedSecret(secretName || '', namespace)
    const { body: secret }: { body: k8s.V1Secret } = secretRes
    const token = Buffer.from(secret.data?.token || '', 'base64').toString('ascii')
    const cluster = {
      name: apiName,
      server: apiServer,
      skipTLSVerify: true,
    }

    const user = {
      name: `${namespace}-${apiName}`,
      token,
    }

    const context = {
      name: `${namespace}-${apiName}`,
      namespace,
      user: user.name,
      cluster: cluster.name,
    }
    const options = {
      users: [user],
      clusters: [cluster],
      contexts: [context],
      currentContext: context.name,
    }
    const config = new k8s.KubeConfig()
    config.loadFromOptions(options)
    return config
  }

  async getDockerConfig(teamId: string): Promise<string> {
    this.getTeam(teamId) // will throw if not existing
    const client = this.getApiClient()
    const namespace = `team-${teamId}`
    const secretName = 'harbor-pushsecret'
    const secretRes = await client.readNamespacedSecret(secretName, namespace)
    const { body: secret }: { body: k8s.V1Secret } = secretRes
    const token = Buffer.from(secret.data!['.dockerconfigjson'], 'base64').toString('ascii')
    return token
  }

  createSecret(teamId: string, data: Record<string, any>): Secret {
    return this.db.createItem('secrets', { ...data, teamId }, { teamId, name: data.name }) as Secret
  }

  editSecret(id: string, data: Secret): Secret {
    return this.db.updateItem('secrets', data, { id }) as Secret
  }

  deleteSecret(id: string): void {
    this.db.deleteItem('secrets', { id })
  }

  getSecret(id: string): Secret {
    return this.db.getItem('secrets', { id }) as Secret
  }

  getAllSecrets(): Array<Secret> {
    return this.db.getCollection('secrets', {}) as Array<Secret>
  }

  getSecrets(teamId: string): Array<Secret> {
    return this.db.getCollection('secrets', { teamId }) as Array<Secret>
  }

  async migrateSecrets(): Promise<{
    status: 'success' | 'info'
    message: string
    total?: number
    migrated?: number
    remaining?: number
  }> {
    const totalSecrets = this.getAllSecrets().length
    let migratedSecrets = 0
    const teams: string[] = this.getTeams().map((t) => t.id as string)
    try {
      for (const teamId of teams) {
        const secrets = this.getSecrets(teamId)
        for (const secret of secrets) {
          const namespace = secret.namespace || `team-${secret.teamId}`
          const body = await updateSecretOwnerReferences(secret.name, namespace)
          const data = prepareSealedSecretData(body)
          await this.createSealedSecret(teamId, data).then(async () => {
            await deleteSecretFromK8s(secret.name, namespace)
            this.db.deleteItem('secrets', { id: secret.id })
            migratedSecrets += 1
          })
        }
      }
      debug(`Secrets migration completed successfully! ${migratedSecrets} secrets migrated.`)
    } catch (error) {
      debug('Secrets migration error:', error)
      debug(`Secrets migration interrupted. ${migratedSecrets} secrets migrated out of ${totalSecrets}.`)
      return {
        status: 'info',
        message: 'Something went wrong, secrets migration interrupted.',
        total: totalSecrets,
        migrated: migratedSecrets,
        remaining: totalSecrets - migratedSecrets,
      }
    } finally {
      await this.doDeployment()
    }
    return {
      status: 'success',
      message: 'Secrets migration completed successfully! The Sealed Secrets will be available in a few minutes.',
      total: totalSecrets,
      migrated: migratedSecrets,
      remaining: totalSecrets - migratedSecrets,
    }
  }

  async createSealedSecret(teamId: string, data: SealedSecret): Promise<SealedSecret> {
    const namespace = data.namespace ?? `team-${teamId}`
    const certificate = await getSealedSecretsCertificate()
    if (!certificate) {
      const err = new ValidationError()
      err.publicMessage = 'SealedSecrets certificate not found'
      throw err
    }
    try {
      const encryptedDataPromises = data.encryptedData.map((obj) => {
        const encryptedItem = encryptSecretItem(certificate, data.name, namespace, obj.value, 'namespace-wide')
        return { [obj.key]: encryptedItem }
      })
      const encryptedData = Object.assign({}, ...(await Promise.all(encryptedDataPromises)))
      return this.db.createItem(
        'sealedsecrets',
        { ...data, teamId, encryptedData, namespace },
        { teamId, name: data.name },
      ) as SealedSecret
    } catch (err) {
      if (err.code === 409) err.publicMessage = 'SealedSecret name already exists'
      throw err
    }
  }

  async editSealedSecret(id: string, data: SealedSecret): Promise<SealedSecret> {
    const namespace = data.namespace ?? `team-${data?.teamId}`
    const certificate = await getSealedSecretsCertificate()
    if (!certificate) {
      const err = new ValidationError()
      err.publicMessage = 'SealedSecrets certificate not found'
      throw err
    }
    const encryptedDataPromises = data.encryptedData.map((obj) => {
      const encryptedItem = encryptSecretItem(certificate, data.name, namespace, obj.value, 'namespace-wide')
      return { [obj.key]: encryptedItem }
    })
    const encryptedData = Object.assign({}, ...(await Promise.all(encryptedDataPromises)))
    return this.db.updateItem('sealedsecrets', { ...data, encryptedData }, { id }) as SealedSecret
  }

  deleteSealedSecret(id: string): void {
    this.db.deleteItem('sealedsecrets', { id })
  }

  async getSealedSecret(id: string): Promise<SealedSecret> {
    const sealedSecret = this.db.getItem('sealedsecrets', { id }) as SealedSecret
    const namespace = sealedSecret.namespace ?? `team-${sealedSecret.teamId}`
    const secretValues = (await getSecretValues(sealedSecret.name, namespace)) || {}
    const isDisabled = isEmpty(secretValues)
    const encryptedData = Object.entries(sealedSecret.encryptedData).map(([key, value]) => ({
      key,
      value: secretValues?.[key] || value,
    }))
    const res = { ...sealedSecret, encryptedData, isDisabled } as any
    return res
  }

  getAllSealedSecrets(): Array<SealedSecret> {
    return this.db.getCollection('sealedsecrets', {}) as Array<SealedSecret>
  }

  getSealedSecrets(teamId: string): Array<SealedSecret> {
    return this.db.getCollection('sealedsecrets', { teamId }) as Array<SealedSecret>
  }

  async getSecretsFromK8s(teamId: string): Promise<Array<string>> {
    const secrets = await getTeamSecretsFromK8s(`team-${teamId}`)
    return secrets
  }

  async loadValues(): Promise<Promise<Promise<Promise<Promise<void>>>>> {
    debug('Loading values')
    await this.loadLicense()
    await this.loadCluster()
    await this.loadSettings()
    await this.loadTeams()
    await this.loadApps()
    // load license
    this.isLoaded = true
  }

  async loadCluster(): Promise<void> {
    const data = await this.repo.loadConfig('env/cluster.yaml', 'env/secrets.cluster.yaml')
    // @ts-ignore
    this.db.db.get('settings').assign(data).write()
  }

  async loadSettings(): Promise<void> {
    const data: Record<string, any> = await this.repo.loadConfig('env/settings.yaml', `env/secrets.settings.yaml`)
    data.otomi!.nodeSelector = objectToArray((data.otomi!.nodeSelector ?? {}) as Record<string, any>)
    // @ts-ignore
    this.db.db.get('settings').assign(data).write()
  }

  async loadTeamSealedSecrets(teamId: string): Promise<void> {
    const relativePath = getTeamSealedSecretsFilePath(teamId)
    if (!(await this.repo.fileExists(relativePath))) {
      debug(`Team ${teamId} has no sealed secrets yet`)
      return
    }
    const data = await this.repo.readFile(relativePath)
    const inData: Array<SealedSecret> = get(data, getTeamSealedSecretsJsonPath(teamId), [])
    inData.forEach((inSealedSecret) => {
      const res: any = this.db.populateItem(
        'sealedsecrets',
        { ...inSealedSecret, teamId },
        undefined,
        inSealedSecret.id as string,
      )
      debug(`Loaded sealed secret: name: ${res.name}, id: ${res.id}, teamId: ${res.teamId}`)
    })
  }
  async loadTeamSecrets(teamId: string): Promise<void> {
    const relativePath = getTeamSecretsFilePath(teamId)
    if (!(await this.repo.fileExists(relativePath))) {
      debug(`Team ${teamId} has no secrets yet`)
      return
    }
    const data = await this.repo.readFile(relativePath)
    const secrets: Array<Secret> = get(data, getTeamSecretsJsonPath(teamId), [])

    secrets.forEach((inSecret) => {
      this.loadSecret(inSecret, teamId)
    })
  }

  async loadTeamBackups(teamId: string): Promise<void> {
    const relativePath = getTeamBackupsFilePath(teamId)
    if (!(await this.repo.fileExists(relativePath))) {
      debug(`Team ${teamId} has no backups yet`)
      return
    }
    const data = await this.repo.readFile(relativePath)
    const inData: Array<Backup> = get(data, getTeamBackupsJsonPath(teamId), [])
    inData.forEach((inBackup) => {
      const res: any = this.db.populateItem('backups', { ...inBackup, teamId }, undefined, inBackup.id as string)
      debug(`Loaded backup: name: ${res.name}, id: ${res.id}, teamId: ${res.teamId}`)
    })
  }

  async loadTeamNetpols(teamId: string): Promise<void> {
    const relativePath = getTeamNetpolsFilePath(teamId)
    if (!(await this.repo.fileExists(relativePath))) {
      debug(`Team ${teamId} has no network policies yet`)
      return
    }
    const data = await this.repo.readFile(relativePath)
    const inData: Array<Netpol> = get(data, getTeamNetpolsJsonPath(teamId), [])
    inData.forEach((inNetpol) => {
      const res: any = this.db.populateItem('netpols', { ...inNetpol, teamId }, undefined, inNetpol.id as string)
      debug(`Loaded network policy: name: ${res.name}, id: ${res.id}, teamId: ${res.teamId}`)
    })
  }

  async loadTeamProjects(teamId: string): Promise<void> {
    const relativePath = getTeamProjectsFilePath(teamId)
    if (!(await this.repo.fileExists(relativePath))) {
      debug(`Team ${teamId} has no projects yet`)
      return
    }
    const data = await this.repo.readFile(relativePath)
    const inData: Array<Project> = get(data, getTeamProjectsJsonPath(teamId), [])
    inData.forEach((inProject) => {
      const res: any = this.db.populateItem('projects', { ...inProject, teamId }, undefined, inProject.id as string)
      debug(`Loaded project: name: ${res.name}, id: ${res.id}, teamId: ${res.teamId}`)
    })
  }

  async loadTeamBuilds(teamId: string): Promise<void> {
    const relativePath = getTeamBuildsFilePath(teamId)
    if (!(await this.repo.fileExists(relativePath))) {
      debug(`Team ${teamId} has no builds yet`)
      return
    }
    const data = await this.repo.readFile(relativePath)
    const inData: Array<Build> = get(data, getTeamBuildsJsonPath(teamId), [])
    inData.forEach((inBuild) => {
      const res: any = this.db.populateItem('builds', { ...inBuild, teamId }, undefined, inBuild.id as string)
      debug(`Loaded build: name: ${res.name}, id: ${res.id}, teamId: ${res.teamId}`)
    })
  }

  async loadTeamPolicies(teamId: string): Promise<void> {
    const relativePath = getTeamPoliciesFilePath(teamId)
    if (!(await this.repo.fileExists(relativePath))) {
      debug(`Team ${teamId} has no policies yet`)
      return
    }
    const data = await this.repo.readFile(relativePath)
    const inData: Array<Policy> = get(data, getTeamPoliciesJsonPath(teamId), [])
    inData.forEach((inPolicy) => {
      const res: any = this.db.populateItem('policies', { ...inPolicy, teamId }, undefined, inPolicy.id as string)
      debug(`Loaded policy: name: ${res.name}, id: ${res.id}, teamId: ${res.teamId}`)
    })
  }

  async loadTeamWorkloads(teamId: string): Promise<void> {
    const relativePath = getTeamWorkloadsFilePath(teamId)
    if (!(await this.repo.fileExists(relativePath))) {
      debug(`Team ${teamId} has no workloads yet`)
      return
    }
    const data = await this.repo.readFile(relativePath)
    const inData: Array<Workload> = get(data, getTeamWorkloadsJsonPath(teamId), [])
    inData.forEach((inWorkload) => {
      const res: any = this.db.populateItem('workloads', { ...inWorkload, teamId }, undefined, inWorkload.id as string)
      debug(`Loaded workload: name: ${res.name}, id: ${res.id}, teamId: ${res.teamId}`)
    })
    const workloads = this.getTeamWorkloads(teamId)
    await Promise.all(
      workloads.map((workload) => {
        this.loadWorkloadValues(workload)
      }),
    )
  }

  async loadWorkloadValues(workload: Workload): Promise<WorkloadValues> {
    const relativePath = getTeamWorkloadValuesFilePath(workload.teamId!, workload.name)
    let data = { values: {} } as Record<string, any>
    if (!(await this.repo.fileExists(relativePath)))
      debug(`The workload values file does not exists at ${relativePath}`)
    else data = await this.repo.readFile(relativePath)

    data.id = workload.id!
    data.teamId = workload.teamId!
    data.name = workload.name!
    try {
      data.values = parseYaml(data.values as string) || {}
    } catch (error) {
      debug(
        `The values property does not seem to be a YAML formated string at ${relativePath}. Falling back to empty map.`,
      )
      data.values = {}
    }

    const res = this.db.populateItem('workloadValues', data, undefined, workload.id as string) as WorkloadValues
    debug(`Loaded workload values: name: ${res.name} id: ${res.id}, teamId: ${workload.teamId!}`)
    return res
  }

  async loadTeams(): Promise<void> {
    const mergedData: Core = await this.repo.loadConfig('env/teams.yaml', `env/secrets.teams.yaml`)
    const tc = mergedData?.teamConfig || {}
    if (!tc.admin) tc.admin = { id: 'admin' }
    Object.values(tc).forEach((team: Team) => {
      this.loadTeam(team)
      this.loadTeamNetpols(team.id!)
      this.loadTeamServices(team.id!)
      this.loadTeamSealedSecrets(team.id!)
      this.loadTeamSecrets(team.id!)
      this.loadTeamWorkloads(team.id!)
      this.loadTeamBackups(team.id!)
      this.loadTeamProjects(team.id!)
      this.loadTeamBuilds(team.id!)
      this.loadTeamPolicies(team.id!)
    })
  }

  async loadTeamServices(teamId: string): Promise<void> {
    const relativePath = getTeamServicesFilePath(teamId)
    if (!(await this.repo.fileExists(relativePath))) {
      debug(`Team ${teamId} has no services yet`)
      return
    }
    const data = await this.repo.readFile(relativePath)
    const services = get(data, getTeamServicesJsonPath(teamId), [])
    services.forEach((svc) => {
      this.loadService(svc, teamId)
    })
  }

  async saveCluster(secretPaths?: string[]): Promise<void> {
    await this.repo.saveConfig(
      'env/cluster.yaml',
      'env/secrets.cluster.yaml',
      this.getSettings(['cluster']),
      secretPaths ?? this.getSecretPaths(),
    )
  }

  async saveAdminApps(secretPaths?: string[]): Promise<void> {
    await Promise.all(
      this.getApps('admin').map(async (app) => {
        const apps = {}
        const { id, enabled, values, rawValues } = app
        apps[id] = {
          ...(values || {}),
        }
        if (!isEmpty(rawValues)) apps[id]._rawValues = rawValues

        if (this.canToggleApp(id)) apps[id].enabled = !!enabled
        else delete apps[id].enabled

        await this.repo.saveConfig(
          `env/apps/${id}.yaml`,
          `env/apps/secrets.${id}.yaml`,
          { apps },
          secretPaths ?? this.getSecretPaths(),
        )
      }),
    )
  }

  async saveTeamApps(teamId: string): Promise<void> {
    const apps = {}
    this.getApps(teamId).forEach((app) => {
      const { id, shortcuts } = app
      if (teamId !== 'admin' && !shortcuts?.length) return
      apps[id] = {
        shortcuts,
      }
    })
    const content = {
      teamConfig: {
        [teamId]: {
          apps,
        },
      },
    }
    await this.repo.writeFile(`env/teams/apps.${teamId}.yaml`, content)
  }

  async saveSettings(secretPaths?: string[]): Promise<void> {
    const settings = cloneDeep(this.getSettings()) as Record<string, Record<string, any>>
    settings.otomi.nodeSelector = arrayToObject(settings.otomi.nodeSelector as [])
    await this.repo.saveConfig(
      'env/settings.yaml',
      `env/secrets.settings.yaml`,
      omit(settings, ['cluster']),
      secretPaths ?? this.getSecretPaths(),
    )
  }

  async saveTeams(secretPaths?: string[]): Promise<void> {
    const filePath = 'env/teams.yaml'
    const secretFilePath = `env/secrets.teams.yaml`
    const teamValues = {}
    const teams = this.getTeams()
    await Promise.all(
      teams.map(async (inTeam) => {
        const team: Record<string, any> = omit(inTeam, 'name')
        const teamId = team.id as string
        await this.saveTeamApps(teamId)
        await this.saveTeamBackups(teamId)
        await this.saveTeamNetpols(teamId)
        await this.saveTeamServices(teamId)
        await this.saveTeamSealedSecrets(teamId)
        await this.saveTeamSecrets(teamId)
        await this.saveTeamWorkloads(teamId)
        await this.saveTeamProjects(teamId)
        await this.saveTeamBuilds(teamId)
        await this.saveTeamPolicies(teamId)
        team.resourceQuota = arrayToObject((team.resourceQuota as []) ?? [])
        teamValues[teamId] = team
      }),
    )
    const values = set({}, 'teamConfig', teamValues)
    await this.repo.saveConfig(filePath, secretFilePath, values, secretPaths ?? this.getSecretPaths())
  }

  async saveTeamSealedSecrets(teamId: string): Promise<void> {
    const secrets = this.db.getCollection('sealedsecrets', { teamId })
    const cleaneSecrets: Array<Record<string, any>> = secrets.map((obj) => {
      return omit(obj, ['teamId'])
    })
    const relativePath = getTeamSealedSecretsFilePath(teamId)
    const outData: Record<string, any> = set({}, getTeamSealedSecretsJsonPath(teamId), cleaneSecrets)
    debug(`Saving sealed secrets of team: ${teamId}`)
    await this.repo.writeFile(relativePath, outData)
  }

  async saveTeamSecrets(teamId: string): Promise<void> {
    const secrets = this.db.getCollection('secrets', { teamId })
    const values: any[] = secrets.map((secret) => this.convertDbSecretToValues(secret))
    await this.repo.writeFile(getTeamSecretsFilePath(teamId), set({}, getTeamSecretsJsonPath(teamId), values))
  }

  async saveTeamBackups(teamId: string): Promise<void> {
    const backups = this.db.getCollection('backups', { teamId }) as Array<Backup>
    const cleaneBackups: Array<Record<string, any>> = backups.map((obj) => {
      return omit(obj, ['teamId'])
    })
    const relativePath = getTeamBackupsFilePath(teamId)
    const outData: Record<string, any> = set({}, getTeamBackupsJsonPath(teamId), cleaneBackups)
    debug(`Saving backups of team: ${teamId}`)
    await this.repo.writeFile(relativePath, outData)
  }

  async saveTeamNetpols(teamId: string): Promise<void> {
    const netpols = this.db.getCollection('netpols', { teamId }) as Array<Netpol>
    const cleaneNetpols: Array<Record<string, any>> = netpols.map((obj) => {
      return omit(obj, ['teamId'])
    })
    const relativePath = getTeamNetpolsFilePath(teamId)
    const outData: Record<string, any> = set({}, getTeamNetpolsJsonPath(teamId), cleaneNetpols)
    debug(`Saving network policies of team: ${teamId}`)
    await this.repo.writeFile(relativePath, outData)
  }

  async saveTeamWorkloads(teamId: string): Promise<void> {
    const workloads = this.db.getCollection('workloads', { teamId }) as Array<Workload>
    const cleaneWorkloads: Array<Record<string, any>> = workloads.map((obj) => {
      return omit(obj, ['teamId'])
    })
    const relativePath = getTeamWorkloadsFilePath(teamId)
    const outData: Record<string, any> = set({}, getTeamWorkloadsJsonPath(teamId), cleaneWorkloads)
    debug(`Saving workloads of team: ${teamId}`)
    await this.repo.writeFile(relativePath, outData)
    await Promise.all(
      workloads.map((workload) => {
        this.saveWorkloadValues(workload)
      }),
    )
  }

  async saveTeamProjects(teamId: string): Promise<void> {
    const projects = this.db.getCollection('projects', { teamId }) as Array<Project>
    const cleaneProjects: Array<Record<string, any>> = projects.map((obj) => {
      return omit(obj, ['teamId'])
    })
    const relativePath = getTeamProjectsFilePath(teamId)
    const outData: Record<string, any> = set({}, getTeamProjectsJsonPath(teamId), cleaneProjects)
    debug(`Saving projects of team: ${teamId}`)
    await this.repo.writeFile(relativePath, outData)
  }

  async saveTeamBuilds(teamId: string): Promise<void> {
    const builds = this.db.getCollection('builds', { teamId }) as Array<Build>
    const cleaneBuilds: Array<Record<string, any>> = builds.map((obj) => {
      return omit(obj, ['teamId'])
    })
    const relativePath = getTeamBuildsFilePath(teamId)
    const outData: Record<string, any> = set({}, getTeamBuildsJsonPath(teamId), cleaneBuilds)
    debug(`Saving builds of team: ${teamId}`)
    await this.repo.writeFile(relativePath, outData)
  }

  async saveTeamPolicies(teamId: string): Promise<void> {
    const policies = this.db.getCollection('policies', { teamId }) as Array<Policy>
    const cleanePolicies: Array<Record<string, any>> = policies.map((obj) => {
      return omit(obj, ['teamId'])
    })
    const relativePath = getTeamPoliciesFilePath(teamId)
    const outData: Record<string, any> = set({}, getTeamPoliciesJsonPath(teamId), cleanePolicies)
    debug(`Saving policies of team: ${teamId}`)
    await this.repo.writeFile(relativePath, outData)
  }

  async saveWorkloadValues(workload: Workload): Promise<void> {
    debug(`Saving workload values: id: ${workload.id!} teamId: ${workload.teamId!} name: ${workload.name}`)
    const data = this.getWorkloadValues(workload.id!)
    const outData = omit(data, ['id', 'teamId', 'name']) as Record<string, any>
    outData.values = stringifyYaml(data.values, undefined, 4)
    const path = getTeamWorkloadValuesFilePath(workload.teamId!, workload.name)

    await this.repo.writeFile(path, outData, false)
  }

  async saveTeamServices(teamId: string): Promise<void> {
    const services = this.db.getCollection('services', { teamId })
    const data = {}
    const values: any[] = []
    services.forEach((service) => {
      const value = this.convertDbServiceToValues(service)
      values.push(value)
    })

    set(data, getTeamServicesJsonPath(teamId), values)
    const filePath = getTeamServicesFilePath(teamId)
    await this.repo.writeFile(filePath, data)
  }

  loadTeam(inTeam: Team): void {
    const team = { ...inTeam, name: inTeam.id } as Record<string, any>
    team.resourceQuota = objectToArray(inTeam.resourceQuota as Record<string, any>)
    const res = this.createTeam(team as Team)
    // const res: any = this.db.populateItem('teams', { ...team, name: team.id! }, undefined, team.id as string)
    debug(`Loaded team: ${res.id!}`)
  }

  loadSecret(inSecret, teamId): void {
    const secret: Record<string, any> = omit(inSecret, ...secretTransferProps)
    secret.teamId = teamId
    secret.secret = secretTransferProps.reduce((memo: any, prop) => {
      if (inSecret[prop] !== undefined) memo[prop] = inSecret[prop]
      return memo
    }, {})
    const res: any = this.db.populateItem('secrets', secret, { teamId, name: secret.name }, secret.id as string)
    debug(`Loaded secret: name: ${res.name}, id: ${res.id}, teamId: ${teamId}`)
  }

  convertDbSecretToValues(inSecret: any): any {
    const secret: any = omit(inSecret, 'secret')
    secretTransferProps.forEach((prop) => {
      if (inSecret.secret[prop] !== undefined) secret[prop] = inSecret.secret[prop]
    })
    return secret
  }

  loadService(svcRaw, teamId): void {
    // Create service
    const svc = omit(
      svcRaw,
      'certArn',
      'certName',
      'domain',
      'forwardPath',
      'hasCert',
      'paths',
      'type',
      'ownHost',
      'tlsPass',
      'ingressClassName',
      'headers',
      'useCname',
      'cname',
    )
    svc.teamId = teamId
    if (!('name' in svcRaw)) debug('Unknown service structure')
    if (svcRaw.type === 'cluster') svc.ingress = { type: 'cluster' }
    else {
      const { cluster, dns } = this.getSettings(['cluster', 'dns'])
      const url = getServiceUrl({ domain: svcRaw.domain, name: svcRaw.name, teamId, cluster, dns })
      // TODO remove the isArray check in 0.5.24
      const headers = isArray(svcRaw.headers) ? undefined : svcRaw.headers
      svc.ingress = {
        certArn: svcRaw.certArn || undefined,
        certName: svcRaw.certName || undefined,
        domain: url.domain,
        headers,
        forwardPath: 'forwardPath' in svcRaw,
        hasCert: 'hasCert' in svcRaw,
        paths: svcRaw.paths ? svcRaw.paths : [],
        subdomain: url.subdomain,
        tlsPass: 'tlsPass' in svcRaw,
        type: svcRaw.type,
        useDefaultHost: !svcRaw.domain && svcRaw.ownHost,
        ingressClassName: svcRaw.ingressClassName || undefined,
        useCname: svcRaw.useCname,
        cname: svcRaw.cname,
      }
    }

    const res: any = this.db.populateItem('services', removeBlankAttributes(svc), undefined, svc.id as string)
    debug(`Loaded service: name: ${res.name}, id: ${res.id}`)
  }

  // eslint-disable-next-line class-methods-use-this
  convertDbServiceToValues(svc: any): any {
    const svcCloned = omit(svc, ['teamId', 'ingress', 'path'])
    if (svc.ingress && svc.ingress.type !== 'cluster') {
      const ing = svc.ingress
      if (ing.useDefaultHost) svcCloned.ownHost = true
      else svcCloned.domain = ing.subdomain ? `${ing.subdomain}.${ing.domain}` : ing.domain
      if (ing.hasCert) svcCloned.hasCert = true
      if (ing.certName) svcCloned.certName = ing.certName
      if (ing.certArn) svcCloned.certArn = ing.certArn
      if (ing.paths) svcCloned.paths = ing.paths
      if (ing.forwardPath) svcCloned.forwardPath = true
      if (ing.tlsPass) svcCloned.tlsPass = true
      if (ing.ingressClassName) svcCloned.ingressClassName = ing.ingressClassName
      if (ing.headers) svcCloned.headers = ing.headers
      if (ing.useCname) svcCloned.useCname = ing.useCname
      if (ing.cname) svcCloned.cname = ing.cname
      svcCloned.type = svc.ingress.type
    } else svcCloned.type = 'cluster'
    return svcCloned
  }

  async saveValues(): Promise<void> {
    const secretPaths = this.getSecretPaths()
    await this.saveCluster(secretPaths)
    await this.saveSettings(secretPaths)
    await this.saveTeams(secretPaths)
    // also save admin apps
    await this.saveAdminApps(secretPaths)
    await this.saveTeamApps('admin')
    await this.saveLicense(secretPaths)
  }

  async getSession(user: k8s.User): Promise<Session> {
    const rootStack = await getSessionStack()
    const currentSha = rootStack.repo.commitSha
    const data: Session = {
      ca: env.CUSTOM_ROOT_CA,
      core: this.getCore() as Record<string, any>,
      corrupt: rootStack.repo.corrupt,
      editor: this.editor,
      inactivityTimeout: env.EDITOR_INACTIVITY_TIMEOUT,
      user: user as User,
      versions: {
        core: env.VERSIONS.core,
        api: env.VERSIONS.api ?? process.env.npm_package_version,
        console: env.VERSIONS.console,
        values: currentSha,
      },
      license: rootStack.getLicense(),
    }
    return data
  }
}<|MERGE_RESOLUTION|>--- conflicted
+++ resolved
@@ -22,12 +22,8 @@
   K8sService,
   License,
   Metrics,
-<<<<<<< HEAD
+  Netpol,
   Policy,
-=======
-  Netpol,
-  Policies,
->>>>>>> 8b019cf7
   Project,
   SealedSecret,
   Secret,
