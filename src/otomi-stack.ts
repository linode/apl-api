/* eslint-disable class-methods-use-this */
import * as k8s from '@kubernetes/client-node'
import { existsSync, readFileSync } from 'fs'
import yaml from 'js-yaml'
import { cloneDeep, merge, filter, get, omit, set, unset, union, isEmpty, each } from 'lodash'
import generatePassword from 'password-generator'
import { V1ObjectReference } from '@kubernetes/client-node'
import Debug from 'debug'
import { components } from './generated-schema'
import Db from './db'
import {
  App,
  Cluster,
  Core,
  Dns,
  Job,
  Policies,
  Secret,
  Service,
  Session,
  Setting,
  Settings,
  Team,
  TeamSelfService,
  User,
} from './otomi-models'
import { HttpError, PublicUrlExists, ValidationError } from './error'
import {
  argQuoteJoin,
  argQuoteStrip,
  argSplit,
  arrayToObject,
  decryptedFilePostfix,
  getObjectPaths,
  getServiceUrl,
  getTeamJobsFilePath,
  getTeamJobsJsonPath,
  getTeamSecretsFilePath,
  getTeamSecretsJsonPath,
  getTeamServicesFilePath,
  getTeamServicesJsonPath,
  objectToArray,
} from './utils'
import cloneRepo, { processValues, Repo } from './repo'
import {
  cleanEnv,
  CUSTOM_ROOT_CA,
  CORE_VERSION,
  GIT_REPO_URL,
  GIT_LOCAL_PATH,
  GIT_BRANCH,
  GIT_USER,
  GIT_PASSWORD,
  GIT_EMAIL,
  DB_PATH,
  DISABLE_PROCESSING,
  DISABLE_SYNC,
} from './validators'

const debug = Debug('otomi:otomi-stack')

const secretTransferProps = ['type', 'ca', 'crt', 'key', 'entries', 'dockerconfig']

const env = cleanEnv({
  CUSTOM_ROOT_CA,
  CORE_VERSION,
  GIT_REPO_URL,
  GIT_LOCAL_PATH,
  GIT_BRANCH,
  GIT_USER,
  GIT_PASSWORD,
  GIT_EMAIL,
  DB_PATH,
  DISABLE_PROCESSING,
  DISABLE_SYNC,
})

export default class OtomiStack {
  private coreValues: Core

  db: Db

  repo: Repo

  secretPaths: string[]

  constructor() {
    this.db = new Db(env.DB_PATH)
    const corePath = env.isProd ? '/etc/otomi/core.yaml' : './test/core.yaml'
    this.coreValues = yaml.safeLoad(readFileSync(corePath, 'utf8')) as any
  }

  async init(): Promise<void> {
    for (;;) {
      try {
        /* eslint-disable no-await-in-loop */
        this.repo = await cloneRepo(
          env.GIT_LOCAL_PATH,
          env.GIT_REPO_URL,
          env.GIT_USER,
          env.GIT_EMAIL,
          env.GIT_PASSWORD,
          env.GIT_BRANCH,
        )
        if (this.repo.fileExists('env/cluster.yaml')) break
        debug(`Values are not present at ${env.GIT_REPO_URL}:${env.GIT_BRANCH}`)
      } catch (e) {
        console.error(`${e.message.trim()} for command ${JSON.stringify(e.task?.commands)}`)
        debug(`Git repository is not ready: ${env.GIT_REPO_URL}:${env.GIT_BRANCH}`)
      }
      const timeoutMs = 15000
      debug(`Trying again in ${timeoutMs} ms`)
      await new Promise((resolve) => setTimeout(resolve, timeoutMs))
    }

    this.loadValues()
  }

  getSetting(key: string): Setting {
    return this.db.db.get(['settings', key]).value()
  }

  getAllSettings(): Settings {
    return this.db.db.get('settings').value()
  }

  setSetting(data: Setting) {
    const settings = this.db.db.get('settings').value()
    const ret = this.db.db.set('settings', merge(settings, data)).write()
    this.db.dirty = true
    return ret
  }

  getApp(teamId: string, id: string): App {
    // @ts-ignore
    return this.db.getItem('apps', { teamId, id })
  }

  getApps(teamId): Array<App> {
    // @ts-ignore
    return this.db.getCollection('apps', { teamId })
  }

  editApp(teamId, id, data: App): App {
    // @ts-ignore
    return this.db.updateItem('apps', data, { teamId, id })
  }

  getTeams(): Array<Team> {
    return this.db.getCollection('teams') as Array<Team>
  }

  getTeamSelfServiceFlags(id: string): TeamSelfService {
    const data = this.getTeam(id)
    return data.selfService
  }

  getCore(): any {
    return this.coreValues
  }

  getTeam(id: string): Team {
    return this.db.getItem('teams', { id }) as Team
  }

  createTeam(data: Team): Team {
    const id = data.name
    const dataToSave = data

    if (isEmpty(data.password)) {
      debug(`creating password for team '${dataToSave.name}'`)
      dataToSave.password = generatePassword(16, false)
    }

    return this.db.createItem('teams', dataToSave, { id }, id) as Team
  }

  editTeam(id: string, data: Team): Team {
    return this.db.updateItem('teams', data, { id }) as Team
  }

  deleteTeam(id: string): void {
    try {
      this.db.deleteItem('services', { id })
    } catch (e) {
      // no services found
    }
    this.db.deleteItem('teams', { id })
  }

  getTeamServices(teamId: string): Array<Service> {
    const ids = { teamId }
    return this.db.getCollection('services', ids) as Array<Service>
  }

  getTeamJobs(teamId: string): Array<Job> {
    const ids = { teamId }
    return this.db.getCollection('jobs', ids) as Array<Job>
  }

  getAllServices(): Array<Service> {
    return this.db.getCollection('services', (s) => s.teamId !== 'admin') as Array<Service>
  }

  createService(teamId: string, data: Service): Service {
    this.checkPublicUrlInUse(data)
    return this.db.createItem('services', { ...data, teamId }, undefined, data?.id) as Service
  }

  getService(id: string): Service {
    return this.db.getItem('services', { id }) as Service
  }

  editService(id: string, data: Service): Service {
    this.deleteService(id)
    return this.createService(data.teamId!, { ...data, id })
  }

  deleteService(id: string): void {
    return this.db.deleteItem('services', { id })
  }

  getAllJobs(): Array<Job> {
    return this.db.getCollection('jobs') as Array<Job>
  }

  createJob(teamId: string, data: Job): Job {
    return this.db.createItem('jobs', { ...data, teamId }) as Job
  }

  getJob(id: string): Job {
    return this.db.getItem('jobs', { id }) as Job
  }

  editJob(id: string, data: any): Job {
    const oldData = this.getJob(id)
    if (data.name !== oldData.name) {
      this.deleteJob(id)
      // eslint-disable-next-line no-param-reassign
      delete data.id
      return this.createJob(oldData.teamId!, data)
    }
    return this.db.updateItem('jobs', data, { id }) as Job
  }

  deleteJob(id: string): void {
    return this.db.deleteItem('jobs', { id })
  }

  checkPublicUrlInUse(data: any): void {
    // skip when editing or when svc is of type "cluster" as it has no url
    if (data.id || data?.ingress?.type === 'cluster') return
    const newSvc = data.ingress
    const services = this.db.getCollection('services')

    const servicesFiltered = filter(services, (svc: any) => {
      if (svc.ingress?.type !== 'cluster') {
        const { domain, subdomain, path } = svc.ingress
        const existingUrl = `${subdomain}.${domain}${path || ''}`
        const url = `${newSvc.subdomain}.${newSvc.domain}${newSvc.path || ''}`
        return existingUrl === url
      }
      return false
    })
    if (servicesFiltered.length > 0) throw new PublicUrlExists()
  }

  async triggerDeployment(email: string): Promise<void> {
    debug('DISABLE_SYNC: ', env.DISABLE_SYNC)
    debug('DISABLE_PROCESSING: ', env.DISABLE_PROCESSING)
    this.saveValues()
    try {
      if (!env.DISABLE_PROCESSING) await processValues()
    } catch (e) {
      debug(e)
      if (e.response) {
        const { status } = e.response
        if (status === 422) throw new ValidationError()
        throw HttpError.fromCode(status)
      }
      throw new HttpError(500, e)
    }

    if (!env.DISABLE_SYNC) {
      await this.repo.save(email)
    }
    this.db.dirty = false
  }

  apiClient?: k8s.CoreV1Api

  getApiClient(): k8s.CoreV1Api {
    if (this.apiClient) return this.apiClient
    const kc = new k8s.KubeConfig()
    kc.loadFromDefault()
    this.apiClient = kc.makeApiClient(k8s.CoreV1Api)
    return this.apiClient
  }

  // eslint-disable-next-line class-methods-use-this
  async getKubecfg(teamId: string): Promise<k8s.KubeConfig> {
    const client = this.getApiClient()
    const namespace = `team-${teamId}`
    const saRes = await client.readNamespacedServiceAccount('default', namespace)
    const { body: sa }: { body: k8s.V1ServiceAccount } = saRes
    const { secrets }: { secrets?: Array<V1ObjectReference> } = sa
    const secretName = secrets?.length ? secrets[0].name : ''
    const secretRes = await client.readNamespacedSecret(secretName || '', namespace)
    const { body: secret }: { body: k8s.V1Secret } = secretRes
    const token = Buffer.from(secret.data?.token || '', 'base64').toString('ascii')
    const clusterData = this.getSetting('cluster') as Cluster
    const cluster = {
      name: clusterData.apiName,
      server: clusterData.apiServer,
      skipTLSVerify: true,
    }

    const user = {
      name: `${namespace}-${clusterData.apiName}`,
      token,
    }

    const context = {
      name: `${namespace}-${clusterData.apiName}`,
      namespace,
      user: user.name,
      cluster: cluster.name,
    }
    const options = {
      users: [user],
      clusters: [cluster],
      contexts: [context],
      currentContext: context.name,
    }
    const config = new k8s.KubeConfig()
    config.loadFromOptions(options)
    return config
  }

  createSecret(teamId, data): Secret {
    return this.db.createItem('secrets', { ...data, teamId }, { teamId, name: data.name }) as Secret
  }

  editSecret(id: string, data: Secret): Secret {
    return this.db.updateItem('secrets', data, { id }) as Secret
  }

  deleteSecret(id: string): void {
    this.db.deleteItem('secrets', { id })
  }

  getSecret(id: string): Secret {
    return this.db.getItem('secrets', { id }) as Secret
  }

  getAllSecrets(): Array<Secret> {
    return this.db.getCollection('secrets', {}) as Array<Secret>
  }

  getSecrets(teamId: string): Array<Secret> {
    return this.db.getCollection('secrets', { teamId }) as Array<Secret>
  }

  loadValues(): void {
    this.loadCluster()
    this.loadPolicies()
    this.loadSettings()
    this.loadTeams()
    this.loadApps()
    this.db.setDirtyActive()
  }

  loadCluster(): void {
    const data: Cluster = this.repo.readFile('./env/cluster.yaml')
    // @ts-ignore
    this.db.db.get('settings').assign(data).write()
  }

  loadConfig(dataPath: string, secretDataPath: string): any {
    const data = this.repo.readFile(dataPath)
    let secretData = {}
    if (this.repo.fileExists(secretDataPath)) {
      secretData = this.repo.readFile(secretDataPath)
      this.secretPaths = union(this.secretPaths, getObjectPaths(secretData))
    }
    return merge(data, secretData) as Core
  }

  saveConfig(dataPath: string, secretDataPath: string, config: any, inSecretPaths?: string[]): void {
    const secretData = {}
    const plainData = cloneDeep(config)
    const secretPaths = inSecretPaths ?? (this.secretPaths || [])
    secretPaths.forEach((objectPath) => {
      const val = get(config, objectPath)
      if (val) {
        set(secretData, objectPath, val)
        unset(plainData, objectPath)
      }
    })

    this.repo.writeFile(secretDataPath, secretData)
    this.repo.writeFile(dataPath, plainData)
  }

  loadPolicies(): void {
    const data: Policies = this.repo.readFile('./env/policies.yaml')
    // @ts-ignore
    this.db.db.get('settings').assign(data).write()
  }

  loadSettings(): void {
    const data: Settings = this.loadConfig(
      './env/settings.yaml',
      `./env/secrets.settings.yaml${decryptedFilePostfix()}`,
    )
    // @ts-ignore
    this.db.db.get('settings').assign(data).write()
  }

  loadTeamJobs(teamId: string): void {
    const relativePath = getTeamJobsFilePath(teamId)
    if (!this.repo.fileExists(relativePath)) {
      debug(`Team ${teamId} has no jobs yet`)
      return
    }
    const data = this.repo.readFile(relativePath)
    const jobs: Array<Job> = get(data, getTeamJobsJsonPath(teamId), [])

    jobs.forEach((job) => {
      // @ts-ignore
      const res: Job = this.db.populateItem('jobs', { ...job, teamId }, { teamId, name: job.name }, job.id)
      debug(`Loaded job: name: ${res.name}, id: ${res.id}, teamId: ${teamId}`)
    })
  }

  loadTeamSecrets(teamId: string): void {
    const relativePath = getTeamSecretsFilePath(teamId)
    if (!this.repo.fileExists(relativePath)) {
      debug(`Team ${teamId} has no secrets yet`)
      return
    }
    const data = this.repo.readFile(relativePath)
    const secrets: Array<Secret> = get(data, getTeamSecretsJsonPath(teamId), [])

    secrets.forEach((inSecret) => {
      this.loadSecret(inSecret, teamId)
    })
  }

  loadTeams(): void {
    const mergedData: Core = this.loadConfig('env/teams.yaml', `env/secrets.teams.yaml${decryptedFilePostfix()}`)

    Object.values(mergedData?.teamConfig?.teams || {}).forEach((team: Team) => {
      this.loadTeam(team)
      this.loadTeamJobs(team.id!)
      this.loadTeamServices(team.id!)
      this.loadTeamSecrets(team.id!)
    })
  }

  loadApps(): void {
    // @ts-ignore
    const apps = components.schemas.AppList.items.enum as any
    apps.forEach((appId) => {
      const path = `env/charts/${appId}.yaml`
      if (!this.repo.fileExists(path)) return // might not exist initially
      const secretsPath = `env/charts/secrets.${appId}.yaml${decryptedFilePostfix()}`
      const content = this.loadConfig(path, secretsPath)
      const values = content.charts[appId] || {}
      let rawValues = {}
      // eslint-disable-next-line no-underscore-dangle
      if (values._rawValues) {
        // eslint-disable-next-line no-underscore-dangle
        rawValues = values._rawValues
        // eslint-disable-next-line no-underscore-dangle
        delete values._rawValues
      }
      let enabled
      if (values.enabled !== undefined) {
        enabled = values.enabled
        delete values.enabled
      }
      const teamId = 'admin'
      this.db.populateItem('apps', { enabled, values, rawValues, teamId }, { teamId, id: appId }, appId)
      // give the same apps to teams if isShared or in team apps list
      if (
        this.coreValues.apps.find((a) => a.name === appId).isShared ||
        this.coreValues.teamConfig.apps.find((a) => a.name === appId)
      )
        this.getTeams().forEach((t) => {
          this.db.populateItem('apps', { enabled, teamId: t.id }, { teamId: t.id, id: appId }, appId)
        })
    })
    // now also load the shortcuts that teams created and were stored in apps.* files
    this.getTeams()
      .map((t) => t.id)
      .concat(['admin'])
      .forEach((teamId) => {
        const teamAppsFile = `env/apps/apps.${teamId}.yaml`
        if (!this.repo.fileExists(teamAppsFile)) return
        const content = this.repo.readFile(teamAppsFile)
        const {
          teamConfig: {
            teams: {
              [`${teamId}`]: { apps },
            },
          },
        } = content
        each(apps, ({ shortcuts }, appId) => {
          this.db.updateItem('apps', { shortcuts }, { teamId, id: appId }, true)
        })
      })
  }

  loadTeamServices(teamId: string): void {
    const relativePath = getTeamServicesFilePath(teamId)
    if (!this.repo.fileExists(relativePath)) {
      debug(`Team ${teamId} has no services yet`)
      return
    }
    const data = this.repo.readFile(relativePath)
    const services = get(data, getTeamServicesJsonPath(teamId), [])
    services.forEach((svc) => {
      this.loadService(svc, teamId)
    })
  }

  saveCluster(): void {
    this.repo.writeFile('./env/cluster.yaml', { cluster: this.getSetting('cluster') })
  }

  savePolicies(): void {
    this.repo.writeFile('./env/policies.yaml', { policies: this.getSetting('policies') })
  }

  saveTeamApps(teamId): void {
    const apps = {}
    this.getApps(teamId).forEach((app) => {
      const { id, shortcuts } = app
      if (!shortcuts?.length) return
      apps[id as string] = {
        shortcuts: shortcuts && shortcuts.length ? shortcuts : undefined,
      }
      const content = {
        teamConfig: {
          teams: {
            [teamId]: {
              apps,
            },
          },
        },
      }
      this.repo.writeFile(`./env/apps/apps.${teamId}.yaml`, content)
    })
  }

  saveSettings(): void {
    const settings = this.getAllSettings()
    this.saveConfig(
      './env/settings.yaml',
      `./env/secrets.settings.yaml${decryptedFilePostfix()}`,
      omit(settings, ['cluster', 'policies']),
    )
  }

  saveTeams(): void {
    const filePath = './env/teams.yaml'
    const secretFilePath = `./env/secrets.teams.yaml${decryptedFilePostfix()}`
    const teamValues = {}
    const secretPropertyPaths = [
      'password',
      'azureMonitor.appInsightsApiKey',
      'azureMonitor.clientSecret',
      'azureMonitor.logAnalyticsClientSecret',
      'alerts.slack.url',
      'alerts.msteams',
    ]
    const secretPaths: string[] = []
    const teams = this.getTeams()
    teams.forEach((inTeam) => {
      const team: any = omit(inTeam, 'name')
<<<<<<< HEAD
      const teamId = team.id!
      this.saveTeamApps(teamId)
      this.saveTeamJobs(teamId)
      this.saveTeamServices(teamId)
      this.saveTeamSecrets(teamId)
      if (isEmpty(team.password)) {
        debug(`creating password for team '${teamId}'`)
        team.password = generatePassword(16, false)
      } else debug(`already found a password for team '${teamId}'`)
=======
      this.saveTeamJobs(team.id!)
      this.saveTeamServices(team.id!)
      this.saveTeamSecrets(team.id!)
>>>>>>> 87974cd7

      team.resourceQuota = arrayToObject(team.resourceQuota ?? [])

      secretPropertyPaths.forEach((propertyPath) => {
        secretPaths.push(`teamConfig.teams.${teamId}.${propertyPath}`)
      })
      teamValues[teamId] = team
    })
    const values = set({}, 'teamConfig.teams', teamValues)
    this.saveConfig(filePath, secretFilePath, values, secretPaths)
  }

  saveTeamSecrets(teamId: string): void {
    const secrets = this.db.getCollection('secrets', { teamId })
    const values: any[] = secrets.map((secret) => this.convertDbSecretToValues(secret))
    this.repo.writeFile(getTeamSecretsFilePath(teamId), set({}, getTeamSecretsJsonPath(teamId), values))
  }

  saveTeamJobs(teamId: string): void {
    const jobs = this.db.getCollection('jobs', { teamId })
    const jobsRaw = jobs.map((item) => omit(item, ['teamId']))
    const data = {}
    set(data, getTeamJobsJsonPath(teamId), jobsRaw)
    const filePath = getTeamJobsFilePath(teamId)
    this.repo.writeFile(filePath, data)
  }

  saveTeamServices(teamId: string): void {
    const services = this.db.getCollection('services', { teamId })
    const data = {}
    const values: any[] = []
    services.forEach((service) => {
      const value = this.convertDbServiceToValues(service)
      values.push(value)
    })

    set(data, getTeamServicesJsonPath(teamId), values)
    const filePath = getTeamServicesFilePath(teamId)
    this.repo.writeFile(filePath, data)
  }

  loadTeam(inTeam): any {
    const team = { ...inTeam }
    team.resourceQuota = objectToArray(inTeam.resourceQuota)
    const res: any = this.db.populateItem('teams', { ...team, name: team.id! }, undefined, team.id)
    debug(`Loaded team: ${res.name}, id: ${res.id}`)
  }

  loadSecret(inSecret, teamId): void {
    const secret: any = omit(inSecret, ...secretTransferProps)
    secret.teamId = teamId
    secret.secret = secretTransferProps.reduce((memo: any, prop) => {
      if (inSecret[prop] !== undefined) memo[prop] = inSecret[prop]
      return memo
    }, {})
    const res: any = this.db.populateItem('secrets', secret, { teamId, name: secret.name }, secret.id)
    debug(`Loaded secret: name: ${res.name}, id: ${res.id}, teamId: ${teamId}`)
  }

  convertDbSecretToValues(inSecret: any): any {
    const secret: any = omit(inSecret, 'secret')
    secretTransferProps.forEach((prop) => {
      if (inSecret.secret[prop] !== undefined) secret[prop] = inSecret.secret[prop]
    })
    return secret
  }

  loadService(svcRaw, teamId): void {
    // Create service
    const svc = omit(
      svcRaw,
      'certArn',
      'certName',
      'domain',
      'forwardPath',
      'hasCert',
      'auth',
      'ksvc',
      'paths',
      'type',
      'ownHost',
      'tlsPass',
    )
    svc.teamId = teamId
    if (!('name' in svcRaw)) {
      debug('Unknown service structure')
    }
    if ('ksvc' in svcRaw) {
      if ('predeployed' in svcRaw.ksvc) {
        set(svc, 'ksvc.serviceType', 'ksvcPredeployed')
      } else {
        svc.ksvc = cloneDeep(svcRaw.ksvc)
        svc.ksvc.serviceType = 'ksvc'
        svc.ksvc.annotations = objectToArray(svcRaw.ksvc.annotations)
        svc.ksvc.env = objectToArray(svcRaw.ksvc.env, 'name', 'value')
        svc.ksvc.files = objectToArray(svcRaw.ksvc.files, 'path', 'content')
        svc.ksvc.secretMounts = objectToArray(svcRaw.ksvc.secretMounts, 'name', 'path')
        svc.ksvc.secrets = svcRaw.ksvc.secrets ?? []
        if (svcRaw.ksvc.command?.length) svc.ksvc.command = argQuoteJoin(svcRaw.ksvc.command)
        if (svcRaw.ksvc.args?.length) svc.ksvc.args = argQuoteJoin(svcRaw.ksvc.args)
      }
    } else set(svc, 'ksvc.serviceType', 'svcPredeployed')

    if (svcRaw.type === 'cluster') {
      svc.ingress = { type: 'cluster' }
    } else {
      const dns: Dns = this.getSetting('dns') as Dns
      const cluster: Cluster = this.getSetting('cluster') as Cluster
      const url = getServiceUrl({ domain: svcRaw.domain, name: svcRaw.name, teamId, cluster, dns })
      svc.ingress = {
        auth: 'auth' in svcRaw,
        certArn: svcRaw.certArn || undefined,
        certName: svcRaw.certName || undefined,
        domain: url.domain,
        forwardPath: 'forwardPath' in svcRaw,
        hasCert: 'hasCert' in svcRaw,
        path: svcRaw.paths && svcRaw.paths.length ? svcRaw.paths[0] : undefined,
        subdomain: url.subdomain,
        tlsPass: 'tlsPass' in svcRaw,
        type: svcRaw.type,
        useDefaultSubdomain: !svcRaw.domain && svcRaw.ownHost,
      }
    }

    const res: any = this.db.populateItem('services', svc, undefined, svc.id)
    debug(`Loaded service: name: ${res.name}, id: ${res.id}`)
  }

  // eslint-disable-next-line class-methods-use-this
  convertDbServiceToValues(svc: any): any {
    const { serviceType } = svc.ksvc
    debug(`Saving service: id: ${svc.id} serviceType: ${serviceType}`)
    const svcCloned = omit(svc, ['teamId', 'ksvc', 'ingress', 'path'])
    const ksvc = cloneDeep(svc.ksvc)
    delete ksvc.serviceType
    if (serviceType === 'ksvc') {
      svcCloned.ksvc = ksvc
      svcCloned.ksvc.annotations = arrayToObject(svc.ksvc.annotations!)
      svcCloned.ksvc.env = arrayToObject(svc.ksvc.env ?? [])
      svcCloned.ksvc.files = arrayToObject(svc.ksvc.files ?? [], 'path', 'content')
      svcCloned.ksvc.secretMounts = arrayToObject(svc.ksvc.secretMounts ?? [], 'name', 'path')
      svcCloned.ksvc.command = svc.ksvc.command?.length > 1 ? svc.ksvc.command.split(' ') : svc.ksvc.command
      // conveniently split the command string (which might contain args as well) by space
      svcCloned.ksvc.command =
        svc.ksvc.command?.length > 1 ? svc.ksvc.command.match(argSplit).map(argQuoteStrip) : svc.ksvc.command
      // same for args
      svcCloned.ksvc.args = svc.ksvc.args?.length > 1 ? svc.ksvc.args.match(argSplit).map(argQuoteStrip) : svc.ksvc.args
    } else if (serviceType === 'ksvcPredeployed') {
      svcCloned.ksvc = { predeployed: true }
    } else if (serviceType !== 'svcPredeployed') {
      debug(`Saving service failure: Not supported service type: ${serviceType}`)
    }
    if (svc.ingress && svc.ingress.type !== 'cluster') {
      const ing = svc.ingress
      if (ing.useDefaultSubdomain) svcCloned.ownHost = true
      else svcCloned.domain = `${ing.subdomain}.${ing.domain}`
      if (ing.auth) svcCloned.auth = true
      if (ing.hasCert) svcCloned.hasCert = true
      if (ing.certName) svcCloned.certName = ing.certName
      if (ing.certArn) svcCloned.certArn = ing.certArn
      if (ing.path) svcCloned.paths = [ing.path]
      if (ing.forwardPath) svcCloned.forwardPath = true
      if (ing.tlsPass) svcCloned.tlsPass = true
      svcCloned.type = svc.ingress.type
    } else svcCloned.type = 'cluster'
    return svcCloned
  }

  saveValues(): void {
    this.saveCluster()
    this.savePolicies()
    this.saveSettings()
    this.saveTeams()
    // also save admin apps
    this.saveTeamApps('admin')
  }

  getSession(user: User): Session {
    const data: Session = {
      ca: env.CUSTOM_ROOT_CA,
      cluster: this.getSetting('cluster') as Session['cluster'],
      clusters: get(this.getSetting('otomi'), 'additionalClusters', []) as Session['clusters'],
      core: this.getCore(),
      dns: this.getSetting('dns') as Session['dns'],
      user,
      teams: this.getTeams(),
      isDirty: this.db.isDirty(),
      versions: {
        core: env.CORE_VERSION,
        api: process.env.npm_package_version,
      },
      isMultitenant: get(this.getSetting('otomi'), 'isMultitenant', true) as Session['isMultitenant'],
    }
    return data
  }
}<|MERGE_RESOLUTION|>--- conflicted
+++ resolved
@@ -165,14 +165,14 @@
 
   createTeam(data: Team): Team {
     const id = data.name
-    const dataToSave = data
 
     if (isEmpty(data.password)) {
-      debug(`creating password for team '${dataToSave.name}'`)
-      dataToSave.password = generatePassword(16, false)
-    }
-
-    return this.db.createItem('teams', dataToSave, { id }, id) as Team
+      debug(`creating password for team '${data.name}'`)
+      // eslint-disable-next-line no-param-reassign
+      data.password = generatePassword(16, false)
+    }
+
+    return this.db.createItem('teams', data, { id }, id) as Team
   }
 
   editTeam(id: string, data: Team): Team {
@@ -579,24 +579,12 @@
     const teams = this.getTeams()
     teams.forEach((inTeam) => {
       const team: any = omit(inTeam, 'name')
-<<<<<<< HEAD
       const teamId = team.id!
       this.saveTeamApps(teamId)
       this.saveTeamJobs(teamId)
       this.saveTeamServices(teamId)
       this.saveTeamSecrets(teamId)
-      if (isEmpty(team.password)) {
-        debug(`creating password for team '${teamId}'`)
-        team.password = generatePassword(16, false)
-      } else debug(`already found a password for team '${teamId}'`)
-=======
-      this.saveTeamJobs(team.id!)
-      this.saveTeamServices(team.id!)
-      this.saveTeamSecrets(team.id!)
->>>>>>> 87974cd7
-
       team.resourceQuota = arrayToObject(team.resourceQuota ?? [])
-
       secretPropertyPaths.forEach((propertyPath) => {
         secretPaths.push(`teamConfig.teams.${teamId}.${propertyPath}`)
       })
