/* eslint-disable class-methods-use-this */
import * as k8s from '@kubernetes/client-node'
import { V1ObjectReference } from '@kubernetes/client-node'
import Debug from 'debug'

import { emptyDir } from 'fs-extra'
import { readFile } from 'fs/promises'
import jwt, { JwtPayload } from 'jsonwebtoken'
import { cloneDeep, each, filter, get, isArray, isEmpty, omit, pick, set } from 'lodash'
import generatePassword from 'password-generator'
import * as osPath from 'path'
import { getAppList, getAppSchema, getSpec } from 'src/app'
import Db from 'src/db'
import { DeployLockError, PublicUrlExists, ValidationError } from 'src/error'
import { DbMessage, cleanAllSessions, cleanSession, getIo, getSessionStack } from 'src/middleware'
import {
  App,
  Core,
<<<<<<< HEAD
=======
  Job,
  License,
>>>>>>> 85fbe068
  K8sService,
  Policies,
  Secret,
  Service,
  Session,
  Settings,
  Team,
  TeamSelfService,
  User,
  Workload,
  WorkloadValues,
} from 'src/otomi-models'
import getRepo, { Repo } from 'src/repo'
import { arrayToObject, getServiceUrl, objectToArray, removeBlankAttributes } from 'src/utils'
import {
  CUSTOM_ROOT_CA,
  EDITOR_INACTIVITY_TIMEOUT,
  GIT_BRANCH,
  GIT_EMAIL,
  GIT_LOCAL_PATH,
  GIT_PASSWORD,
  GIT_REPO_URL,
  GIT_USER,
  TOOLS_HOST,
  VERSIONS,
  cleanEnv,
} from 'src/validators'
import { parse as parseYaml, stringify as stringifyYaml } from 'yaml'

const debug = Debug('otomi:otomi-stack')

const secretTransferProps = ['type', 'ca', 'crt', 'key', 'entries', 'dockerconfig']

const env = cleanEnv({
  CUSTOM_ROOT_CA,
  EDITOR_INACTIVITY_TIMEOUT,
  GIT_BRANCH,
  GIT_EMAIL,
  GIT_LOCAL_PATH,
  GIT_PASSWORD,
  GIT_REPO_URL,
  GIT_USER,
  TOOLS_HOST,
  VERSIONS,
})

export function getTeamSecretsFilePath(teamId: string): string {
  return `env/teams/external-secrets.${teamId}.yaml`
}

export function getTeamWorkloadsFilePath(teamId: string): string {
  return `env/teams/workloads.${teamId}.yaml`
}
export function getTeamWorkloadValuesFilePath(teamId: string, workloadName): string {
  return `env/teams/workloads/${teamId}/${workloadName}.yaml`
}

export function getTeamWorkloadsJsonPath(teamId: string): string {
  return `teamConfig.${teamId}.workloads`
}

export function getTeamSecretsJsonPath(teamId: string): string {
  return `teamConfig.${teamId}.secrets`
}

export function getTeamServicesFilePath(teamId: string): string {
  return `env/teams/services.${teamId}.yaml`
}

export function getTeamServicesJsonPath(teamId: string): string {
  return `teamConfig.${teamId}.services`
}

export const rootPath = '/tmp/otomi/values'

export default class OtomiStack {
  private coreValues: Core

  db: Db
  editor?: string
  locked = false
  isLoaded = false
  repo: Repo

  constructor(editor?: string, inDb?: Db) {
    this.editor = editor
    this.db = inDb ?? new Db()
  }

  getAppList() {
    let apps = getAppList()
    apps = apps.filter((item) => item !== 'ingress-nginx')
    const { ingress } = this.getSettings()
    const allClasses = ['platform'].concat(ingress?.classes?.map((obj) => obj.className as string) || [])
    const ingressApps = allClasses.map((name) => `ingress-nginx-${name}`)
    return apps.concat(ingressApps)
  }

  getRepoPath() {
    if (env.isTest || this.editor === undefined) return env.GIT_LOCAL_PATH
    const folder = `${rootPath}/${this.editor}`
    return folder
  }

  async init(): Promise<void> {
    if (env.isProd) {
      const corePath = '/etc/otomi/core.yaml'
      this.coreValues = parseYaml(await readFile(corePath, 'utf8')) as Core
    } else {
      this.coreValues = {
        ...parseYaml(await readFile('./test/core.yaml', 'utf8')),
        ...parseYaml(await readFile('./test/apps.yaml', 'utf8')),
      }
    }
  }

  async initRepo(skipDbInflation = false): Promise<void> {
    await this.init()
    // every editor gets their own folder to detect conflicts upon deploy
    const path = this.getRepoPath()
    const branch = env.GIT_BRANCH
    const url = env.GIT_REPO_URL
    for (;;) {
      try {
        this.repo = await getRepo(path, url, env.GIT_USER, env.GIT_EMAIL, env.GIT_PASSWORD, branch)
        await this.repo.pull()
        if (await this.repo.fileExists('env/cluster.yaml')) break
        debug(`Values are not present at ${url}:${branch}`)
      } catch (e) {
        debug(`${e.message.trim()} for command ${JSON.stringify(e.task?.commands)}`)
        debug(`Git repository is not ready: ${url}:${branch}`)
      }
      const timeoutMs = 10000
      debug(`Trying again in ${timeoutMs} ms`)
      await new Promise((resolve) => setTimeout(resolve, timeoutMs))
    }
    // branches get a copy of the "main" branch db, so we don't need to inflate
    if (!skipDbInflation) await this.loadValues()
    debug('Values are loaded')
  }

  getSecretPaths(): string[] {
    // we split secrets from plain data, but have to overcome teams using patternproperties
    const teamProp = 'teamConfig.patternProperties.^[a-z0-9]([-a-z0-9]*[a-z0-9])+$'
    const teams = this.getTeams().map(({ id }) => id)
    const cleanSecretPaths: string[] = []
    const { secretPaths } = getSpec()
    secretPaths.map((p) => {
      if (p.indexOf(teamProp) === -1 && !cleanSecretPaths.includes(p)) cleanSecretPaths.push(p)
      else {
        teams.forEach((teamId: string) => {
          if (p.indexOf(teamProp) === 0) cleanSecretPaths.push(p.replace(teamProp, `teamConfig.${teamId}`))
        })
      }
    })
    // debug('secretPaths: ', cleanSecretPaths)
    return cleanSecretPaths
  }

  getLicense(): License {
    const license = this.db.db.get(['license']).value() as License
    return license
  }

  async validateLicense(jwtLicense: string): Promise<License> {
    const licensePath = osPath.resolve(__dirname, 'license/license.pem')
    const publicKey = await readFile(licensePath, 'utf8')
    return this.verifyLicense(jwtLicense, publicKey)
  }

  verifyLicense(jwtLicense: string, rsaPublicKey: string): License {
    const license: License = { isValid: false, hasLicense: true, body: undefined, jwt: jwtLicense }
    try {
      const jwtPayload = jwt.verify(jwtLicense, rsaPublicKey) as JwtPayload
      license.body = jwtPayload.body
      license.isValid = true
    } catch (err) {
      return license
    }
    return license
  }

  async uploadLicense(jwtLicense: string): Promise<License> {
    debug('Uploading the license')

    const license = await this.validateLicense(jwtLicense)
    if (!license.isValid) {
      debug('License invalid')
      return license
    }

    this.db.db.set('license', license).write()
    this.doDeployment()
    debug('License uploaded')
    return license
  }

  async loadLicense(): Promise<void> {
    debug('Loading license')
    if (!(await this.repo.fileExists('env/secrets.license.yaml'))) {
      debug('License file does not exists')
      const license: License = { isValid: false, hasLicense: false, body: undefined }
      this.db.db.set('license', license).write()
      return
    }

    const licenseValues = await this.repo.readFile('env/secrets.license.yaml', true)
    const jwtLicense: string = licenseValues.license
    const license = await this.validateLicense(jwtLicense)

    if (!license.isValid) {
      debug('License file invalid')
      return
    }
    this.db.db.set('license', license).write()
    debug('Loaded license')
  }

  async saveLicense(secretPaths?: string[]): Promise<void> {
    const license = this.db.db.get(['license']).value() as License
    if (!license.hasLicense) return
    await this.repo.saveConfig(
      'env/license.yaml',
      'env/secrets.license.yaml',
      { license: license.jwt },
      secretPaths ?? this.getSecretPaths(),
    )
  }

  getSettings(keys?: string[]): Settings {
    const settings = this.db.db.get(['settings']).value()
    if (!keys) return settings
    return pick(settings, keys) as Settings
  }

  editSettings(data: Settings, settingId: string) {
    const settings = this.db.db.get('settings').value()
    // do not merge as oneOf properties cannot be merged
    // for the policies we do want to merge
    if (data.policies) {
      Object.assign(settings.policies, data.policies)
      Object.assign(data[settingId], settings.policies)
    }
    settings[settingId] = removeBlankAttributes(data[settingId] as Record<string, any>)
    this.db.db.set('settings', settings).write()
    return settings
  }

  getApp(teamId: string, id: string): App {
    // @ts-ignore
    const app = this.db.getItem('apps', { teamId, id }) as App
    if (teamId === 'admin') return app
    const adminApp = this.db.getItem('apps', { teamId: 'admin', id: app.id }) as App
    return { ...cloneDeep(app), enabled: adminApp.enabled }
  }

  getApps(teamId, picks?: string[]): Array<App> {
    const apps = this.db.getCollection('apps', { teamId }) as Array<App>
    if (teamId === 'admin') return apps
    // map apps enabled to the one from adminApps
    const mapped = apps.map((a: App) => {
      const adminApp = this.db.getItem('apps', { teamId: 'admin', id: a.id }) as App
      return { ...cloneDeep(a), enabled: adminApp.enabled }
    })
    if (!picks) return mapped
    return pick(mapped, picks) as Array<App>
  }

  editApp(teamId, id, data: App): App {
    // @ts-ignore
    let app: App = this.db.getItem('apps', { teamId, id })
    // Shallow merge, so only first level attributes can be replaced (values, rawValues, shortcuts, etc.)
    app = { ...app, ...data }
    return this.db.updateItem('apps', app as Record<string, any>, { teamId, id }) as App
  }

  canToggleApp(id: string): boolean {
    const app = getAppSchema(id)
    return app.properties!.enabled !== undefined
  }

  toggleApps(teamId: string, ids: string[], enabled: boolean): void {
    ids.map((id) => {
      // we might be given a dep that is only relevant to core, or
      // which is essential, so skip it
      const orig = this.db.getItemReference('apps', { teamId, id }, false) as App
      if (orig && this.canToggleApp(id)) this.db.updateItem('apps', { enabled }, { teamId, id }, true)
    })
  }

  async loadApp(appInstanceId: string): Promise<void> {
    const appId = appInstanceId.startsWith('ingress-nginx-') ? 'ingress-nginx' : appInstanceId
    const path = `env/apps/${appInstanceId}.yaml`
    const secretsPath = `env/apps/secrets.${appInstanceId}.yaml`
    const content = await this.repo.loadConfig(path, secretsPath)
    const values = (content?.apps && content.apps[appInstanceId]) || {}
    let rawValues = {}

    // eslint-disable-next-line no-underscore-dangle
    if (values._rawValues) {
      // eslint-disable-next-line no-underscore-dangle
      rawValues = values._rawValues
      // eslint-disable-next-line no-underscore-dangle
      delete values._rawValues
    }
    let enabled
    const app = getAppSchema(appId)
    if (app.properties!.enabled !== undefined) enabled = !!values.enabled

    // we do not want to send enabled flag to the input forms
    delete values.enabled
    const teamId = 'admin'
    this.db.createItem('apps', { enabled, values, rawValues, teamId }, { teamId, id: appInstanceId }, appInstanceId)
  }

  async loadTeamShortcuts(teamId): Promise<void> {
    const teamAppsFile = `env/teams/apps.${teamId}.yaml`
    if (!(await this.repo.fileExists(teamAppsFile))) return
    const content = await this.repo.readFile(teamAppsFile)
    if (!content) return
    const {
      teamConfig: {
        [`${teamId}`]: { apps: _apps },
      },
    } = content
    each(_apps, ({ shortcuts }, appId) => {
      // use merge strategy to not overwrite apps that were loaded before
      const item = this.db.getItemReference('apps', { teamId, id: appId }, false)
      if (item) this.db.updateItem('apps', { shortcuts }, { teamId, id: appId }, true)
    })
  }

  async loadApps(): Promise<void> {
    const apps = this.getAppList()
    await Promise.all(
      apps.map(async (appId) => {
        await this.loadApp(appId)
      }),
    )

    // now also load the shortcuts that teams created and were stored in apps.* files
    await Promise.all(
      this.getTeams()
        .map((t) => t.id)
        .map(async (teamId) => {
          await this.loadTeamShortcuts(teamId)
        }),
    )
  }

  getTeams(): Array<Team> {
    return this.db.getCollection('teams') as Array<Team>
  }

  getTeamSelfServiceFlags(id: string): TeamSelfService {
    const data = this.getTeam(id)
    return data.selfService
  }

  getCore(): Core {
    return this.coreValues
  }

  getTeam(id: string): Team {
    return this.db.getItem('teams', { id }) as Team
  }

  createTeam(data: Team): Team {
    const id = data.id || data.name

    if (isEmpty(data.password)) {
      debug(`creating password for team '${data.name}'`)
      // eslint-disable-next-line no-param-reassign
      data.password = generatePassword(16, false)
    }
    const team = this.db.createItem('teams', data, { id }, id) as Team
    const apps = getAppList()
    const core = this.getCore()
    apps.forEach((appId) => {
      const isShared = !!core.adminApps.find((a) => a.name === appId)?.isShared
      const inTeamApps = !!core.teamApps.find((a) => a.name === appId)
      // Admin apps are loaded by loadApps function
      if (id !== 'admin' && (isShared || inTeamApps))
        this.db.createItem('apps', { shortcuts: [] }, { teamId: id, id: appId }, appId)
    })
    return team
  }

  editTeam(id: string, data: Team): Team {
    return this.db.updateItem('teams', data, { id }) as Team
  }

  deleteTeam(id: string): void {
    try {
      this.db.deleteItem('services', { id })
    } catch (e) {
      // no services found
    }
    this.db.deleteItem('teams', { id })
  }

  getTeamServices(teamId: string): Array<Service> {
    const ids = { teamId }
    return this.db.getCollection('services', ids) as Array<Service>
  }

  getTeamWorkloads(teamId: string): Array<Workload> {
    const ids = { teamId }
    return this.db.getCollection('workloads', ids) as Array<Workload>
  }

  getAllWorkloads(): Array<Workload> {
    return this.db.getCollection('workloads') as Array<Workload>
  }

  createWorkload(teamId: string, data: Workload): Workload {
    try {
      const w = this.db.createItem('workloads', { ...data, teamId }, { teamId, name: data.name }) as Workload
      this.db.createItem('workloadValues', { teamId, values: {} }, { teamId, name: w.name }, w.id) as WorkloadValues
      return w
    } catch (err) {
      if (err.code === 409) err.publicMessage = 'Workload name already exists'
      throw err
    }
  }
  getWorkload(id: string): Workload {
    return this.db.getItem('workloads', { id }) as Workload
  }

  editWorkload(id: string, data: Workload): Workload {
    return this.db.updateItem('workloads', data, { id }) as Workload
  }

  deleteWorkload(id: string): void {
    return this.db.deleteItem('workloads', { id })
  }

  editWorkloadValues(id: string, data: WorkloadValues): WorkloadValues {
    return this.db.updateItem('workloadValues', data, { id }) as WorkloadValues
  }

  getWorkloadValues(id: string): WorkloadValues {
    return this.db.getItem('workloadValues', { id }) as WorkloadValues
  }

  getAllServices(): Array<Service> {
    return this.db.getCollection('services') as Array<Service>
  }

  createService(teamId: string, data: Service): Service {
    this.checkPublicUrlInUse(data)
    try {
      return this.db.createItem('services', { ...data, teamId }, { teamId, name: data.name }, data?.id) as Service
    } catch (err) {
      if (err.code === 409) err.publicMessage = 'Service name already exists'

      throw err
    }
  }

  getService(id: string): Service {
    return this.db.getItem('services', { id }) as Service
  }

  editService(id: string, data: Service): Service {
    this.deleteService(id)
    return this.createService(data.teamId!, { ...data, id })
  }

  deleteService(id: string): void {
    return this.db.deleteItem('services', { id })
  }

  checkPublicUrlInUse(data: any): void {
    // skip when editing or when svc is of type "cluster" as it has no url
    if (data.id || data?.ingress?.type === 'cluster') return
    const newSvc = data.ingress
    const services = this.db.getCollection('services')

    const servicesFiltered = filter(services, (svc: any) => {
      if (svc.ingress?.type !== 'cluster') {
        const { domain, subdomain, paths } = svc.ingress
        const baseUrl = `${subdomain}.${domain}`
        const newBaseUrl = `${newSvc.subdomain}.${newSvc.domain}`
        // no paths for existing or new service? then just check base url
        if (!newSvc.paths?.length && !paths?.length) return baseUrl === newBaseUrl
        // one has paths but other doesn't? no problem
        if ((newSvc.paths?.length && !paths?.length) || (!newSvc.paths?.length && paths?.length)) return false
        // both have paths, so check full
        return paths.some((p) => {
          const existingUrl = `${subdomain}.${domain}${p}`
          const newUrls: string[] = newSvc.paths.map((_p: string) => `${newSvc.subdomain}.${newSvc.domain}${_p}`)
          return newUrls.includes(existingUrl)
        })
      }
      return false
    })
    if (servicesFiltered.length > 0) throw new PublicUrlExists()
  }

  async doDeployment(): Promise<void> {
    const rootStack = await getSessionStack()
    if (rootStack.locked) throw new DeployLockError()
    rootStack.locked = true
    try {
      await this.saveValues()
      await this.repo.save(this.editor!)
      // pull push root
      await rootStack.repo.pull(undefined, true)
      await rootStack.repo.push()
      // inflate new db
      rootStack.db = new Db()
      await rootStack.loadValues()
      // and remove editor from the session
      await cleanSession(this.editor!, false)
      const sha = await rootStack.repo.getCommitSha()
      const msg: DbMessage = { state: 'clean', editor: this.editor!, sha, reason: 'deploy' }
      getIo().emit('db', msg)
    } catch (e) {
      const msg: DbMessage = { editor: 'system', state: 'corrupt', reason: 'deploy' }
      getIo().emit('db', msg)
      throw e
    } finally {
      rootStack.locked = false
    }
  }

  async doRevert(): Promise<void> {
    // other sessions active, can't do full reload
    // remove editor from the session
    await cleanSession(this.editor!)
  }

  async doRestore(): Promise<void> {
    cleanAllSessions()
    await emptyDir(rootPath)
    // and re-init root
    const rootStack = await getSessionStack()
    await rootStack.initRepo()
    // and msg
    const msg: DbMessage = { state: 'clean', editor: 'system', sha: rootStack.repo.commitSha, reason: 'restore' }
    getIo().emit('db', msg)
  }

  apiClient?: k8s.CoreV1Api

  getApiClient(): k8s.CoreV1Api {
    if (this.apiClient) return this.apiClient
    const kc = new k8s.KubeConfig()
    kc.loadFromDefault()
    this.apiClient = kc.makeApiClient(k8s.CoreV1Api)
    return this.apiClient
  }

  async getK8sServices(teamId: string): Promise<Array<K8sService>> {
    // const teams = user.teams.map((name) => {
    //   return `team-${name}`
    // })
    const client = this.getApiClient()
    const collection: K8sService[] = []

    // if (user.isAdmin) {
    //   const svcList = await client.listServiceForAllNamespaces()
    //   svcList.body.items.map((item) => {
    //     collection.push({
    //       name: item.metadata!.name ?? 'unknown',
    //       ports: item.spec?.ports?.map((portItem) => portItem.port) ?? [],
    //     })
    //   })
    //   return collection
    // }
    const svcList = await client.listNamespacedService(`team-${teamId}`)

    svcList.body.items.map((item) => {
      collection.push({
        name: item.metadata!.name ?? 'unknown',
        ports: item.spec?.ports?.map((portItem) => portItem.port) ?? [],
      })
    })
    return collection
  }

  // eslint-disable-next-line class-methods-use-this
  async getKubecfg(teamId: string): Promise<k8s.KubeConfig> {
    this.getTeam(teamId) // will throw if not existing
    const {
      cluster: { name, apiName = `otomi-${name}`, apiServer },
    } = this.getSettings(['cluster']) as Record<string, any>
    if (!apiServer) throw new ValidationError('Missing configuration value: cluster.apiServer')
    const client = this.getApiClient()
    const namespace = `team-${teamId}`
    const saRes = await client.readNamespacedServiceAccount('default', namespace)
    const { body: sa }: { body: k8s.V1ServiceAccount } = saRes
    const { secrets }: { secrets?: Array<V1ObjectReference> } = sa
    const secretName = secrets?.length ? secrets[0].name : ''
    const secretRes = await client.readNamespacedSecret(secretName || '', namespace)
    const { body: secret }: { body: k8s.V1Secret } = secretRes
    const token = Buffer.from(secret.data?.token || '', 'base64').toString('ascii')
    const cluster = {
      name: apiName,
      server: apiServer,
      skipTLSVerify: true,
    }

    const user = {
      name: `${namespace}-${apiName}`,
      token,
    }

    const context = {
      name: `${namespace}-${apiName}`,
      namespace,
      user: user.name,
      cluster: cluster.name,
    }
    const options = {
      users: [user],
      clusters: [cluster],
      contexts: [context],
      currentContext: context.name,
    }
    const config = new k8s.KubeConfig()
    config.loadFromOptions(options)
    return config
  }

  async getDockerConfig(teamId: string): Promise<string> {
    this.getTeam(teamId) // will throw if not existing
    const client = this.getApiClient()
    const namespace = `team-${teamId}`
    const secretName = 'harbor-pushsecret'
    const secretRes = await client.readNamespacedSecret(secretName, namespace)
    const { body: secret }: { body: k8s.V1Secret } = secretRes
    const token = Buffer.from(secret.data!['.dockerconfigjson'], 'base64').toString('ascii')
    return token
  }

  createSecret(teamId: string, data: Record<string, any>): Secret {
    return this.db.createItem('secrets', { ...data, teamId }, { teamId, name: data.name }) as Secret
  }

  editSecret(id: string, data: Secret): Secret {
    return this.db.updateItem('secrets', data, { id }) as Secret
  }

  deleteSecret(id: string): void {
    this.db.deleteItem('secrets', { id })
  }

  getSecret(id: string): Secret {
    return this.db.getItem('secrets', { id }) as Secret
  }

  getAllSecrets(): Array<Secret> {
    return this.db.getCollection('secrets', {}) as Array<Secret>
  }

  getSecrets(teamId: string): Array<Secret> {
    return this.db.getCollection('secrets', { teamId }) as Array<Secret>
  }

  async loadValues(): Promise<Promise<Promise<Promise<Promise<void>>>>> {
    debug('Loading values')
    await this.loadLicense()
    await this.loadCluster()
    await this.loadPolicies()
    await this.loadSettings()
    await this.loadTeams()
    await this.loadApps()
    // load license
    this.isLoaded = true
  }

  async loadCluster(): Promise<void> {
    const data = await this.repo.loadConfig('env/cluster.yaml', 'env/secrets.cluster.yaml')
    // @ts-ignore
    this.db.db.get('settings').assign(data).write()
  }

  async loadPolicies(): Promise<void> {
    const data: Policies = await this.repo.readFile('env/policies.yaml')
    // @ts-ignore
    this.db.db.get('settings').assign(data).write()
  }

  async loadSettings(): Promise<void> {
    const data: Record<string, any> = await this.repo.loadConfig('env/settings.yaml', `env/secrets.settings.yaml`)
    data.otomi!.nodeSelector = objectToArray((data.otomi!.nodeSelector ?? {}) as Record<string, any>)
    // @ts-ignore
    this.db.db.get('settings').assign(data).write()
  }

  async loadTeamSecrets(teamId: string): Promise<void> {
    const relativePath = getTeamSecretsFilePath(teamId)
    if (!(await this.repo.fileExists(relativePath))) {
      debug(`Team ${teamId} has no secrets yet`)
      return
    }
    const data = await this.repo.readFile(relativePath)
    const secrets: Array<Secret> = get(data, getTeamSecretsJsonPath(teamId), [])

    secrets.forEach((inSecret) => {
      this.loadSecret(inSecret, teamId)
    })
  }

  async loadTeamWorkloads(teamId: string): Promise<void> {
    const relativePath = getTeamWorkloadsFilePath(teamId)
    if (!(await this.repo.fileExists(relativePath))) {
      debug(`Team ${teamId} has no workloads yet`)
      return
    }
    const data = await this.repo.readFile(relativePath)
    const inData: Array<Workload> = get(data, getTeamWorkloadsJsonPath(teamId), [])
    inData.forEach((inWorkload) => {
      const res: any = this.db.populateItem('workloads', { ...inWorkload, teamId }, undefined, inWorkload.id as string)
      debug(`Loaded workload: name: ${res.name}, id: ${res.id}, teamId: ${res.teamId}`)
    })
    const workloads = this.getTeamWorkloads(teamId)
    await Promise.all(
      workloads.map((workload) => {
        this.loadWorkloadValues(workload)
      }),
    )
  }

  async loadWorkloadValues(workload: Workload): Promise<WorkloadValues> {
    const relativePath = getTeamWorkloadValuesFilePath(workload.teamId!, workload.name)
    let data = { values: {} } as Record<string, any>
    if (!(await this.repo.fileExists(relativePath)))
      debug(`The workload values file does not exists at ${relativePath}`)
    else data = await this.repo.readFile(relativePath)

    data.id = workload.id!
    data.teamId = workload.teamId!
    data.name = workload.name!
    try {
      data.values = parseYaml(data.values as string) || {}
    } catch (error) {
      debug(
        `The values property does not seem to be a YAML formated string at ${relativePath}. Falling back to empty map.`,
      )
      data.values = {}
    }

    const res = this.db.populateItem('workloadValues', data, undefined, workload.id as string) as WorkloadValues
    debug(`Loaded workload values: name: ${res.name} id: ${res.id}, teamId: ${workload.teamId!}`)
    return res
  }

  async loadTeams(): Promise<void> {
    const mergedData: Core = await this.repo.loadConfig('env/teams.yaml', `env/secrets.teams.yaml`)
    const tc = mergedData?.teamConfig || {}
    if (!tc.admin) tc.admin = { id: 'admin' }
    Object.values(tc).forEach((team: Team) => {
      this.loadTeam(team)
      this.loadTeamServices(team.id!)
      this.loadTeamSecrets(team.id!)
      this.loadTeamWorkloads(team.id!)
    })
  }

  async loadTeamServices(teamId: string): Promise<void> {
    const relativePath = getTeamServicesFilePath(teamId)
    if (!(await this.repo.fileExists(relativePath))) {
      debug(`Team ${teamId} has no services yet`)
      return
    }
    const data = await this.repo.readFile(relativePath)
    const services = get(data, getTeamServicesJsonPath(teamId), [])
    services.forEach((svc) => {
      this.loadService(svc, teamId)
    })
  }

  async saveCluster(secretPaths?: string[]): Promise<void> {
    await this.repo.saveConfig(
      'env/cluster.yaml',
      'env/secrets.cluster.yaml',
      this.getSettings(['cluster']),
      secretPaths ?? this.getSecretPaths(),
    )
  }

  async savePolicies(): Promise<void> {
    await this.repo.writeFile('env/policies.yaml', this.getSettings(['policies']))
  }

  async saveAdminApps(secretPaths?: string[]): Promise<void> {
    await Promise.all(
      this.getApps('admin').map(async (app) => {
        const apps = {}
        const { id, enabled, values, rawValues } = app
        apps[id] = {
          ...(values || {}),
        }
        if (!isEmpty(rawValues)) apps[id]._rawValues = rawValues

        if (this.canToggleApp(id)) apps[id].enabled = !!enabled
        else delete apps[id].enabled

        await this.repo.saveConfig(
          `env/apps/${id}.yaml`,
          `env/apps/secrets.${id}.yaml`,
          { apps },
          secretPaths ?? this.getSecretPaths(),
        )
      }),
    )
  }

  async saveTeamApps(teamId: string): Promise<void> {
    const apps = {}
    this.getApps(teamId).forEach((app) => {
      const { id, shortcuts } = app
      if (teamId !== 'admin' && !shortcuts?.length) return
      apps[id] = {
        shortcuts,
      }
    })
    const content = {
      teamConfig: {
        [teamId]: {
          apps,
        },
      },
    }
    await this.repo.writeFile(`env/teams/apps.${teamId}.yaml`, content)
  }

  async saveSettings(secretPaths?: string[]): Promise<void> {
    const settings = cloneDeep(this.getSettings()) as Record<string, Record<string, any>>
    settings.otomi.nodeSelector = arrayToObject(settings.otomi.nodeSelector as [])
    await this.repo.saveConfig(
      'env/settings.yaml',
      `env/secrets.settings.yaml`,
      omit(settings, ['cluster', 'policies']),
      secretPaths ?? this.getSecretPaths(),
    )
  }

  async saveTeams(secretPaths?: string[]): Promise<void> {
    const filePath = 'env/teams.yaml'
    const secretFilePath = `env/secrets.teams.yaml`
    const teamValues = {}
    const teams = this.getTeams()
    await Promise.all(
      teams.map(async (inTeam) => {
        const team: Record<string, any> = omit(inTeam, 'name')
        const teamId = team.id as string
        await this.saveTeamApps(teamId)
        await this.saveTeamServices(teamId)
        await this.saveTeamSecrets(teamId)
        await this.saveTeamWorkloads(teamId)
        team.resourceQuota = arrayToObject((team.resourceQuota as []) ?? [])
        teamValues[teamId] = team
      }),
    )
    const values = set({}, 'teamConfig', teamValues)
    await this.repo.saveConfig(filePath, secretFilePath, values, secretPaths ?? this.getSecretPaths())
  }

  async saveTeamSecrets(teamId: string): Promise<void> {
    const secrets = this.db.getCollection('secrets', { teamId })
    const values: any[] = secrets.map((secret) => this.convertDbSecretToValues(secret))
    await this.repo.writeFile(getTeamSecretsFilePath(teamId), set({}, getTeamSecretsJsonPath(teamId), values))
  }

  async saveTeamWorkloads(teamId: string): Promise<void> {
    const workloads = this.db.getCollection('workloads', { teamId }) as Array<Workload>
    const cleaneWorkloads: Array<Record<string, any>> = workloads.map((obj) => {
      return omit(obj, ['teamId'])
    })
    const relativePath = getTeamWorkloadsFilePath(teamId)
    const outData: Record<string, any> = set({}, getTeamWorkloadsJsonPath(teamId), cleaneWorkloads)
    debug(`Saving workloads of team: ${teamId}`)
    await this.repo.writeFile(relativePath, outData)
    await Promise.all(
      workloads.map((workload) => {
        this.saveWorkloadValues(workload)
      }),
    )
  }

  async saveWorkloadValues(workload: Workload): Promise<void> {
    debug(`Saving workload values: id: ${workload.id!} teamId: ${workload.teamId!} name: ${workload.name}`)
    const data = this.getWorkloadValues(workload.id!)
    const outData = omit(data, ['id', 'teamId', 'name']) as Record<string, any>
    outData.values = stringifyYaml(data.values, undefined, 4)
    const path = getTeamWorkloadValuesFilePath(workload.teamId!, workload.name)

    await this.repo.writeFile(path, outData, false)
  }

  async saveTeamServices(teamId: string): Promise<void> {
    const services = this.db.getCollection('services', { teamId })
    const data = {}
    const values: any[] = []
    services.forEach((service) => {
      const value = this.convertDbServiceToValues(service)
      values.push(value)
    })

    set(data, getTeamServicesJsonPath(teamId), values)
    const filePath = getTeamServicesFilePath(teamId)
    await this.repo.writeFile(filePath, data)
  }

  loadTeam(inTeam: Team): void {
    const team = { ...inTeam, name: inTeam.id } as Record<string, any>
    team.resourceQuota = objectToArray(inTeam.resourceQuota as Record<string, any>)
    const res = this.createTeam(team as Team)
    // const res: any = this.db.populateItem('teams', { ...team, name: team.id! }, undefined, team.id as string)
    debug(`Loaded team: ${res.id!}`)
  }

  loadSecret(inSecret, teamId): void {
    const secret: Record<string, any> = omit(inSecret, ...secretTransferProps)
    secret.teamId = teamId
    secret.secret = secretTransferProps.reduce((memo: any, prop) => {
      if (inSecret[prop] !== undefined) memo[prop] = inSecret[prop]
      return memo
    }, {})
    const res: any = this.db.populateItem('secrets', secret, { teamId, name: secret.name }, secret.id as string)
    debug(`Loaded secret: name: ${res.name}, id: ${res.id}, teamId: ${teamId}`)
  }

  convertDbSecretToValues(inSecret: any): any {
    const secret: any = omit(inSecret, 'secret')
    secretTransferProps.forEach((prop) => {
      if (inSecret.secret[prop] !== undefined) secret[prop] = inSecret.secret[prop]
    })
    return secret
  }

  loadService(svcRaw, teamId): void {
    // Create service
    const svc = omit(
      svcRaw,
      'certArn',
      'certName',
      'domain',
      'forwardPath',
      'hasCert',
      'paths',
      'type',
      'ownHost',
      'tlsPass',
      'ingressClassName',
      'headers',
    )
    svc.teamId = teamId
    if (!('name' in svcRaw)) debug('Unknown service structure')

    set(svc, 'ksvc.serviceType', 'svcPredeployed')
    if (svcRaw.type === 'cluster') svc.ingress = { type: 'cluster' }
    else {
      const { cluster, dns } = this.getSettings(['cluster', 'dns'])
      const url = getServiceUrl({ domain: svcRaw.domain, name: svcRaw.name, teamId, cluster, dns })
      // TODO remove the isArray check in 0.5.24
      const headers = isArray(svcRaw.headers) ? undefined : svcRaw.headers
      svc.ingress = {
        certArn: svcRaw.certArn || undefined,
        certName: svcRaw.certName || undefined,
        domain: url.domain,
        headers,
        forwardPath: 'forwardPath' in svcRaw,
        hasCert: 'hasCert' in svcRaw,
        paths: svcRaw.paths ? svcRaw.paths : [],
        subdomain: url.subdomain,
        tlsPass: 'tlsPass' in svcRaw,
        type: svcRaw.type,
        useDefaultSubdomain: !svcRaw.domain && svcRaw.ownHost,
        ingressClassName: svcRaw.ingressClassName || undefined,
      }
    }

    const res: any = this.db.populateItem('services', removeBlankAttributes(svc), undefined, svc.id as string)
    debug(`Loaded service: name: ${res.name}, id: ${res.id}`)
  }

  // eslint-disable-next-line class-methods-use-this
  convertDbServiceToValues(svc: any): any {
    const svcCloned = omit(svc, ['teamId', 'ingress', 'path'])
    if (svc.ingress && svc.ingress.type !== 'cluster') {
      const ing = svc.ingress
      if (ing.useDefaultSubdomain) svcCloned.ownHost = true
      else svcCloned.domain = ing.subdomain ? `${ing.subdomain}.${ing.domain}` : ing.domain
      if (ing.hasCert) svcCloned.hasCert = true
      if (ing.certName) svcCloned.certName = ing.certName
      if (ing.certArn) svcCloned.certArn = ing.certArn
      if (ing.paths) svcCloned.paths = ing.paths
      if (ing.forwardPath) svcCloned.forwardPath = true
      if (ing.tlsPass) svcCloned.tlsPass = true
      if (ing.ingressClassName) svcCloned.ingressClassName = ing.ingressClassName
      if (ing.headers) svcCloned.headers = ing.headers
      svcCloned.type = svc.ingress.type
    } else svcCloned.type = 'cluster'
    return svcCloned
  }

  async saveValues(): Promise<void> {
    const secretPaths = this.getSecretPaths()
    await this.saveCluster(secretPaths)
    await this.savePolicies()
    await this.saveSettings(secretPaths)
    await this.saveTeams(secretPaths)
    // also save admin apps
    await this.saveAdminApps(secretPaths)
    await this.saveTeamApps('admin')
    await this.saveLicense(secretPaths)
  }

  async getSession(user: k8s.User): Promise<Session> {
    const rootStack = await getSessionStack()
    const currentSha = rootStack.repo.commitSha
    const data: Session = {
      ca: env.CUSTOM_ROOT_CA,
      core: this.getCore() as Record<string, any>,
      corrupt: rootStack.repo.corrupt,
      editor: this.editor,
      inactivityTimeout: env.EDITOR_INACTIVITY_TIMEOUT,
      user: user as User,
      versions: {
        core: env.VERSIONS.core,
        api: env.VERSIONS.api ?? process.env.npm_package_version,
        console: env.VERSIONS.console,
        values: currentSha,
      },
      license: rootStack.getLicense(),
    }
    return data
  }
}<|MERGE_RESOLUTION|>--- conflicted
+++ resolved
@@ -16,11 +16,7 @@
 import {
   App,
   Core,
-<<<<<<< HEAD
-=======
-  Job,
   License,
->>>>>>> 85fbe068
   K8sService,
   Policies,
   Secret,
