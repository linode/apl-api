/* eslint-disable class-methods-use-this */
import * as k8s from '@kubernetes/client-node'
import { V1ObjectReference } from '@kubernetes/client-node'
import Debug from 'debug'

import { emptyDir } from 'fs-extra'
import { readFile } from 'fs/promises'
import jwt, { JwtPayload } from 'jsonwebtoken'
import { cloneDeep, each, filter, get, isArray, isEmpty, omit, pick, set } from 'lodash'
import generatePassword from 'password-generator'
import * as osPath from 'path'
import { getAppList, getAppSchema, getSpec } from 'src/app'
import Db from 'src/db'
import { DeployLockError, PublicUrlExists, ValidationError } from 'src/error'
import { DbMessage, cleanAllSessions, cleanSession, getIo, getSessionStack } from 'src/middleware'
import {
  App,
  Backup,
  Core,
  K8sService,
  License,
  Policies,
  Secret,
  Service,
  Session,
  Settings,
  Team,
  TeamSelfService,
  User,
  Workload,
  WorkloadValues,
} from 'src/otomi-models'
import getRepo, { Repo } from 'src/repo'
import { arrayToObject, getServiceUrl, objectToArray, removeBlankAttributes } from 'src/utils'
import {
  CUSTOM_ROOT_CA,
  EDITOR_INACTIVITY_TIMEOUT,
  GIT_BRANCH,
  GIT_EMAIL,
  GIT_LOCAL_PATH,
  GIT_PASSWORD,
  GIT_REPO_URL,
  GIT_USER,
  TOOLS_HOST,
  VERSIONS,
  cleanEnv,
} from 'src/validators'
import { parse as parseYaml, stringify as stringifyYaml } from 'yaml'

const debug = Debug('otomi:otomi-stack')

const secretTransferProps = ['type', 'ca', 'crt', 'key', 'entries', 'dockerconfig']

const env = cleanEnv({
  CUSTOM_ROOT_CA,
  EDITOR_INACTIVITY_TIMEOUT,
  GIT_BRANCH,
  GIT_EMAIL,
  GIT_LOCAL_PATH,
  GIT_PASSWORD,
  GIT_REPO_URL,
  GIT_USER,
  TOOLS_HOST,
  VERSIONS,
})

<<<<<<< HEAD
export function getTeamJobsFilePath(teamId: string): string {
  return `env/teams/jobs.${teamId}.yaml`
}

export function getTeamJobsJsonPath(teamId: string): string {
  return `teamConfig.${teamId}.jobs`
}

export function getTeamBackupsFilePath(teamId: string): string {
  return `env/teams/backups.${teamId}.yaml`
}
export function getTeamBackupsJsonPath(teamId: string): string {
  return `teamConfig.${teamId}.backups`
}

=======
>>>>>>> 8948ce59
export function getTeamSecretsFilePath(teamId: string): string {
  return `env/teams/external-secrets.${teamId}.yaml`
}

export function getTeamWorkloadsFilePath(teamId: string): string {
  return `env/teams/workloads.${teamId}.yaml`
}
export function getTeamWorkloadValuesFilePath(teamId: string, workloadName): string {
  return `env/teams/workloads/${teamId}/${workloadName}.yaml`
}

export function getTeamWorkloadsJsonPath(teamId: string): string {
  return `teamConfig.${teamId}.workloads`
}

export function getTeamSecretsJsonPath(teamId: string): string {
  return `teamConfig.${teamId}.secrets`
}

export function getTeamServicesFilePath(teamId: string): string {
  return `env/teams/services.${teamId}.yaml`
}

export function getTeamServicesJsonPath(teamId: string): string {
  return `teamConfig.${teamId}.services`
}

export const rootPath = '/tmp/otomi/values'

export default class OtomiStack {
  private coreValues: Core

  db: Db
  editor?: string
  locked = false
  isLoaded = false
  repo: Repo

  constructor(editor?: string, inDb?: Db) {
    this.editor = editor
    this.db = inDb ?? new Db()
  }

  getAppList() {
    let apps = getAppList()
    apps = apps.filter((item) => item !== 'ingress-nginx')
    const { ingress } = this.getSettings()
    const allClasses = ['platform'].concat(ingress?.classes?.map((obj) => obj.className as string) || [])
    const ingressApps = allClasses.map((name) => `ingress-nginx-${name}`)
    return apps.concat(ingressApps)
  }

  getRepoPath() {
    if (env.isTest || this.editor === undefined) return env.GIT_LOCAL_PATH
    const folder = `${rootPath}/${this.editor}`
    return folder
  }

  async init(): Promise<void> {
    if (env.isProd) {
      const corePath = '/etc/otomi/core.yaml'
      this.coreValues = parseYaml(await readFile(corePath, 'utf8')) as Core
    } else {
      this.coreValues = {
        ...parseYaml(await readFile('./test/core.yaml', 'utf8')),
        ...parseYaml(await readFile('./test/apps.yaml', 'utf8')),
      }
    }
  }

  async initRepo(skipDbInflation = false): Promise<void> {
    await this.init()
    // every editor gets their own folder to detect conflicts upon deploy
    const path = this.getRepoPath()
    const branch = env.GIT_BRANCH
    const url = env.GIT_REPO_URL
    for (;;) {
      try {
        this.repo = await getRepo(path, url, env.GIT_USER, env.GIT_EMAIL, env.GIT_PASSWORD, branch)
        await this.repo.pull()
        if (await this.repo.fileExists('env/cluster.yaml')) break
        debug(`Values are not present at ${url}:${branch}`)
      } catch (e) {
        debug(`${e.message.trim()} for command ${JSON.stringify(e.task?.commands)}`)
        debug(`Git repository is not ready: ${url}:${branch}`)
      }
      const timeoutMs = 10000
      debug(`Trying again in ${timeoutMs} ms`)
      await new Promise((resolve) => setTimeout(resolve, timeoutMs))
    }
    // branches get a copy of the "main" branch db, so we don't need to inflate
    if (!skipDbInflation) await this.loadValues()
    debug('Values are loaded')
  }

  getSecretPaths(): string[] {
    // we split secrets from plain data, but have to overcome teams using patternproperties
    const teamProp = 'teamConfig.patternProperties.^[a-z0-9]([-a-z0-9]*[a-z0-9])+$'
    const teams = this.getTeams().map(({ id }) => id)
    const cleanSecretPaths: string[] = []
    const { secretPaths } = getSpec()
    secretPaths.map((p) => {
      if (p.indexOf(teamProp) === -1 && !cleanSecretPaths.includes(p)) cleanSecretPaths.push(p)
      else {
        teams.forEach((teamId: string) => {
          if (p.indexOf(teamProp) === 0) cleanSecretPaths.push(p.replace(teamProp, `teamConfig.${teamId}`))
        })
      }
    })
    // debug('secretPaths: ', cleanSecretPaths)
    return cleanSecretPaths
  }

  getLicense(): License {
    const license = this.db.db.get(['license']).value() as License
    return license
  }

  async validateLicense(jwtLicense: string): Promise<License> {
    const licensePath = osPath.resolve(__dirname, 'license/license.pem')
    const publicKey = await readFile(licensePath, 'utf8')
    return this.verifyLicense(jwtLicense, publicKey)
  }

  verifyLicense(jwtLicense: string, rsaPublicKey: string): License {
    const license: License = { isValid: false, hasLicense: true, body: undefined, jwt: jwtLicense }
    try {
      const jwtPayload = jwt.verify(jwtLicense, rsaPublicKey) as JwtPayload
      license.body = jwtPayload.body
      license.isValid = true
    } catch (err) {
      return license
    }
    return license
  }

  async uploadLicense(jwtLicense: string): Promise<License> {
    debug('Uploading the license')

    const license = await this.validateLicense(jwtLicense)
    if (!license.isValid) {
      debug('License invalid')
      return license
    }

    this.db.db.set('license', license).write()
    this.doDeployment()
    debug('License uploaded')
    return license
  }

  async loadLicense(): Promise<void> {
    debug('Loading license')
    if (!(await this.repo.fileExists('env/secrets.license.yaml'))) {
      debug('License file does not exists')
      const license: License = { isValid: false, hasLicense: false, body: undefined }
      this.db.db.set('license', license).write()
      return
    }

    const licenseValues = await this.repo.readFile('env/secrets.license.yaml', true)
    const jwtLicense: string = licenseValues.license
    const license = await this.validateLicense(jwtLicense)

    if (!license.isValid) {
      debug('License file invalid')
      return
    }
    this.db.db.set('license', license).write()
    debug('Loaded license')
  }

  async saveLicense(secretPaths?: string[]): Promise<void> {
    const license = this.db.db.get(['license']).value() as License
    if (!license.hasLicense) return
    await this.repo.saveConfig(
      'env/license.yaml',
      'env/secrets.license.yaml',
      { license: license.jwt },
      secretPaths ?? this.getSecretPaths(),
    )
  }

  getSettings(keys?: string[]): Settings {
    const settings = this.db.db.get(['settings']).value()
    if (!keys) return settings
    return pick(settings, keys) as Settings
  }

  editSettings(data: Settings, settingId: string) {
    const settings = this.db.db.get('settings').value()
    // do not merge as oneOf properties cannot be merged
    // for the policies we do want to merge
    if (data.policies) {
      Object.assign(settings.policies, data.policies)
      Object.assign(data[settingId], settings.policies)
    }
    settings[settingId] = removeBlankAttributes(data[settingId] as Record<string, any>)
    this.db.db.set('settings', settings).write()
    return settings
  }

  getApp(teamId: string, id: string): App {
    // @ts-ignore
    const app = this.db.getItem('apps', { teamId, id }) as App
    if (teamId === 'admin') return app
    const adminApp = this.db.getItem('apps', { teamId: 'admin', id: app.id }) as App
    return { ...cloneDeep(app), enabled: adminApp.enabled }
  }

  getApps(teamId, picks?: string[]): Array<App> {
    const apps = this.db.getCollection('apps', { teamId }) as Array<App>
    if (teamId === 'admin') return apps
    // map apps enabled to the one from adminApps
    const mapped = apps.map((a: App) => {
      const adminApp = this.db.getItem('apps', { teamId: 'admin', id: a.id }) as App
      return { ...cloneDeep(a), enabled: adminApp.enabled }
    })
    if (!picks) return mapped
    return pick(mapped, picks) as Array<App>
  }

  editApp(teamId, id, data: App): App {
    // @ts-ignore
    let app: App = this.db.getItem('apps', { teamId, id })
    // Shallow merge, so only first level attributes can be replaced (values, rawValues, shortcuts, etc.)
    app = { ...app, ...data }
    return this.db.updateItem('apps', app as Record<string, any>, { teamId, id }) as App
  }

  canToggleApp(id: string): boolean {
    const app = getAppSchema(id)
    return app.properties!.enabled !== undefined
  }

  toggleApps(teamId: string, ids: string[], enabled: boolean): void {
    ids.map((id) => {
      // we might be given a dep that is only relevant to core, or
      // which is essential, so skip it
      const orig = this.db.getItemReference('apps', { teamId, id }, false) as App
      if (orig && this.canToggleApp(id)) this.db.updateItem('apps', { enabled }, { teamId, id }, true)
    })
  }

  async loadApp(appInstanceId: string): Promise<void> {
    const appId = appInstanceId.startsWith('ingress-nginx-') ? 'ingress-nginx' : appInstanceId
    const path = `env/apps/${appInstanceId}.yaml`
    const secretsPath = `env/apps/secrets.${appInstanceId}.yaml`
    const content = await this.repo.loadConfig(path, secretsPath)
    const values = (content?.apps && content.apps[appInstanceId]) || {}
    let rawValues = {}

    // eslint-disable-next-line no-underscore-dangle
    if (values._rawValues) {
      // eslint-disable-next-line no-underscore-dangle
      rawValues = values._rawValues
      // eslint-disable-next-line no-underscore-dangle
      delete values._rawValues
    }
    let enabled
    const app = getAppSchema(appId)
    if (app.properties!.enabled !== undefined) enabled = !!values.enabled

    // we do not want to send enabled flag to the input forms
    delete values.enabled
    const teamId = 'admin'
    this.db.createItem('apps', { enabled, values, rawValues, teamId }, { teamId, id: appInstanceId }, appInstanceId)
  }

  async loadTeamShortcuts(teamId): Promise<void> {
    const teamAppsFile = `env/teams/apps.${teamId}.yaml`
    if (!(await this.repo.fileExists(teamAppsFile))) return
    const content = await this.repo.readFile(teamAppsFile)
    if (!content) return
    const {
      teamConfig: {
        [`${teamId}`]: { apps: _apps },
      },
    } = content
    each(_apps, ({ shortcuts }, appId) => {
      // use merge strategy to not overwrite apps that were loaded before
      const item = this.db.getItemReference('apps', { teamId, id: appId }, false)
      if (item) this.db.updateItem('apps', { shortcuts }, { teamId, id: appId }, true)
    })
  }

  async loadApps(): Promise<void> {
    const apps = this.getAppList()
    await Promise.all(
      apps.map(async (appId) => {
        await this.loadApp(appId)
      }),
    )

    // now also load the shortcuts that teams created and were stored in apps.* files
    await Promise.all(
      this.getTeams()
        .map((t) => t.id)
        .map(async (teamId) => {
          await this.loadTeamShortcuts(teamId)
        }),
    )
  }

  getTeams(): Array<Team> {
    return this.db.getCollection('teams') as Array<Team>
  }

  getTeamSelfServiceFlags(id: string): TeamSelfService {
    const data = this.getTeam(id)
    return data.selfService
  }

  getCore(): Core {
    return this.coreValues
  }

  getTeam(id: string): Team {
    return this.db.getItem('teams', { id }) as Team
  }

  createTeam(data: Team): Team {
    const id = data.id || data.name

    if (isEmpty(data.password)) {
      debug(`creating password for team '${data.name}'`)
      // eslint-disable-next-line no-param-reassign
      data.password = generatePassword(16, false)
    }
    const team = this.db.createItem('teams', data, { id }, id) as Team
    const apps = getAppList()
    const core = this.getCore()
    apps.forEach((appId) => {
      const isShared = !!core.adminApps.find((a) => a.name === appId)?.isShared
      const inTeamApps = !!core.teamApps.find((a) => a.name === appId)
      // Admin apps are loaded by loadApps function
      if (id !== 'admin' && (isShared || inTeamApps))
        this.db.createItem('apps', { shortcuts: [] }, { teamId: id, id: appId }, appId)
    })
    return team
  }

  editTeam(id: string, data: Team): Team {
    return this.db.updateItem('teams', data, { id }) as Team
  }

  deleteTeam(id: string): void {
    try {
      this.db.deleteItem('services', { id })
    } catch (e) {
      // no services found
    }
    this.db.deleteItem('teams', { id })
  }

  getTeamServices(teamId: string): Array<Service> {
    const ids = { teamId }
    return this.db.getCollection('services', ids) as Array<Service>
  }

<<<<<<< HEAD
  getTeamJobs(teamId: string): Array<Job> {
    const ids = { teamId }
    return this.db.getCollection('jobs', ids) as Array<Job>
  }

  getTeamBackups(teamId: string): Array<Backup> {
    const ids = { teamId }
    return this.db.getCollection('backups', ids) as Array<Backup>
  }

  getAllBackups(): Array<Backup> {
    return this.db.getCollection('backups') as Array<Backup>
  }

  createBackup(teamId: string, data: Backup): Backup {
    try {
      // eslint-disable-next-line @typescript-eslint/no-unsafe-argument
      return this.db.createItem('backups', { ...data, teamId }, { teamId, name: data.name }) as Backup
    } catch (err) {
      if (err.code === 409) err.publicMessage = 'Backup name already exists'
      throw err
    }
  }
  getBackup(id: string): Backup {
    return this.db.getItem('backups', { id }) as Backup
  }

  editBackup(id: string, data: Backup): Backup {
    return this.db.updateItem('backups', data, { id }) as Backup
  }

  deleteBackup(id: string): void {
    return this.db.deleteItem('backups', { id })
  }

=======
>>>>>>> 8948ce59
  getTeamWorkloads(teamId: string): Array<Workload> {
    const ids = { teamId }
    return this.db.getCollection('workloads', ids) as Array<Workload>
  }

  getAllWorkloads(): Array<Workload> {
    return this.db.getCollection('workloads') as Array<Workload>
  }

  createWorkload(teamId: string, data: Workload): Workload {
    try {
      const w = this.db.createItem('workloads', { ...data, teamId }, { teamId, name: data.name }) as Workload
      this.db.createItem('workloadValues', { teamId, values: {} }, { teamId, name: w.name }, w.id) as WorkloadValues
      return w
    } catch (err) {
      if (err.code === 409) err.publicMessage = 'Workload name already exists'
      throw err
    }
  }
  getWorkload(id: string): Workload {
    return this.db.getItem('workloads', { id }) as Workload
  }

  editWorkload(id: string, data: Workload): Workload {
    return this.db.updateItem('workloads', data, { id }) as Workload
  }

  deleteWorkload(id: string): void {
    return this.db.deleteItem('workloads', { id })
  }

  editWorkloadValues(id: string, data: WorkloadValues): WorkloadValues {
    return this.db.updateItem('workloadValues', data, { id }) as WorkloadValues
  }

  getWorkloadValues(id: string): WorkloadValues {
    return this.db.getItem('workloadValues', { id }) as WorkloadValues
  }

  getAllServices(): Array<Service> {
    return this.db.getCollection('services') as Array<Service>
  }

  createService(teamId: string, data: Service): Service {
    this.checkPublicUrlInUse(data)
    try {
      return this.db.createItem('services', { ...data, teamId }, { teamId, name: data.name }, data?.id) as Service
    } catch (err) {
      if (err.code === 409) err.publicMessage = 'Service name already exists'

      throw err
    }
  }

  getService(id: string): Service {
    return this.db.getItem('services', { id }) as Service
  }

  editService(id: string, data: Service): Service {
    this.deleteService(id)
    return this.createService(data.teamId!, { ...data, id })
  }

  deleteService(id: string): void {
    return this.db.deleteItem('services', { id })
  }

  checkPublicUrlInUse(data: any): void {
    // skip when editing or when svc is of type "cluster" as it has no url
    if (data.id || data?.ingress?.type === 'cluster') return
    const newSvc = data.ingress
    const services = this.db.getCollection('services')

    const servicesFiltered = filter(services, (svc: any) => {
      if (svc.ingress?.type !== 'cluster') {
        const { domain, subdomain, paths } = svc.ingress
        const baseUrl = `${subdomain}.${domain}`
        const newBaseUrl = `${newSvc.subdomain}.${newSvc.domain}`
        // no paths for existing or new service? then just check base url
        if (!newSvc.paths?.length && !paths?.length) return baseUrl === newBaseUrl
        // one has paths but other doesn't? no problem
        if ((newSvc.paths?.length && !paths?.length) || (!newSvc.paths?.length && paths?.length)) return false
        // both have paths, so check full
        return paths.some((p) => {
          const existingUrl = `${subdomain}.${domain}${p}`
          const newUrls: string[] = newSvc.paths.map((_p: string) => `${newSvc.subdomain}.${newSvc.domain}${_p}`)
          return newUrls.includes(existingUrl)
        })
      }
      return false
    })
    if (servicesFiltered.length > 0) throw new PublicUrlExists()
  }

  async doDeployment(): Promise<void> {
    const rootStack = await getSessionStack()
    if (rootStack.locked) throw new DeployLockError()
    rootStack.locked = true
    try {
      await this.saveValues()
      await this.repo.save(this.editor!)
      // pull push root
      await rootStack.repo.pull(undefined, true)
      await rootStack.repo.push()
      // inflate new db
      rootStack.db = new Db()
      await rootStack.loadValues()
      // and remove editor from the session
      await cleanSession(this.editor!, false)
      const sha = await rootStack.repo.getCommitSha()
      const msg: DbMessage = { state: 'clean', editor: this.editor!, sha, reason: 'deploy' }
      getIo().emit('db', msg)
    } catch (e) {
      const msg: DbMessage = { editor: 'system', state: 'corrupt', reason: 'deploy' }
      getIo().emit('db', msg)
      throw e
    } finally {
      rootStack.locked = false
    }
  }

  async doRevert(): Promise<void> {
    // other sessions active, can't do full reload
    // remove editor from the session
    await cleanSession(this.editor!)
  }

  async doRestore(): Promise<void> {
    cleanAllSessions()
    await emptyDir(rootPath)
    // and re-init root
    const rootStack = await getSessionStack()
    await rootStack.initRepo()
    // and msg
    const msg: DbMessage = { state: 'clean', editor: 'system', sha: rootStack.repo.commitSha, reason: 'restore' }
    getIo().emit('db', msg)
  }

  apiClient?: k8s.CoreV1Api

  getApiClient(): k8s.CoreV1Api {
    if (this.apiClient) return this.apiClient
    const kc = new k8s.KubeConfig()
    kc.loadFromDefault()
    this.apiClient = kc.makeApiClient(k8s.CoreV1Api)
    return this.apiClient
  }

  async getK8sServices(teamId: string): Promise<Array<K8sService>> {
    // const teams = user.teams.map((name) => {
    //   return `team-${name}`
    // })

    const client = this.getApiClient()
    const collection: K8sService[] = []

    // if (user.isAdmin) {
    //   const svcList = await client.listServiceForAllNamespaces()
    //   svcList.body.items.map((item) => {
    //     collection.push({
    //       name: item.metadata!.name ?? 'unknown',
    //       ports: item.spec?.ports?.map((portItem) => portItem.port) ?? [],
    //     })
    //   })
    //   return collection
    // }

    const svcList = await client.listNamespacedService(`team-${teamId}`)
    svcList.body.items.map((item) => {
      let name = item.metadata!.name ?? 'unknown'
      let managedByKnative = false
      // Filter out knative private services
      if (item.metadata?.labels?.['networking.internal.knative.dev/serviceType'] === 'Private') return
      // Filter out services that are knative service revision
      if (item.spec?.type === 'ClusterIP' && item.metadata?.labels?.['serving.knative.dev/service']) return
      if (item.spec?.type === 'ExternalName' && item.metadata?.labels?.['serving.knative.dev/service']) {
        name = item.metadata?.labels?.['serving.knative.dev/service']
        managedByKnative = true
      }

      collection.push({
        name,
        ports: item.spec?.ports?.map((portItem) => portItem.port) ?? [],
        managedByKnative,
      })
    })

    return collection
  }

  // eslint-disable-next-line class-methods-use-this
  async getKubecfg(teamId: string): Promise<k8s.KubeConfig> {
    this.getTeam(teamId) // will throw if not existing
    const {
      cluster: { name, apiName = `otomi-${name}`, apiServer },
    } = this.getSettings(['cluster']) as Record<string, any>
    if (!apiServer) throw new ValidationError('Missing configuration value: cluster.apiServer')
    const client = this.getApiClient()
    const namespace = `team-${teamId}`
    const saRes = await client.readNamespacedServiceAccount('default', namespace)
    const { body: sa }: { body: k8s.V1ServiceAccount } = saRes
    const { secrets }: { secrets?: Array<V1ObjectReference> } = sa
    const secretName = secrets?.length ? secrets[0].name : ''
    const secretRes = await client.readNamespacedSecret(secretName || '', namespace)
    const { body: secret }: { body: k8s.V1Secret } = secretRes
    const token = Buffer.from(secret.data?.token || '', 'base64').toString('ascii')
    const cluster = {
      name: apiName,
      server: apiServer,
      skipTLSVerify: true,
    }

    const user = {
      name: `${namespace}-${apiName}`,
      token,
    }

    const context = {
      name: `${namespace}-${apiName}`,
      namespace,
      user: user.name,
      cluster: cluster.name,
    }
    const options = {
      users: [user],
      clusters: [cluster],
      contexts: [context],
      currentContext: context.name,
    }
    const config = new k8s.KubeConfig()
    config.loadFromOptions(options)
    return config
  }

  async getDockerConfig(teamId: string): Promise<string> {
    this.getTeam(teamId) // will throw if not existing
    const client = this.getApiClient()
    const namespace = `team-${teamId}`
    const secretName = 'harbor-pushsecret'
    const secretRes = await client.readNamespacedSecret(secretName, namespace)
    const { body: secret }: { body: k8s.V1Secret } = secretRes
    const token = Buffer.from(secret.data!['.dockerconfigjson'], 'base64').toString('ascii')
    return token
  }

  createSecret(teamId: string, data: Record<string, any>): Secret {
    return this.db.createItem('secrets', { ...data, teamId }, { teamId, name: data.name }) as Secret
  }

  editSecret(id: string, data: Secret): Secret {
    return this.db.updateItem('secrets', data, { id }) as Secret
  }

  deleteSecret(id: string): void {
    this.db.deleteItem('secrets', { id })
  }

  getSecret(id: string): Secret {
    return this.db.getItem('secrets', { id }) as Secret
  }

  getAllSecrets(): Array<Secret> {
    return this.db.getCollection('secrets', {}) as Array<Secret>
  }

  getSecrets(teamId: string): Array<Secret> {
    return this.db.getCollection('secrets', { teamId }) as Array<Secret>
  }

  async loadValues(): Promise<Promise<Promise<Promise<Promise<void>>>>> {
    debug('Loading values')
    await this.loadLicense()
    await this.loadCluster()
    await this.loadPolicies()
    await this.loadSettings()
    await this.loadTeams()
    await this.loadApps()
    // load license
    this.isLoaded = true
  }

  async loadCluster(): Promise<void> {
    const data = await this.repo.loadConfig('env/cluster.yaml', 'env/secrets.cluster.yaml')
    // @ts-ignore
    this.db.db.get('settings').assign(data).write()
  }

  async loadPolicies(): Promise<void> {
    const data: Policies = await this.repo.readFile('env/policies.yaml')
    // @ts-ignore
    this.db.db.get('settings').assign(data).write()
  }

  async loadSettings(): Promise<void> {
    const data: Record<string, any> = await this.repo.loadConfig('env/settings.yaml', `env/secrets.settings.yaml`)
    data.otomi!.nodeSelector = objectToArray((data.otomi!.nodeSelector ?? {}) as Record<string, any>)
    // @ts-ignore
    this.db.db.get('settings').assign(data).write()
  }

  async loadTeamSecrets(teamId: string): Promise<void> {
    const relativePath = getTeamSecretsFilePath(teamId)
    if (!(await this.repo.fileExists(relativePath))) {
      debug(`Team ${teamId} has no secrets yet`)
      return
    }
    const data = await this.repo.readFile(relativePath)
    const secrets: Array<Secret> = get(data, getTeamSecretsJsonPath(teamId), [])

    secrets.forEach((inSecret) => {
      this.loadSecret(inSecret, teamId)
    })
  }

  async loadTeamBackups(teamId: string): Promise<void> {
    const relativePath = getTeamBackupsFilePath(teamId)
    if (!(await this.repo.fileExists(relativePath))) {
      debug(`Team ${teamId} has no backups yet`)
      return
    }
    const data = await this.repo.readFile(relativePath)
    const inData: Array<Backup> = get(data, getTeamBackupsJsonPath(teamId), [])
    inData.forEach((inBackup) => {
      const res: any = this.db.populateItem('backups', { ...inBackup, teamId }, undefined, inBackup.id as string)
      debug(`Loaded backup: name: ${res.name}, id: ${res.id}, teamId: ${res.teamId}`)
    })
  }

  async loadTeamWorkloads(teamId: string): Promise<void> {
    const relativePath = getTeamWorkloadsFilePath(teamId)
    if (!(await this.repo.fileExists(relativePath))) {
      debug(`Team ${teamId} has no workloads yet`)
      return
    }
    const data = await this.repo.readFile(relativePath)
    const inData: Array<Workload> = get(data, getTeamWorkloadsJsonPath(teamId), [])
    inData.forEach((inWorkload) => {
      const res: any = this.db.populateItem('workloads', { ...inWorkload, teamId }, undefined, inWorkload.id as string)
      debug(`Loaded workload: name: ${res.name}, id: ${res.id}, teamId: ${res.teamId}`)
    })
    const workloads = this.getTeamWorkloads(teamId)
    await Promise.all(
      workloads.map((workload) => {
        this.loadWorkloadValues(workload)
      }),
    )
  }

  async loadWorkloadValues(workload: Workload): Promise<WorkloadValues> {
    const relativePath = getTeamWorkloadValuesFilePath(workload.teamId!, workload.name)
    let data = { values: {} } as Record<string, any>
    if (!(await this.repo.fileExists(relativePath)))
      debug(`The workload values file does not exists at ${relativePath}`)
    else data = await this.repo.readFile(relativePath)

    data.id = workload.id!
    data.teamId = workload.teamId!
    data.name = workload.name!
    try {
      data.values = parseYaml(data.values as string) || {}
    } catch (error) {
      debug(
        `The values property does not seem to be a YAML formated string at ${relativePath}. Falling back to empty map.`,
      )
      data.values = {}
    }

    const res = this.db.populateItem('workloadValues', data, undefined, workload.id as string) as WorkloadValues
    debug(`Loaded workload values: name: ${res.name} id: ${res.id}, teamId: ${workload.teamId!}`)
    return res
  }

  async loadTeams(): Promise<void> {
    const mergedData: Core = await this.repo.loadConfig('env/teams.yaml', `env/secrets.teams.yaml`)
    const tc = mergedData?.teamConfig || {}
    if (!tc.admin) tc.admin = { id: 'admin' }
    Object.values(tc).forEach((team: Team) => {
      this.loadTeam(team)
      this.loadTeamServices(team.id!)
      this.loadTeamSecrets(team.id!)
      this.loadTeamWorkloads(team.id!)
      this.loadTeamBackups(team.id!)
    })
  }

  async loadTeamServices(teamId: string): Promise<void> {
    const relativePath = getTeamServicesFilePath(teamId)
    if (!(await this.repo.fileExists(relativePath))) {
      debug(`Team ${teamId} has no services yet`)
      return
    }
    const data = await this.repo.readFile(relativePath)
    const services = get(data, getTeamServicesJsonPath(teamId), [])
    services.forEach((svc) => {
      this.loadService(svc, teamId)
    })
  }

  async saveCluster(secretPaths?: string[]): Promise<void> {
    await this.repo.saveConfig(
      'env/cluster.yaml',
      'env/secrets.cluster.yaml',
      this.getSettings(['cluster']),
      secretPaths ?? this.getSecretPaths(),
    )
  }

  async savePolicies(): Promise<void> {
    await this.repo.writeFile('env/policies.yaml', this.getSettings(['policies']))
  }

  async saveAdminApps(secretPaths?: string[]): Promise<void> {
    await Promise.all(
      this.getApps('admin').map(async (app) => {
        const apps = {}
        const { id, enabled, values, rawValues } = app
        apps[id] = {
          ...(values || {}),
        }
        if (!isEmpty(rawValues)) apps[id]._rawValues = rawValues

        if (this.canToggleApp(id)) apps[id].enabled = !!enabled
        else delete apps[id].enabled

        await this.repo.saveConfig(
          `env/apps/${id}.yaml`,
          `env/apps/secrets.${id}.yaml`,
          { apps },
          secretPaths ?? this.getSecretPaths(),
        )
      }),
    )
  }

  async saveTeamApps(teamId: string): Promise<void> {
    const apps = {}
    this.getApps(teamId).forEach((app) => {
      const { id, shortcuts } = app
      if (teamId !== 'admin' && !shortcuts?.length) return
      apps[id] = {
        shortcuts,
      }
    })
    const content = {
      teamConfig: {
        [teamId]: {
          apps,
        },
      },
    }
    await this.repo.writeFile(`env/teams/apps.${teamId}.yaml`, content)
  }

  async saveSettings(secretPaths?: string[]): Promise<void> {
    const settings = cloneDeep(this.getSettings()) as Record<string, Record<string, any>>
    settings.otomi.nodeSelector = arrayToObject(settings.otomi.nodeSelector as [])
    await this.repo.saveConfig(
      'env/settings.yaml',
      `env/secrets.settings.yaml`,
      omit(settings, ['cluster', 'policies']),
      secretPaths ?? this.getSecretPaths(),
    )
  }

  async saveTeams(secretPaths?: string[]): Promise<void> {
    const filePath = 'env/teams.yaml'
    const secretFilePath = `env/secrets.teams.yaml`
    const teamValues = {}
    const teams = this.getTeams()
    await Promise.all(
      teams.map(async (inTeam) => {
        const team: Record<string, any> = omit(inTeam, 'name')
        const teamId = team.id as string
        await this.saveTeamApps(teamId)
<<<<<<< HEAD
        await this.saveTeamBackups(teamId)
        await this.saveTeamJobs(teamId)
=======
>>>>>>> 8948ce59
        await this.saveTeamServices(teamId)
        await this.saveTeamSecrets(teamId)
        await this.saveTeamWorkloads(teamId)
        team.resourceQuota = arrayToObject((team.resourceQuota as []) ?? [])
        teamValues[teamId] = team
      }),
    )
    const values = set({}, 'teamConfig', teamValues)
    await this.repo.saveConfig(filePath, secretFilePath, values, secretPaths ?? this.getSecretPaths())
  }

  async saveTeamSecrets(teamId: string): Promise<void> {
    const secrets = this.db.getCollection('secrets', { teamId })
    const values: any[] = secrets.map((secret) => this.convertDbSecretToValues(secret))
    await this.repo.writeFile(getTeamSecretsFilePath(teamId), set({}, getTeamSecretsJsonPath(teamId), values))
  }

  async saveTeamBackups(teamId: string): Promise<void> {
    const backups = this.db.getCollection('backups', { teamId }) as Array<Backup>
    const cleaneBackups: Array<Record<string, any>> = backups.map((obj) => {
      return omit(obj, ['teamId'])
    })
    const relativePath = getTeamBackupsFilePath(teamId)
    const outData: Record<string, any> = set({}, getTeamBackupsJsonPath(teamId), cleaneBackups)
    debug(`Saving backups of team: ${teamId}`)
    await this.repo.writeFile(relativePath, outData)
  }

  async saveTeamWorkloads(teamId: string): Promise<void> {
    const workloads = this.db.getCollection('workloads', { teamId }) as Array<Workload>
    const cleaneWorkloads: Array<Record<string, any>> = workloads.map((obj) => {
      return omit(obj, ['teamId'])
    })
    const relativePath = getTeamWorkloadsFilePath(teamId)
    const outData: Record<string, any> = set({}, getTeamWorkloadsJsonPath(teamId), cleaneWorkloads)
    debug(`Saving workloads of team: ${teamId}`)
    await this.repo.writeFile(relativePath, outData)
    await Promise.all(
      workloads.map((workload) => {
        this.saveWorkloadValues(workload)
      }),
    )
  }

  async saveWorkloadValues(workload: Workload): Promise<void> {
    debug(`Saving workload values: id: ${workload.id!} teamId: ${workload.teamId!} name: ${workload.name}`)
    const data = this.getWorkloadValues(workload.id!)
    const outData = omit(data, ['id', 'teamId', 'name']) as Record<string, any>
    outData.values = stringifyYaml(data.values, undefined, 4)
    const path = getTeamWorkloadValuesFilePath(workload.teamId!, workload.name)

    await this.repo.writeFile(path, outData, false)
  }

  async saveTeamServices(teamId: string): Promise<void> {
    const services = this.db.getCollection('services', { teamId })
    const data = {}
    const values: any[] = []
    services.forEach((service) => {
      const value = this.convertDbServiceToValues(service)
      values.push(value)
    })

    set(data, getTeamServicesJsonPath(teamId), values)
    const filePath = getTeamServicesFilePath(teamId)
    await this.repo.writeFile(filePath, data)
  }

  loadTeam(inTeam: Team): void {
    const team = { ...inTeam, name: inTeam.id } as Record<string, any>
    team.resourceQuota = objectToArray(inTeam.resourceQuota as Record<string, any>)
    const res = this.createTeam(team as Team)
    // const res: any = this.db.populateItem('teams', { ...team, name: team.id! }, undefined, team.id as string)
    debug(`Loaded team: ${res.id!}`)
  }

  loadSecret(inSecret, teamId): void {
    const secret: Record<string, any> = omit(inSecret, ...secretTransferProps)
    secret.teamId = teamId
    secret.secret = secretTransferProps.reduce((memo: any, prop) => {
      if (inSecret[prop] !== undefined) memo[prop] = inSecret[prop]
      return memo
    }, {})
    const res: any = this.db.populateItem('secrets', secret, { teamId, name: secret.name }, secret.id as string)
    debug(`Loaded secret: name: ${res.name}, id: ${res.id}, teamId: ${teamId}`)
  }

  convertDbSecretToValues(inSecret: any): any {
    const secret: any = omit(inSecret, 'secret')
    secretTransferProps.forEach((prop) => {
      if (inSecret.secret[prop] !== undefined) secret[prop] = inSecret.secret[prop]
    })
    return secret
  }

  loadService(svcRaw, teamId): void {
    // Create service
    const svc = omit(
      svcRaw,
      'certArn',
      'certName',
      'domain',
      'forwardPath',
      'hasCert',
      'paths',
      'type',
      'ownHost',
      'tlsPass',
      'ingressClassName',
      'headers',
    )
    svc.teamId = teamId
    if (!('name' in svcRaw)) debug('Unknown service structure')
    if (svcRaw.type === 'cluster') svc.ingress = { type: 'cluster' }
    else {
      const { cluster, dns } = this.getSettings(['cluster', 'dns'])
      const url = getServiceUrl({ domain: svcRaw.domain, name: svcRaw.name, teamId, cluster, dns })
      // TODO remove the isArray check in 0.5.24
      const headers = isArray(svcRaw.headers) ? undefined : svcRaw.headers
      svc.ingress = {
        certArn: svcRaw.certArn || undefined,
        certName: svcRaw.certName || undefined,
        domain: url.domain,
        headers,
        forwardPath: 'forwardPath' in svcRaw,
        hasCert: 'hasCert' in svcRaw,
        paths: svcRaw.paths ? svcRaw.paths : [],
        subdomain: url.subdomain,
        tlsPass: 'tlsPass' in svcRaw,
        type: svcRaw.type,
        useDefaultSubdomain: !svcRaw.domain && svcRaw.ownHost,
        ingressClassName: svcRaw.ingressClassName || undefined,
      }
    }

    const res: any = this.db.populateItem('services', removeBlankAttributes(svc), undefined, svc.id as string)
    debug(`Loaded service: name: ${res.name}, id: ${res.id}`)
  }

  // eslint-disable-next-line class-methods-use-this
  convertDbServiceToValues(svc: any): any {
    const svcCloned = omit(svc, ['teamId', 'ingress', 'path'])
    if (svc.ingress && svc.ingress.type !== 'cluster') {
      const ing = svc.ingress
      if (ing.useDefaultSubdomain) svcCloned.ownHost = true
      else svcCloned.domain = ing.subdomain ? `${ing.subdomain}.${ing.domain}` : ing.domain
      if (ing.hasCert) svcCloned.hasCert = true
      if (ing.certName) svcCloned.certName = ing.certName
      if (ing.certArn) svcCloned.certArn = ing.certArn
      if (ing.paths) svcCloned.paths = ing.paths
      if (ing.forwardPath) svcCloned.forwardPath = true
      if (ing.tlsPass) svcCloned.tlsPass = true
      if (ing.ingressClassName) svcCloned.ingressClassName = ing.ingressClassName
      if (ing.headers) svcCloned.headers = ing.headers
      svcCloned.type = svc.ingress.type
    } else svcCloned.type = 'cluster'
    return svcCloned
  }

  async saveValues(): Promise<void> {
    const secretPaths = this.getSecretPaths()
    await this.saveCluster(secretPaths)
    await this.savePolicies()
    await this.saveSettings(secretPaths)
    await this.saveTeams(secretPaths)
    // also save admin apps
    await this.saveAdminApps(secretPaths)
    await this.saveTeamApps('admin')
    await this.saveLicense(secretPaths)
  }

  async getSession(user: k8s.User): Promise<Session> {
    const rootStack = await getSessionStack()
    const currentSha = rootStack.repo.commitSha
    const data: Session = {
      ca: env.CUSTOM_ROOT_CA,
      core: this.getCore() as Record<string, any>,
      corrupt: rootStack.repo.corrupt,
      editor: this.editor,
      inactivityTimeout: env.EDITOR_INACTIVITY_TIMEOUT,
      user: user as User,
      versions: {
        core: env.VERSIONS.core,
        api: env.VERSIONS.api ?? process.env.npm_package_version,
        console: env.VERSIONS.console,
        values: currentSha,
      },
      license: rootStack.getLicense(),
    }
    return data
  }
}<|MERGE_RESOLUTION|>--- conflicted
+++ resolved
@@ -64,15 +64,6 @@
   VERSIONS,
 })
 
-<<<<<<< HEAD
-export function getTeamJobsFilePath(teamId: string): string {
-  return `env/teams/jobs.${teamId}.yaml`
-}
-
-export function getTeamJobsJsonPath(teamId: string): string {
-  return `teamConfig.${teamId}.jobs`
-}
-
 export function getTeamBackupsFilePath(teamId: string): string {
   return `env/teams/backups.${teamId}.yaml`
 }
@@ -80,8 +71,6 @@
   return `teamConfig.${teamId}.backups`
 }
 
-=======
->>>>>>> 8948ce59
 export function getTeamSecretsFilePath(teamId: string): string {
   return `env/teams/external-secrets.${teamId}.yaml`
 }
@@ -442,12 +431,6 @@
     return this.db.getCollection('services', ids) as Array<Service>
   }
 
-<<<<<<< HEAD
-  getTeamJobs(teamId: string): Array<Job> {
-    const ids = { teamId }
-    return this.db.getCollection('jobs', ids) as Array<Job>
-  }
-
   getTeamBackups(teamId: string): Array<Backup> {
     const ids = { teamId }
     return this.db.getCollection('backups', ids) as Array<Backup>
@@ -478,8 +461,6 @@
     return this.db.deleteItem('backups', { id })
   }
 
-=======
->>>>>>> 8948ce59
   getTeamWorkloads(teamId: string): Array<Workload> {
     const ids = { teamId }
     return this.db.getCollection('workloads', ids) as Array<Workload>
@@ -954,11 +935,7 @@
         const team: Record<string, any> = omit(inTeam, 'name')
         const teamId = team.id as string
         await this.saveTeamApps(teamId)
-<<<<<<< HEAD
         await this.saveTeamBackups(teamId)
-        await this.saveTeamJobs(teamId)
-=======
->>>>>>> 8948ce59
         await this.saveTeamServices(teamId)
         await this.saveTeamSecrets(teamId)
         await this.saveTeamWorkloads(teamId)
