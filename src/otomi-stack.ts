import * as k8s from '@kubernetes/client-node'
import fs from 'fs'
import yaml from 'js-yaml'
import { cloneDeep, merge, filter, get, isEmpty, omit, set, unset, isEqual } from 'lodash'
import generatePassword from 'password-generator'
import { V1ObjectReference } from '@kubernetes/client-node'
import Db from './db'
import { Cluster, Core, Dns, Secret, Service, Settings, Team, TeamSelfService } from './otomi-models'
import { PublicUrlExists } from './error'
import {
  arrayToObject,
  getObjectPaths,
  getPublicUrl,
  getTeamSecretsFilePath,
  getTeamSecretsJsonPath,
  objectToArray,
} from './utils'
import cloneRepo, { Repo } from './repo'
import {
  cleanEnv,
  GIT_REPO_URL,
  GIT_LOCAL_PATH,
  GIT_BRANCH,
  GIT_USER,
  GIT_PASSWORD,
  GIT_EMAIL,
  DB_PATH,
  CLUSTER_NAME,
  CLUSTER_APISERVER,
  DISABLE_SYNC,
  USE_SOPS,
} from './validators'

const env = cleanEnv({
  GIT_REPO_URL,
  GIT_LOCAL_PATH,
  GIT_BRANCH,
  GIT_USER,
  GIT_PASSWORD,
  GIT_EMAIL,
  DB_PATH,
  CLUSTER_NAME,
  CLUSTER_APISERVER,
  DISABLE_SYNC,
  USE_SOPS,
})

function convertDbServiceToValues(svc: any): any {
  const { serviceType } = svc.ksvc
  console.info(`Saving service: id: ${svc.id} serviceType: ${serviceType}`)
  const svcCloned = omit(svc, ['teamId', 'ksvc', 'ingress', 'internal', 'path'])
  const ksvc = cloneDeep(svc.ksvc)
  if (serviceType === 'ksvc') {
    svcCloned.ksvc = ksvc
    delete svcCloned?.ksvc?.serviceType
    const annotations = get(svc.ksvc, 'annotations', [])
    svcCloned.ksvc.annotations = arrayToObject(annotations, 'name', 'value')
  } else if (serviceType === 'ksvcPredeployed') {
    svcCloned.ksvc = { predeployed: true }
  } else if (serviceType !== 'svcPredeployed') {
    console.warn(`Saving service failure: Not supported service type: ${serviceType}`)
  }
  if (svc.ingress && !isEmpty(svc.ingress)) {
    if (svc.ingress.useDefaultSubdomain) svcCloned.ownHost = true
    else svcCloned.domain = `${svc.ingress.subdomain}.${svc.ingress.domain}`

    if (!svc.ingress.hasSingleSignOn) svcCloned.isPublic = true

    if (svc.ingress.hasCert) svcCloned.hasCert = true
    if (svc.ingress.certArn) svcCloned.certArn = svc.ingress.certArn
    if (svc.ingress.path) svcCloned.paths = [svc.ingress.path]
    if (svc.ingress.forwardPath) svcCloned.forwardPath = true
  } else svcCloned.internal = true
  delete svcCloned.enabled
  return svcCloned
}

export default class OtomiStack {
  private coreValues: any

  db: Db

  repo: Repo

  decryptedFilePostfix: string

  secretPaths: string[]

  constructor() {
    this.db = new Db(env.DB_PATH)
    const corePath = env.isProd ? '/etc/otomi/core.yaml' : './test/core.yaml'
    this.coreValues = yaml.safeLoad(fs.readFileSync(corePath, 'utf8')) as any
    this.decryptedFilePostfix = env.USE_SOPS ? '.dec' : ''
  }

  async init(): Promise<void> {
    this.repo = await cloneRepo(
      env.GIT_LOCAL_PATH,
      env.GIT_REPO_URL,
      env.GIT_USER,
      env.GIT_EMAIL,
      env.GIT_PASSWORD,
      env.GIT_BRANCH,
    )
    this.loadValues()
  }

  getSettings(): Settings {
    return this.db.db.get('settings').value() as Settings
  }

  editSettings(data: Settings): Settings {
    this.db.db.set('settings', data).write()
    return this.db.db.get('settings').value() as Settings
  }

  getTeams(): Array<Team> {
    return this.db.getCollection('teams') as Array<Team>
  }

<<<<<<< HEAD
  getTeamSelfServiceFlags(id: string): TeamSelfService {
    return this.db.getItem('teamsSelfService', { id }) as TeamSelfService
  }

  getClusters(): Array<Cluster> {
    return this.db.getCollection('clusters') as Array<Cluster>
  }

=======
>>>>>>> 99a91940
  getCore(): any {
    return this.coreValues
  }

  getTeam(id: string): Team {
    return this.db.getItem('teams', { id }) as Team
  }

  createTeam(data: Team): Team {
    const id = data.name
    return this.db.createItem('teams', data, { id }, id) as Team
  }

  editTeam(id: string, data: Team): Team {
    return this.db.updateItem('teams', data, { id }) as Team
  }

  deleteTeam(id: string): void {
    try {
      this.db.deleteItem('services', { id })
    } catch (e) {
      // no services found
    }
    this.db.deleteItem('teams', { id })
  }

  getTeamServices(teamId: string): Array<Service> {
    const ids = { teamId }
    return this.db.getCollection('services', ids) as Array<Service>
  }

  getCluster(): Cluster {
    return this.db.getCollection('cluster')[0] as Cluster
  }

  getAllServices(): Array<Service> {
    return this.db.getCollection('services') as Array<Service>
  }

  createService(teamId: string, data: Service): Service {
    this.checkPublicUrlInUse(data)
    return this.db.createItem('services', { ...data, teamId }) as Service
  }

  getService(id: string): Service {
    return this.db.getItem('services', { id }) as Service
  }

  editService(id: string, data: any): Service {
    const oldData = this.getService(id) as any
    if (data.ingress) {
      const { domain, subdomain, path } = data.ingress
      const oldi = oldData.ingress
      if (!isEqual({ domain, subdomain, path }, { domain: oldi.domain, subdomain: oldi.subdomain, path: oldi.path }))
        this.checkPublicUrlInUse(data)
    }

    if (data.name !== oldData.name) {
      this.deleteService(id)
      // eslint-disable-next-line no-param-reassign
      delete data.id
      return this.createService(oldData.teamId!, data)
    }
    return this.db.updateItem('services', data, { id }) as Service
  }

  deleteService(id: string): void {
    return this.db.deleteItem('services', { id })
  }

  checkPublicUrlInUse(data: Service): void {
    if (isEmpty(data.ingress)) return

    const services = this.db.getCollection('services')

    const servicesFiltered = filter(services, (svc: Service) => {
      if (!svc.ingress) return false
      const { domain, subdomain, path } = svc.ingress
      const existingUrl = `${subdomain}.${domain}${path || ''}`
      const url = `${data.ingress!.subdomain}.${data.ingress!.domain}${data.ingress!.path || ''}`
      return existingUrl === url && svc.id !== data.id
    })

    if (servicesFiltered.length !== 0) throw new PublicUrlExists()
  }

  async triggerDeployment(email: string): Promise<void> {
    console.log('DISABLE_SYNC: ', env.DISABLE_SYNC)
    this.saveValues()

    if (!env.DISABLE_SYNC) {
      await this.repo.save(email)
    }
    this.db.dirty = false
  }

  apiClient?: k8s.CoreV1Api

  getApiClient(): k8s.CoreV1Api {
    if (this.apiClient) return this.apiClient
    const kc = new k8s.KubeConfig()
    kc.loadFromDefault()
    this.apiClient = kc.makeApiClient(k8s.CoreV1Api)
    return this.apiClient
  }

  // eslint-disable-next-line class-methods-use-this
  async getKubecfg(teamId: string): Promise<k8s.KubeConfig> {
    const client = this.getApiClient()
    const namespace = `team-${teamId}`
    const saRes = await client.readNamespacedServiceAccount('default', namespace)
    const { body: sa }: { body: k8s.V1ServiceAccount } = saRes
    const { secrets }: { secrets?: Array<V1ObjectReference> } = sa
    const secretName = secrets?.length ? secrets[0].name : ''
    const secretRes = await client.readNamespacedSecret(secretName || '', namespace)
    const { body: secret }: { body: k8s.V1Secret } = secretRes
    const token = Buffer.from(secret.data?.token || '', 'base64').toString('ascii')
    const cluster = {
      name: env.CLUSTER_NAME,
      server: `https://${env.CLUSTER_APISERVER}`,
      skipTLSVerify: true,
    }

    const user = {
      name: `${namespace}-${env.CLUSTER_NAME}`,
      token,
    }

    const context = {
      name: `${namespace}-${env.CLUSTER_NAME}`,
      namespace,
      user: user.name,
      cluster: cluster.name,
    }
    const options = {
      users: [user],
      contexts: [context],
      currentContext: context.name,
    }
    const config = new k8s.KubeConfig()
    config.loadFromOptions(options)
    return config
  }

  createSecret(teamId, data): Secret {
    return this.db.createItem('secrets', { ...data, teamId }, { teamId, name: data.name }) as Secret
  }

  editSecret(id: string, data: Secret): Secret {
    return this.db.updateItem('secrets', data, { id }) as Secret
  }

  deleteSecret(id: string): void {
    this.db.deleteItem('secrets', { id })
  }

  getSecret(id: string): Secret {
    return this.db.getItem('secrets', { id }) as Secret
  }

  getAllSecrets(): Array<Secret> {
    return this.db.getCollection('secrets', {}) as Array<Secret>
  }

  getSecrets(teamId: string): Array<Secret> {
    return this.db.getCollection('secrets', { teamId }) as Array<Secret>
  }

  loadValues(): void {
    this.loadCluster()
    this.loadSettings()
    this.loadTeams()
    this.db.setDirtyActive()
  }

  loadCluster(): void {
    const data: any = this.repo.readFile('./env/cluster.yaml')
    const { cluster } = data
    this.db.populateItem('cluster', cluster, undefined, cluster.id)
  }

  loadConfig(dataPath: string, secretDataPath: string): any {
    const data = this.repo.readFile(dataPath)
    const secretData = this.repo.readFile(secretDataPath)
    this.secretPaths = getObjectPaths(secretData)
    return merge(data, secretData) as Core
  }

  saveConfig(dataPath: string, secretDataPath: string, config: any, objectPathsForSecrets: string[]): void {
    const secretData = {}
    const plainData = cloneDeep(config)

    objectPathsForSecrets.forEach((objectPath) => {
      const val = get(config, objectPath)
      if (val) {
        set(secretData, objectPath, val)
        unset(plainData, objectPath)
      }
    })

    this.repo.writeFile(secretDataPath, secretData)
    this.repo.writeFile(dataPath, plainData)
  }

  loadSettings(): void {
    const data = this.loadConfig(
      './env/settings.yaml',
      `./env/secrets.settings.yaml${this.decryptedFilePostfix}`,
    ) as Settings
    // eslint-disable-next-line chai-friendly/no-unused-expressions
    data.dns?.zones?.push(data.dns.domain)
    this.db.db.set('settings', data).write()
  }

  loadTeamSecrets(teamId: string): void {
    try {
      const data = this.repo.readFile(getTeamSecretsFilePath(teamId))
      const secrets: Array<Secret> = get(data, getTeamSecretsJsonPath(teamId), [])

      secrets.forEach((secret) => {
        // @ts-ignore
        const res: Secret = this.db.populateItem(
          'secrets',
          { ...secret, teamId },
          { teamId, name: secret.name },
          secret.id,
        )
        console.log(`Loaded secret: name: ${res.name}, id: ${res.id}, teamId: ${teamId}`)
      })
    } catch (e) {
      console.warn(`Team ${teamId} has no secrets yet`)
    }
  }

  loadTeamSelfServiceFlags(teamId: string): void {
    const data = this.repo.readFile(`./env/teams/selfService.${teamId}.yaml`)
    this.db.populateItem('teamsSelfService', data.teamConfig.teams[teamId].selfService, undefined, teamId)
  }

  loadTeams(): void {
    const mergedData: Core = this.loadConfig('./env/teams.yaml', `./env/secrets.teams.yaml${this.decryptedFilePostfix}`)

    Object.values(mergedData.teamConfig.teams).forEach((team: Team) => {
      this.db.populateItem('teams', { ...team, name: team.id! }, undefined, team.id)
      this.loadTeamServices(team.id!)
      this.loadTeamSecrets(team.id!)
      this.loadTeamSelfServiceFlags(team.id!)
    })
  }

  loadTeamServices(teamId: string): void {
    const filePath = `./env/teams/services.${teamId}.yaml`
    try {
      const data = this.repo.readFile(filePath)
      const services = get(data, `teamConfig.teams.${teamId}.services`, [])
      const { dns } = this.getSettings()
      services.forEach((svc) => {
        this.convertServiceToDb(svc, teamId, dns)
      })
    } catch (e) {
      console.warn(`Team ${teamId} has no services on cluster`)
    }
  }

  saveSettings(): void {
    const settings: Settings = this.getSettings()
    this.saveConfig(
      './env/settings.yaml',
      `./env/secrets.settings.yaml${this.decryptedFilePostfix}`,
      settings,
      this.secretPaths,
    )
  }

  saveTeams(): void {
    const filePath = './env/teams.yaml'
    const secretFilePath = `./env/secrets.teams.yaml${this.decryptedFilePostfix}`
    const teamValues = {}
    const secretPropertyPaths = [
      'password',
      'oidc.groupMapping',
      'azureMonitor',
      'alerts.slack',
      'alerts.email',
      'alerts.msteams',
    ]
    const secretPaths: string[] = []
    const teams = this.getTeams()
    teams.forEach((team) => {
      // TODO: fix this ugly team.id || ''
      this.saveTeamServices(team.id || '')
      this.saveTeamSecrets(team.id || '')
      this.saveTeamSelfServiceFlags(team.id!)
      // eslint-disable-next-line no-param-reassign
      if (!team.password) team.password = generatePassword(16, false)
      teamValues[team.id || ''] = omit(team, 'name')

      secretPropertyPaths.forEach((propertyPath) => {
        secretPaths.push(`teamConfig.teams.${team.id}.${propertyPath}`)
      })
    })

    const values = {}
    set(values, 'teamConfig.teams', teamValues)

    this.saveConfig(filePath, secretFilePath, values, secretPaths)
  }

  saveTeamSelfServiceFlags(teamId: string): void {
    const path = `./env/teams/selfService.${teamId}.yaml`
    const selfService = this.getTeamSelfServiceFlags(teamId)
    const data = {}
    set(data, `teamConfig.teams.${teamId}.selfService`, omit(selfService, ['id']))
    this.repo.writeFile(path, data)
  }

  saveTeamSecrets(teamId: string): void {
    const secrets = this.db.getCollection('secrets', { teamId })
    const secretsRaw = secrets.map((item) => omit(item, ['teamId']))
    const data = {}
    set(data, getTeamSecretsJsonPath(teamId), secretsRaw)
    this.repo.writeFile(getTeamSecretsFilePath(teamId), data)
  }

  saveTeamServices(teamId: string): void {
    const services = this.db.getCollection('services', { teamId })
    const data = {}
    const values: any[] = []
    services.forEach((service) => {
      const value = convertDbServiceToValues(service)
      values.push(value)
    })

    set(data, `teamConfig.teams.${teamId}.services`, values)
    const filePath = `./env/teams/services.${teamId}.yaml`
    this.repo.writeFile(filePath, data)
  }

  convertServiceToDb(svcRaw, teamId, dns: Dns): void {
    // Create service
    const svc = omit(svcRaw, 'ksvc', 'isPublic', 'hasCert', 'domain', 'paths', 'forwardPath')
    svc.teamId = teamId
    if (!('name' in svcRaw)) {
      console.warn('Unknown service structure')
    }
    if ('ksvc' in svcRaw) {
      if ('predeployed' in svcRaw.ksvc) {
        set(svc, 'ksvc.serviceType', 'ksvcPredeployed')
      } else {
        svc.ksvc = cloneDeep(svcRaw.ksvc)
        svc.ksvc.serviceType = 'ksvc'
        const annotations = get(svcRaw.ksvc, 'annotations', {})
        svc.ksvc.annotations = objectToArray(annotations, 'name', 'value')
      }
    } else set(svc, 'ksvc.serviceType', 'svcPredeployed')

    if (!('internal' in svcRaw)) {
      const publicUrl = getPublicUrl(svcRaw.domain, svcRaw.name, teamId, dns)
      svc.ingress = {
        hasCert: 'hasCert' in svcRaw,
        hasSingleSignOn: !('isPublic' in svcRaw),
        certArn: svcRaw.certArn || undefined,
        domain: publicUrl.domain,
        subdomain: publicUrl.subdomain,
        useDefaultSubdomain: !svcRaw.domain && svcRaw.ownHost,
        path: svcRaw.paths && svcRaw.paths.length ? svcRaw.paths[0] : undefined,
        forwardPath: 'forwardPath' in svcRaw,
      }
    }

    const res: any = this.db.populateItem('services', svc, undefined, svc.id)
    console.log(`Loaded service: name: ${res.name}, id: ${res.id}`)
  }

  saveValues(): void {
    // TODO: saveApps()
    this.saveSettings()
    this.saveTeams()
  }
}<|MERGE_RESOLUTION|>--- conflicted
+++ resolved
@@ -118,17 +118,10 @@
     return this.db.getCollection('teams') as Array<Team>
   }
 
-<<<<<<< HEAD
   getTeamSelfServiceFlags(id: string): TeamSelfService {
     return this.db.getItem('teamsSelfService', { id }) as TeamSelfService
   }
 
-  getClusters(): Array<Cluster> {
-    return this.db.getCollection('clusters') as Array<Cluster>
-  }
-
-=======
->>>>>>> 99a91940
   getCore(): any {
     return this.coreValues
   }
