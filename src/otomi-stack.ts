--- conflicted
+++ resolved
@@ -95,16 +95,12 @@
   return `teamConfig.${teamId}.backups`
 }
 
-<<<<<<< HEAD
 export function getTeamNetpolsFilePath(teamId: string): string {
   return `env/teams/netpols.${teamId}.yaml`
 }
-export function getTeamNetpolsJsonPath(teamId: string): string {
-  return `teamConfig.${teamId}.netpols`
-=======
+
 export function getTeamSealedSecretsFilePath(teamId: string): string {
   return `env/teams/sealedsecrets.${teamId}.yaml`
->>>>>>> 09114641
 }
 
 export function getTeamSecretsFilePath(teamId: string): string {
