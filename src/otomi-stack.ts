/* eslint-disable class-methods-use-this */
import * as k8s from '@kubernetes/client-node'
import { V1ObjectReference } from '@kubernetes/client-node'
import Debug from 'debug'

<<<<<<< HEAD
import { getRegions, ObjectStorageKeyRegions } from '@linode/api-v4'
import { emptyDir, pathExists, unlink } from 'fs-extra'
import { readdir, readFile, writeFile } from 'fs/promises'
=======
import { ObjectStorageKeyRegions, getRegions } from '@linode/api-v4'
import { emptyDir, existsSync, pathExists, rmSync, unlink } from 'fs-extra'
import { readFile, readdir, writeFile } from 'fs/promises'
>>>>>>> eb2e268a
import { generate as generatePassword } from 'generate-password'
import { cloneDeep, filter, isArray, isEmpty, map, mapValues, omit, pick, unset } from 'lodash'
import { getAppList, getAppSchema, getSpec } from 'src/app'
import { AlreadyExists, GitPullError, HttpError, OtomiError, PublicUrlExists, ValidationError } from 'src/error'
import getRepo, { Git } from 'src/git'
import { cleanAllSessions, cleanSession, DbMessage, getIo, getSessionStack } from 'src/middleware'
import {
  App,
  Backup,
  Build,
  Cloudtty,
  CodeRepo,
  Core,
  K8sService,
  Netpol,
  ObjWizard,
  Policies,
  Policy,
  Project,
  Repo,
  SealedSecret,
  Service,
  Session,
  SessionUser,
  Settings,
  SettingsInfo,
  Team,
  TeamSelfService,
  TestRepoConnect,
  User,
  Workload,
  WorkloadValues,
} from 'src/otomi-models'
import { arrayToObject, getServiceUrl, getValuesSchema, removeBlankAttributes } from 'src/utils'
import {
  cleanEnv,
  CUSTOM_ROOT_CA,
  DEFAULT_PLATFORM_ADMIN_EMAIL,
  EDITOR_INACTIVITY_TIMEOUT,
  GIT_BRANCH,
  GIT_EMAIL,
  GIT_LOCAL_PATH,
  GIT_PASSWORD,
  GIT_REPO_URL,
  GIT_USER,
  HELM_CHART_CATALOG,
  OBJ_STORAGE_APPS,
  PREINSTALLED_EXCLUDED_APPS,
  TOOLS_HOST,
  VERSIONS,
} from 'src/validators'
import { v4 as uuidv4 } from 'uuid'
import { parse as parseYaml, stringify as stringifyYaml } from 'yaml'
import {
  apply,
  checkPodExists,
  getCloudttyActiveTime,
  getKubernetesVersion,
  getLastTektonMessage,
  getSealedSecretsCertificate,
  getSecretValues,
  getTeamSecretsFromK8s,
  k8sdelete,
  watchPodUntilRunning,
} from './k8s_operations'
import { getFileMaps, loadValues } from './repo'
import { RepoService } from './services/RepoService'
import { TeamConfigService } from './services/TeamConfigService'
import { validateBackupFields } from './utils/backupUtils'
import {
  getGiteaRepoUrls,
  normalizeRepoUrl,
  testPrivateRepoConnect,
  testPublicRepoConnect,
} from './utils/codeRepoUtils'
import { getPolicies } from './utils/policiesUtils'
import { EncryptedDataRecord, encryptSecretItem, sealedSecretManifest } from './utils/sealedSecretUtils'
import { getKeycloakUsers, isValidUsername } from './utils/userUtils'
import { ObjectStorageClient } from './utils/wizardUtils'
import { NewChartPayload, fetchWorkloadCatalog, sparseCloneChart } from './utils/workloadUtils'

interface ExcludedApp extends App {
  managed: boolean
}
const debug = Debug('otomi:otomi-stack')

const env = cleanEnv({
  CUSTOM_ROOT_CA,
  DEFAULT_PLATFORM_ADMIN_EMAIL,
  EDITOR_INACTIVITY_TIMEOUT,
  GIT_BRANCH,
  GIT_EMAIL,
  GIT_LOCAL_PATH,
  GIT_PASSWORD,
  GIT_REPO_URL,
  GIT_USER,
  HELM_CHART_CATALOG,
  TOOLS_HOST,
  VERSIONS,
  PREINSTALLED_EXCLUDED_APPS,
  OBJ_STORAGE_APPS,
})

export const rootPath = '/tmp/otomi/values'
//TODO Move this to the repo.ts
const clusterSettingsFilePath = 'env/settings/cluster.yaml'
function getTeamSealedSecretsValuesFilePath(teamId: string, sealedSecretsName: string): string {
  return `env/teams/${teamId}/sealedsecrets/${sealedSecretsName}`
}

export default class OtomiStack {
  private coreValues: Core
  editor?: string
  sessionId?: string
  isLoaded = false
  git: Git
  repoService: RepoService

  constructor(editor?: string, sessionId?: string) {
    this.editor = editor
    this.sessionId = sessionId ?? 'main'
  }

  getAppList() {
    let apps = getAppList()
    apps = apps.filter((item) => item !== 'ingress-nginx')
    const { ingress } = this.getSettings()
    const allClasses = ['platform'].concat(ingress?.classes?.map((obj) => obj.className as string) || [])
    const ingressApps = allClasses.map((name) => `ingress-nginx-${name}`)
    return apps.concat(ingressApps)
  }

  async getValues(query): Promise<Record<string, any>> {
    return (await this.git.requestValues(query)).data
  }
  getRepoPath() {
    if (env.isTest || this.sessionId === undefined) return env.GIT_LOCAL_PATH
    return `${rootPath}/${this.sessionId}`
  }

  async init(): Promise<void> {
    if (env.isProd) {
      const corePath = '/etc/otomi/core.yaml'
      this.coreValues = parseYaml(await readFile(corePath, 'utf8')) as Core
    } else {
      this.coreValues = {
        ...parseYaml(await readFile('./test/core.yaml', 'utf8')),
        ...parseYaml(await readFile('./test/apps.yaml', 'utf8')),
      }
    }
  }

  transformServices(servicesArray: any[] = [], teamId: string): any[] {
    return servicesArray.map((service) => {
      const { cluster, dns } = this.getSettings(['cluster', 'dns'])
      const url = getServiceUrl({ domain: service.domain, name: service.name, teamId, cluster, dns })

      const headers = isArray(service.headers) ? undefined : service.headers

      const inService = omit(service, [
        'certArn',
        'certName',
        'domain',
        'forwardPath',
        'hasCert',
        'paths',
        'type',
        'ownHost',
        'tlsPass',
        'ingressClassName',
        'headers',
        'useCname',
        'cname',
      ])
      const svc = {
        ...inService,
        name: service.name,
        teamId,
        ingress:
          service.type === 'cluster'
            ? { type: 'cluster' }
            : {
                certArn: service.certArn || undefined,
                certName: service.certName || undefined,
                domain: url.domain,
                headers,
                forwardPath: 'forwardPath' in service,
                hasCert: 'hasCert' in service,
                paths: service.paths || [],
                subdomain: url.subdomain,
                tlsPass: 'tlsPass' in service,
                type: service.type,
                useDefaultHost: !service.domain && service.ownHost,
                ingressClassName: service.ingressClassName || undefined,
                useCname: service.useCname,
                cname: service.cname,
              },
      }
      return removeBlankAttributes(svc)
    })
  }

  transformApps(appsObj: Record<string, any>): App[] {
    if (!appsObj || typeof appsObj !== 'object') return []

    return Object.entries(appsObj).map(([appId, appData]) => {
      // Retrieve schema to check if the `enabled` flag should be considered
      const appSchema = getAppSchema(appId)
      const isEnabled = appSchema?.properties?.enabled ? !!appData.enabled : undefined

      return {
        id: appId,
        enabled: isEnabled,
        values: omit(appData, ['enabled']),
        rawValues: {},
      }
    })
  }

  async initRepo(repoService?: RepoService): Promise<void> {
    if (repoService) {
      this.repoService = repoService
      return
    } else {
      // We need to map the app values, so it adheres the App interface
      const rawRepo = await loadValues(this.getRepoPath())

      rawRepo.apps = this.transformApps(rawRepo.apps)
      rawRepo.teamConfig = mapValues(rawRepo.teamConfig, (teamConfig) => ({
        ...teamConfig,
        apps: this.transformApps(teamConfig.apps),
      }))

      const repo = rawRepo as Repo
      this.repoService = new RepoService(repo)
      //TODO fix this transforming of the services
      this.repoService.getRepo().teamConfig = mapValues(repo.teamConfig, (teamConfig, teamName) => ({
        ...teamConfig,
        services: this.transformServices(teamConfig.services, teamName),
      }))
    }
  }

  async initGit(): Promise<void> {
    await this.init()
    // every editor gets their own folder to detect conflicts upon deploy
    const path = this.getRepoPath()
    const branch = env.GIT_BRANCH
    const url = env.GIT_REPO_URL
    for (;;) {
      try {
        this.git = await getRepo(path, url, env.GIT_USER, env.GIT_EMAIL, env.GIT_PASSWORD, branch)
        await this.git.pull()
        //TODO fetch this url from the repo
        if (await this.git.fileExists(clusterSettingsFilePath)) break
        debug(`Values are not present at ${url}:${branch}`)
      } catch (e) {
        debug(`${e.message.trim()} for command ${JSON.stringify(e.task?.commands)}`)
        debug(`Git repository is not ready: ${url}:${branch}`)
      }
      const timeoutMs = 10000
      debug(`Trying again in ${timeoutMs} ms`)
      await new Promise((resolve) => setTimeout(resolve, timeoutMs))
    }

    await this.loadValues()
    debug(`Values are loaded for ${this.editor} in ${this.sessionId}`)
  }

  getSecretPaths(): string[] {
    // we split secrets from plain data, but have to overcome teams using patternproperties
    const teamProp = 'teamConfig.patternProperties.^[a-z0-9]([-a-z0-9]*[a-z0-9])+$'
    const teams = this.getTeams().map(({ id }) => id)
    const cleanSecretPaths: string[] = []
    const { secretPaths } = getSpec()
    secretPaths.map((p) => {
      if (p.indexOf(teamProp) === -1 && !cleanSecretPaths.includes(p)) cleanSecretPaths.push(p)
      else {
        teams.forEach((teamId: string) => {
          if (p.indexOf(teamProp) === 0) cleanSecretPaths.push(p.replace(teamProp, `teamConfig.${teamId}`))
        })
      }
    })
    // debug('secretPaths: ', cleanSecretPaths)
    return cleanSecretPaths
  }

  getSettingsInfo(): SettingsInfo {
    return {
      cluster: pick(this.repoService.getCluster(), ['name', 'domainSuffix', 'provider']),
      dns: pick(this.repoService.getDns(), ['zones']),
      obj: pick(this.repoService.getObj(), ['provider']),
      otomi: pick(this.repoService.getOtomi(), ['hasExternalDNS', 'hasExternalIDP', 'isPreInstalled']),
      smtp: pick(this.repoService.getSmtp(), ['smarthost']),
      ingressClassNames: map(this.repoService.getIngress()?.classes, 'className') ?? [],
    } as SettingsInfo
  }

  async createObjWizard(data: ObjWizard): Promise<ObjWizard> {
    const { obj } = this.getSettings(['obj'])
    const settingsdata = { obj: { ...obj, showWizard: data.showWizard } }
    const createdBuckets = [] as Array<string>
    if (data?.apiToken && data?.regionId) {
      const { cluster } = this.getSettings(['cluster'])
      let lkeClusterId: null | number = null
      if (cluster?.name?.includes('aplinstall')) lkeClusterId = Number(cluster?.name?.replace('aplinstall', ''))
      else if (lkeClusterId === null)
        return { status: 'error', errorMessage: 'Cluster ID is not found in the cluster name.' }
      const bucketNames = {
        cnpg: `lke${lkeClusterId}-cnpg`,
        harbor: `lke${lkeClusterId}-harbor`,
        loki: `lke${lkeClusterId}-loki`,
        tempo: `lke${lkeClusterId}-tempo`,
        velero: `lke${lkeClusterId}-velero`,
        gitea: `lke${lkeClusterId}-gitea`,
        thanos: `lke${lkeClusterId}-thanos`,
      }
      const objectStorageClient = new ObjectStorageClient(data.apiToken)
      // Create object storage buckets
      for (const bucket in bucketNames) {
        const bucketLabel = await objectStorageClient.createObjectStorageBucket(
          bucketNames[bucket] as string,
          data.regionId,
        )
        if (bucketLabel instanceof OtomiError) {
          return {
            objBuckets: createdBuckets,
            status: 'error',
            errorMessage: bucketLabel.publicMessage,
          }
        } else {
          createdBuckets.push(bucketLabel)
          debug(`${bucketLabel} bucket is created.`)
        }
      }
      // Create object storage keys
      const objStorageKey = await objectStorageClient.createObjectStorageKey(
        lkeClusterId,
        data.regionId,
        Object.values(bucketNames),
      )

      if (objStorageKey instanceof OtomiError) return { status: 'error', errorMessage: objStorageKey.publicMessage }

      const { access_key, secret_key, regions } = objStorageKey
      // The data.regionId (for example 'eu-central') does not include the zone.
      // However, we need to add the region with the zone suffix (for example 'eu-central-1') in the object storage values.
      // Therefore, we need to extract the region with the zone suffix from the s3_endpoint.
      const { s3_endpoint } = regions.find((region) => region.id === data.regionId) as ObjectStorageKeyRegions
      const [objStorageRegion] = s3_endpoint.split('.')
      debug(`Object Storage keys are created.`)
      // Modify object storage settings
      settingsdata.obj = {
        showWizard: false,
        provider: {
          type: 'linode',
          linode: {
            accessKeyId: access_key,
            buckets: bucketNames,
            region: objStorageRegion,
            secretAccessKey: secret_key,
          },
        },
      }
    }
    await this.editSettings(settingsdata as Settings, 'obj')
    debug('Object storage settings have been configured.')
    return {
      status: 'success',
      regionId: data.regionId,
      objBuckets: createdBuckets,
    } as ObjWizard
  }

  getSettings(keys?: string[]): Settings {
    const settings = this.repoService.getSettings()
    if (!keys) return settings
    return pick(settings, keys) as Settings
  }

  async loadIngressApps(id: string): Promise<void> {
    try {
      debug(`Loading ingress apps for ${id}`)
      const content = await this.git.loadConfig('env/apps/ingress-nginx.yaml', 'env/apps/secrets.ingress-nginx.yaml')
      const values = content?.apps?.['ingress-nginx'] ?? {}
      const teamId = 'admin'
      this.repoService.getTeamConfigService(teamId).createApp({ enabled: true, values, rawValues: {}, id })
      debug(`Ingress app loaded for ${id}`)
    } catch (error) {
      debug(`Failed to load ingress apps for ${id}:`)
    }
  }

  async removeIngressApps(id: string): Promise<void> {
    try {
      debug(`Removing ingress apps for ${id}`)
      const path = `env/apps/${id}.yaml`
      const secretsPath = `env/apps/secrets.${id}.yaml`
      this.repoService.deleteApp(id)
      await this.git.removeFile(path)
      await this.git.removeFile(secretsPath)
      debug(`Ingress app removed for ${id}`)
    } catch (error) {
      debug(`Failed to remove ingress app for ${id}:`)
    }
  }

  async editIngressApps(settings: Settings, data: Settings, settingId: string): Promise<void> {
    if (settingId !== 'ingress') return
    const initClasses = settings[settingId]?.classes || []
    const initClassNames = initClasses.map((obj) => obj.className)
    const dataClasses = data[settingId]?.classes || []
    const dataClassNames = dataClasses.map((obj) => obj.className)
    // Ingress app addition
    for (const ingressClass of dataClasses) {
      if (!initClassNames.includes(ingressClass.className)) {
        const id = `ingress-nginx-${ingressClass.className}`
        await this.loadIngressApps(id)
      }
    }
    // Ingress app deletion
    for (const ingressClass of initClasses) {
      if (!dataClassNames.includes(ingressClass.className)) {
        const id = `ingress-nginx-${ingressClass.className}`
        await this.removeIngressApps(id)
      }
    }
  }

  async editSettings(data: Settings, settingId: string): Promise<Settings> {
    const settings = this.repoService.getSettings()
    await this.editIngressApps(settings, data, settingId)
    const updatedSettingsData: any = { ...data }
    // Preserve the otomi.adminPassword when editing otomi settings
    if (settingId === 'otomi') {
      updatedSettingsData.otomi = {
        ...updatedSettingsData.otomi,
        adminPassword: settings.otomi?.adminPassword,
      }
    }
    settings[settingId] = removeBlankAttributes(updatedSettingsData[settingId] as Record<string, any>)
    this.repoService.updateSettings(settings)
    await this.saveSettings()
    await this.doRepoDeployment((repoService) => {
      repoService.updateSettings(settings)
    })
    return settings
  }

  filterExcludedApp(apps: App | App[]) {
    const excludedApps = PREINSTALLED_EXCLUDED_APPS.default.apps
    const settingsInfo = this.getSettingsInfo()
    if (!Array.isArray(apps)) {
      if (settingsInfo.otomi && settingsInfo.otomi.isPreInstalled && excludedApps.includes(apps.id)) {
        // eslint-disable-next-line no-param-reassign
        ;(apps as ExcludedApp).managed = true
        return apps as ExcludedApp
      }
    } else if (Array.isArray(apps)) {
      if (settingsInfo.otomi && settingsInfo.otomi.isPreInstalled)
        return apps.filter((app) => !excludedApps.includes(app.id))
      else return apps
    }
    return apps
  }

  getTeamApp(teamId: string, id: string): App | ExcludedApp {
    const app = this.getApp(id)
    this.filterExcludedApp(app)

    if (teamId === 'admin') return app
    const adminApp = this.repoService.getTeamConfigService(teamId).getApp(id)
    return { ...cloneDeep(app), enabled: adminApp.enabled }
  }

  getApp(name: string): App {
    return this.repoService.getApp(name)
  }

  getApps(teamId: string, picks?: string[]): Array<App> {
    const appList = this.getAppList()
    const apps = this.repoService.getApps().filter((app) => appList.includes(app.id))
    const providerSpecificApps = this.filterExcludedApp(apps) as App[]

    if (teamId === 'admin') return providerSpecificApps

    // If not team admin load available teamApps
    const core = this.getCore()
    let teamApps = providerSpecificApps
      .map((app: App) => {
        const isShared = !!core.adminApps.find((a) => a.name === app.id)?.isShared
        const inTeamApps = !!core.teamApps.find((a) => a.name === app.id)
        if (isShared || inTeamApps) return app
      })
      .filter((app): app is App => app !== undefined) // Ensures no `undefined` elements

    if (!picks) return teamApps

    if (picks.includes('enabled')) {
      const adminApps = this.repoService.getApps()

      teamApps = adminApps.map((adminApp) => {
        const teamApp = teamApps.find((app) => app.id === adminApp.id)
        return teamApp || { id: adminApp.id, enabled: adminApp.enabled }
      })
    }

    return teamApps.map((app) => pick(app, picks)) as Array<App>
  }

  async editApp(teamId: string, id: string, data: App): Promise<App> {
    let app: App = this.repoService.getApp(id)
    // Shallow merge, so only first level attributes can be replaced (values, rawValues, etc.)
    app = { ...app, ...data }
    app = this.repoService.updateApp(id, app)
    await this.saveAdminApp(app)
    await this.doRepoDeployment((repoService) => {
      repoService.updateApp(id, app)
    })
    return this.repoService.getApp(id)
  }

  canToggleApp(id: string): boolean {
    const app = getAppSchema(id)
    return app.properties!.enabled !== undefined
  }

  async toggleApps(teamId: string, ids: string[], enabled: boolean): Promise<void> {
    await Promise.all(
      ids.map(async (id) => {
        const orig = this.repoService.getApp(id)
        if (orig && this.canToggleApp(id)) {
          const app = this.repoService.updateApp(id, { enabled })
          await this.saveAdminApp(app)
        }
      }),
    )

    await this.doRepoDeployment((repoService) => {
      ids.map((id) => {
        const orig = repoService.getApp(id)
        if (orig && this.canToggleApp(id)) {
          repoService.updateApp(id, { enabled })
        }
      })
    })
  }

  getTeams(): Array<Team> {
    return this.repoService.getAllTeamSettings()
  }

  getTeamSelfServiceFlags(id: string): TeamSelfService {
    const data = this.getTeam(id)
    return data.selfService
  }

  getCore(): Core {
    return this.coreValues
  }

  getTeam(id: string): Team {
    const team = this.repoService.getTeamConfigService(id).getSettings()
    return { ...team, name: id }
  }

  async createTeam(data: Team, deploy = true): Promise<Team> {
    const teamName = data.name

    if (isEmpty(data.password)) {
      debug(`creating password for team '${data.name}'`)
      // eslint-disable-next-line no-param-reassign
      data.password = generatePassword({
        length: 16,
        numbers: true,
        symbols: '!@#$%&*',
        lowercase: true,
        uppercase: true,
        strict: true,
      })
    }

    const teamConfig = this.repoService.createTeamConfig(teamName, data)
    const team = teamConfig.settings
    const apps = getAppList()
    const core = this.getCore()
    const teamApps = apps.flatMap((appId) => {
      const isShared = !!core.adminApps.find((a) => a.name === appId)?.isShared
      const inTeamApps = !!core.teamApps.find((a) => a.name === appId)
      return teamName !== 'admin' && (isShared || inTeamApps)
        ? [this.repoService.getTeamConfigService(teamName).createApp({ id: appId })]
        : [] // Empty array removes `undefined` entries
    })

    const policies = getPolicies()
    if (!data.id) {
      this.repoService.getTeamConfigService(teamName).updatePolicies(policies)
    }
    if (deploy) {
      await this.saveTeam(team)

      await this.doRepoDeployment((repoService) => {
        repoService.createTeamConfig(teamName, data)
        repoService.getTeamConfigService(teamName).setApps(teamApps)
        repoService.getTeamConfigService(teamName).updatePolicies(policies)
      })
    }
    return team
  }

  async editTeam(id: string, data: Team): Promise<Team> {
    const team = this.repoService.getTeamConfigService(id).updateSettings(data)
    await this.saveTeam(team)
    await this.doTeamDeployment(id, (teamService) => {
      teamService.updateSettings(team)
    })
    return team
  }

  async deleteTeam(id: string): Promise<void> {
    await this.deleteTeamConfig(id)
    await this.doRepoDeployment((repoService) => {
      repoService.deleteTeamConfig(id)
    })
  }

  getTeamServices(teamId: string): Array<Service> {
    return this.repoService.getTeamConfigService(teamId).getServices()
  }

  getTeamBackups(teamId: string): Array<Backup> {
    return this.repoService.getTeamConfigService(teamId).getBackups()
  }

  getAllBackups(): Array<Backup> {
    return this.repoService.getAllBackups()
  }

  async createBackup(teamId: string, data: Backup): Promise<Backup> {
    validateBackupFields(data.name, data.ttl)
    try {
      const backup = this.repoService.getTeamConfigService(teamId).createBackup(data)

      await this.saveTeamBackup(teamId, data)
      await this.doTeamDeployment(teamId, (teamService) => {
        teamService.createBackup(backup)
      })
      return backup
    } catch (err) {
      if (err.code === 409) err.publicMessage = 'Backup name already exists'
      throw err
    }
  }

  getBackup(teamId: string, name: string): Backup {
    return this.repoService.getTeamConfigService(teamId).getBackup(name)
  }

  async editBackup(teamId: string, name: string, data: Backup): Promise<Backup> {
    validateBackupFields(data.name, data.ttl)
    const backup = this.repoService.getTeamConfigService(teamId).updateBackup(name, data)
    await this.saveTeamBackup(teamId, data)
    await this.doTeamDeployment(
      teamId,
      (teamService) => {
        teamService.updateBackup(name, backup)
      },
      false,
    )
    return backup
  }

  async deleteBackup(teamId: string, name: string): Promise<void> {
    await this.deleteTeamBackup(teamId, name)
    await this.doTeamDeployment(
      teamId,
      (teamService) => {
        teamService.deleteBackup(name)
      },
      false,
    )
  }

  getTeamNetpols(teamId: string): Array<Netpol> {
    return this.repoService.getTeamConfigService(teamId).getNetpols()
  }

  getAllNetpols(): Array<Netpol> {
    return this.repoService.getAllNetpols()
  }

  async createNetpol(teamId: string, data: Netpol): Promise<Netpol> {
    try {
      const netpol = this.repoService.getTeamConfigService(teamId).createNetpol(data)
      await this.saveTeamNetpols(teamId, data)
      await this.doTeamDeployment(
        teamId,
        (teamService) => {
          teamService.createNetpol(netpol)
        },
        false,
      )
      return netpol
    } catch (err) {
      if (err.code === 409) err.publicMessage = 'Network policy name already exists'
      throw err
    }
  }

  getNetpol(teamId: string, name: string): Netpol {
    return this.repoService.getTeamConfigService(teamId).getNetpol(name)
  }

  async editNetpol(teamId: string, name: string, data: Netpol): Promise<Netpol> {
    // eslint-disable-next-line @typescript-eslint/no-unsafe-argument
    const netpol = this.repoService.getTeamConfigService(teamId).updateNetpol(name, data)
    await this.saveTeamNetpols(teamId, data)
    await this.doTeamDeployment(
      teamId,
      (teamService) => {
        teamService.updateNetpol(name, netpol)
      },
      false,
    )
    return netpol
  }

  async deleteNetpol(teamId: string, name: string): Promise<void> {
    const netpol = this.repoService.getTeamConfigService(teamId).getNetpol(name)
    await this.deleteTeamNetpol(teamId, netpol.name)
    await this.doTeamDeployment(
      teamId,
      (teamService) => {
        teamService.deleteNetpol(name)
      },
      false,
    )
  }

  getAllUsers(sessionUser: SessionUser): Array<User> {
    const users = this.repoService.getUsers()
    if (sessionUser.isPlatformAdmin) return users
    else if (sessionUser.isTeamAdmin) {
      const usersWithBasicInfo = users.map((user) => {
        const { id, email, isPlatformAdmin, isTeamAdmin, teams } = user
        return { id, email, isPlatformAdmin, isTeamAdmin, teams }
      })
      return usersWithBasicInfo as Array<User>
    } else return []
  }

  async createUser(data: User): Promise<User> {
    const { valid, error } = isValidUsername(data.email.split('@')[0])
    if (!valid) {
      throw new HttpError(400, error as string)
    }
    const initialPassword = generatePassword({
      length: 16,
      numbers: true,
      symbols: '!@#$%&*',
      lowercase: true,
      uppercase: true,
      strict: true,
    })
    const user = { ...data, initialPassword }
    let existingUsersEmail = this.repoService.getUsersEmail()
    if (!env.isDev) {
      const { otomi, cluster } = this.getSettings(['otomi', 'cluster'])
      const keycloak = this.getApp('keycloak')
      const keycloakBaseUrl = `https://keycloak.${cluster?.domainSuffix}`
      const realm = 'otomi'
      const username = keycloak?.values?.adminUsername as string
      const password = otomi?.adminPassword as string
      existingUsersEmail = await getKeycloakUsers(keycloakBaseUrl, realm, username, password)
    }
    try {
      if (existingUsersEmail.some((existingUser) => existingUser === user.email)) {
        throw new AlreadyExists('User email already exists')
      }
      const createdUser = this.repoService.createUser(user)
      await this.saveUser(createdUser)
      await this.doRepoDeployment((repoService) => {
        repoService.createUser(user)
      })
      return createdUser
    } catch (err) {
      if (err.code === 409) err.publicMessage = 'User email already exists'
      throw err
    }
  }

  getUser(id: string): User {
    return this.repoService.getUser(id)
  }

  async editUser(id: string, data: User): Promise<User> {
    const user = this.repoService.updateUser(id, data)
    await this.saveUser(user)
    await this.doRepoDeployment((repoService) => {
      repoService.updateUser(id, user)
    })
    return user
  }

  async deleteUser(id: string): Promise<void> {
    const user = this.repoService.getUser(id)
    if (user.email === env.DEFAULT_PLATFORM_ADMIN_EMAIL) {
      const error = new OtomiError('Forbidden')
      error.code = 403
      error.publicMessage = 'Cannot delete the default platform admin user'
      throw error
    }
    await this.deleteUserFile(user)
    await this.doRepoDeployment((repoService) => {
      repoService.deleteUser(user.id!)
    })
  }

  async editTeamUsers(
    data: Pick<User, 'id' | 'email' | 'isPlatformAdmin' | 'isTeamAdmin' | 'teams'>[],
  ): Promise<Array<User>> {
    for (const user of data) {
      const existingUser = this.repoService.getUser(user.id!)
      const updateUser = this.repoService.updateUser(user.id!, { ...existingUser, teams: user.teams })
      await this.saveUser(updateUser)
    }
    const users = this.repoService.getUsers()
    await this.doRepoDeployment((repoService) => {
      for (const user of data) {
        const existingUser = repoService.getUser(user.id!)
        repoService.updateUser(user.id!, { ...existingUser, teams: user.teams })
      }
    })
    return users
  }

  getTeamProjects(teamId: string): Array<Project> {
    return this.repoService.getTeamConfigService(teamId).getProjects()
  }

  getAllProjects(): Array<Project> {
    return this.repoService.getAllProjects()
  }

  // Creates a new project and reserves a given name for 'builds', 'workloads' and 'services' resources
  async createProject(teamId: string, data: Project): Promise<Project> {
    // Check if the project name already exists in any collection
    const projectNameTaken = this.repoService.getTeamConfigService(teamId).doesProjectNameExist(data.name)
    const projectNameTakenPublicMessage = `In the team '${teamId}' there is already a resource that match the project name '${data.name}'`

    try {
      if (projectNameTaken) throw new AlreadyExists(projectNameTakenPublicMessage)
      const project = this.repoService.getTeamConfigService(teamId).createProject({ ...data, teamId })
      if (data.build) {
        await this.createBuild(teamId, data.build)
      }
      if (data.workload) {
        await this.createWorkload(teamId, data.workload)
      }
      if (data.service) {
        await this.createService(teamId, data.service)
      }
      await this.saveTeamProject(teamId, data)
      await this.doTeamDeployment(
        teamId,
        (teamService) => {
          teamService.createProject(project)
        },
        false,
      )
      return project
    } catch (err) {
      if (err.code === 409 && projectNameTaken) err.publicMessage = projectNameTakenPublicMessage
      else if (err.code === 409) err.publicMessage = 'Project name already exists'
      throw err
    }
  }

  getProject(teamId: string, name: string): Project {
    const project = this.repoService.getTeamConfigService(teamId).getProject(name)
    let build, workload, workloadValues, services
    try {
      build = this.repoService.getTeamConfigService(teamId).getBuild(project.build!.name)
    } catch (err) {
      build = {}
    }
    try {
      workload = this.repoService.getTeamConfigService(teamId).getWorkload(project.workload!.name)
    } catch (err) {
      workload = {}
    }
    try {
      workloadValues = this.repoService.getTeamConfigService(teamId).getWorkloadValues(project.workloadValues!.name!)
    } catch (err) {
      workloadValues = {}
    }
    try {
      services = this.repoService.getTeamConfigService(teamId).getService(project.service!.name)
    } catch (err) {
      services = {}
    }
    return {
      teamId,
      ...project,
      name: project.name,
      build,
      workload,
      workloadValues,
      service: services,
    }
  }

  async editProject(teamId: string, name: string, data: Project): Promise<Project> {
    const { build, workload, workloadValues, service } = data
    let b, w, wv, s

    if (build) {
      try {
        b = this.repoService.getTeamConfigService(teamId).createBuild({ ...build, teamId })
      } catch (error) {
        if (error.code == 409) b = this.repoService.getTeamConfigService(teamId).updateBuild(build.name, build)
      }
    }

    if (workload) {
      try {
        w = this.repoService.getTeamConfigService(teamId).createWorkload(workload)
      } catch (error) {
        if (error.code === 409)
          w = this.repoService.getTeamConfigService(teamId).updateWorkload(workload.name, workload)
      }
    }

    if (workload && workloadValues) {
      try {
        wv = this.repoService.getTeamConfigService(teamId).createWorkloadValues({ ...workloadValues, name })
      } catch (error) {
        if (error.code === 409)
          wv = this.repoService.getTeamConfigService(teamId).updateWorkloadValues(name, { ...workloadValues, name })
      }
    }

    if (service) {
      try {
        s = this.repoService.getTeamConfigService(teamId).createService({ ...service, teamId })
      } catch (error) {
        if (error.code === 409) s = this.repoService.getTeamConfigService(teamId).updateService(service.name, service)
      }
    }

    const updatedData = {
      name,
      teamId,
      ...(b && { build: { name: b.name } }),
      workload: { name: w.name },
      workloadValues: { name: wv.name },
      service: { name: s.name },
    }

    let project: Project
    try {
      project = this.repoService.getTeamConfigService(teamId).createProject(updatedData)
    } catch (error) {
      if (error.code === 409) {
        project = this.repoService.getTeamConfigService(teamId).updateProject(name, updatedData)
      } else {
        throw error
      }
    }
    await this.saveTeamProject(teamId, data)
    await this.saveTeamBuild(teamId, b)
    await this.saveTeamWorkload(teamId, w)
    await this.saveTeamWorkloadValues(teamId, wv)
    await this.saveTeamService(teamId, s)
    //Leave this for now as we will replace projects
    await this.doDeployment(['projects', 'builds', 'workloads', 'workloadValues', 'services'], teamId, false)
    return project
  }

  // Deletes a project and all its related resources
  async deleteProject(teamId: string, name: string): Promise<void> {
    const p = this.repoService.getTeamConfigService(teamId).getProject(name)
    if (p.build?.name) {
      await this.deleteTeamBuild(teamId, p.build.name)
    }
    if (p.workload?.name) {
      await this.deleteTeamWorkload(teamId, p.workload.name)
    }
    if (p.workloadValues?.name) {
      await this.deleteTeamWorkloadValues(teamId, p.workloadValues.name)
    }
    if (p.service?.name) {
      await this.deleteTeamService(teamId, p.service.name)
    }
    await this.deleteTeamProject(teamId, name)
    await this.doTeamDeployment(
      teamId,
      (teamService) => {
        teamService.deleteBuild(name)
        teamService.deleteWorkload(name)
        teamService.deleteWorkloadValues(name)
        teamService.deleteService(name)
        teamService.deleteProject(name)
      },
      false,
    )
  }

  getTeamCodeRepos(teamId: string): Array<CodeRepo> {
    return this.repoService.getTeamConfigService(teamId).getCodeRepos()
  }

  getAllCodeRepos(): Array<CodeRepo> {
    const allCodeRepos = this.repoService.getAllCodeRepos()
    return allCodeRepos
  }

  async createCodeRepo(teamId: string, data: CodeRepo): Promise<CodeRepo> {
    try {
      const body = { ...data }
      if (!body.private) unset(body, 'secret')
      const codeRepo = this.repoService.getTeamConfigService(teamId).createCodeRepo({ ...data, teamId })
      await this.saveTeamCodeRepo(teamId, codeRepo)
      await this.doTeamDeployment(
        teamId,
        (teamService) => {
          teamService.createCodeRepo(codeRepo)
        },
        false,
      )
      return codeRepo
    } catch (err) {
      if (err.code === 409) err.publicMessage = 'Code repo label already exists'
      throw err
    }
  }

  getCodeRepo(teamId: string, name: string): CodeRepo {
    return this.repoService.getTeamConfigService(teamId).getCodeRepo(name)
  }

  async editCodeRepo(teamId: string, name: string, data: CodeRepo): Promise<CodeRepo> {
    const body = { ...data }
    if (!body.private) unset(body, 'secret')
    // eslint-disable-next-line @typescript-eslint/no-unsafe-argument
    const codeRepo = this.repoService.getTeamConfigService(teamId).updateCodeRepo(name, body)
    await this.saveTeamCodeRepo(teamId, codeRepo)
    await this.doTeamDeployment(
      teamId,
      (teamService) => {
        teamService.updateCodeRepo(name, codeRepo)
      },
      false,
    )
    return codeRepo
  }

  async deleteCodeRepo(teamId: string, name: string): Promise<void> {
    await this.deleteTeamCodeRepo(teamId, name)
    await this.doTeamDeployment(
      teamId,
      (teamService) => {
        teamService.deleteCodeRepo(name)
      },
      false,
    )
  }

  async getTestRepoConnect(url: string, teamId: string, secretName: string): Promise<TestRepoConnect> {
    try {
      let sshPrivateKey = '',
        username = '',
        accessToken = ''

      if (secretName) {
        const secret = await getSecretValues(secretName, `team-${teamId}`)
        sshPrivateKey = secret?.['ssh-privatekey'] || ''
        username = secret?.username || ''
        accessToken = secret?.password || ''
      }

      const isPrivate = !!secretName
      const isSSH = !!sshPrivateKey
      const repoUrl = normalizeRepoUrl(url, isPrivate, isSSH)

      if (!repoUrl) return { status: 'failed' }

      if (isPrivate)
        return (await testPrivateRepoConnect(repoUrl, sshPrivateKey, username, accessToken)) as TestRepoConnect

      return (await testPublicRepoConnect(repoUrl)) as TestRepoConnect
    } catch (error) {
      return { status: 'failed' }
    }
  }

  async getInternalRepoUrls(teamId: string): Promise<string[]> {
    if (env.isDev || !teamId || teamId === 'admin') return []
    const { cluster, otomi } = this.getSettings(['cluster', 'otomi'])
    const gitea = this.getApp('gitea')
    const username = gitea?.values?.adminUsername as string
    const password = (gitea?.values?.adminPassword as string) || (otomi?.adminPassword as string)
    const orgName = `team-${teamId}`
    const domainSuffix = cluster?.domainSuffix
    const internalRepoUrls = (await getGiteaRepoUrls(username, password, orgName, domainSuffix)) || []
    return internalRepoUrls
  }

  getDashboard(teamId: string): Array<any> {
    const projects = this.repoService.getTeamConfigService(teamId).getProjects()
    const builds = this.repoService.getTeamConfigService(teamId).getBuilds()
    const workloads = this.repoService.getTeamConfigService(teamId).getWorkloads()
    const services = this.repoService.getTeamConfigService(teamId).getServices()
    const secrets = this.repoService.getTeamConfigService(teamId).getSealedSecrets()
    const netpols = this.repoService.getTeamConfigService(teamId).getNetpols()

    return [
      { name: 'projects', count: projects?.length },
      { name: 'builds', count: builds?.length },
      { name: 'workloads', count: workloads?.length },
      { name: 'services', count: services?.length },
      { name: 'sealed secrets', count: secrets?.length },
      { name: 'network policies', count: netpols?.length },
    ]
  }

  getTeamBuilds(teamId: string): Array<Build> {
    return this.repoService.getTeamConfigService(teamId).getBuilds()
  }

  getAllBuilds(): Array<Build> {
    return this.repoService.getAllBuilds()
  }

  async createBuild(teamId: string, data: Build): Promise<Build> {
    try {
      const build = this.repoService.getTeamConfigService(teamId).createBuild({ ...data, teamId })
      await this.saveTeamBuild(teamId, data)
      await this.doTeamDeployment(
        teamId,
        (teamService) => {
          teamService.createBuild(build)
        },
        false,
      )
      return build
    } catch (err) {
      if (err.code === 409) err.publicMessage = 'Build name already exists'
      throw err
    }
  }

  getBuild(teamId: string, name: string): Build {
    return this.repoService.getTeamConfigService(teamId).getBuild(name)
  }

  async editBuild(teamId: string, name: string, data: Build): Promise<Build> {
    // eslint-disable-next-line @typescript-eslint/no-unsafe-argument
    const build = this.repoService.getTeamConfigService(teamId).updateBuild(name, data)
    await this.saveTeamBuild(teamId, build)
    await this.doTeamDeployment(
      teamId,
      (teamService) => {
        teamService.updateBuild(name, build)
      },
      false,
    )
    return build
  }

  async deleteBuild(teamId: string, name: string): Promise<void> {
    const p = this.repoService.getTeamConfigService(teamId).getProjects()
    p.forEach((project: Project) => {
      if (project?.build?.name === name) {
        const updatedData = { ...project, build: undefined }
        this.repoService.getTeamConfigService(teamId).updateProject(project.name, updatedData)
      }
    })
    await this.deleteTeamBuild(teamId, name)
    await this.doTeamDeployment(
      teamId,
      (teamService) => {
        teamService.deleteBuild(name)
      },
      false,
    )
  }

  getTeamPolicies(teamId: string): Policies {
    return this.repoService.getTeamConfigService(teamId).getPolicies()
  }

  getAllPolicies(): Record<string, Policies> {
    return this.repoService.getAllPolicies()
  }

  getPolicy(teamId: string, id: string): Policy {
    return this.repoService.getTeamConfigService(teamId).getPolicy(id)
  }

  async editPolicy(teamId: string, policyId: string, data: Policy): Promise<Policy> {
    const teamPolicies = this.getTeamPolicies(teamId)
    teamPolicies[policyId] = removeBlankAttributes(data)
    const policy = this.getPolicy(teamId, policyId)
    await this.saveTeamPolicies(teamId)
    await this.doTeamDeployment(
      teamId,
      (teamService) => {
        const rootStackPolicies = teamService.getPolicies()
        rootStackPolicies[policyId] = removeBlankAttributes(data)
      },
      false,
    )
    return policy
  }

  async getK8sVersion(): Promise<string> {
    return (await getKubernetesVersion()) as string
  }

  async connectCloudtty(data: Cloudtty): Promise<Cloudtty | any> {
    const variables = {
      FQDN: data.domain,
      EMAIL: data.emailNoSymbols,
      SUB: data.sub,
    }

    const { userTeams } = data

    // if cloudtty does not exists then check if the pod is running and return it
    if (await checkPodExists('team-admin', `tty-${data.emailNoSymbols}`))
      return { ...data, iFrameUrl: `https://tty.${data.domain}/${data.emailNoSymbols}` }

    if (await pathExists('/tmp/ttyd.yaml')) await unlink('/tmp/ttyd.yaml')

    //if user is admin then read the manifests from ./dist/src/ttyManifests/adminTtyManifests
    const files = data.isAdmin
      ? await readdir('./dist/src/ttyManifests/adminTtyManifests', 'utf-8')
      : await readdir('./dist/src/ttyManifests', 'utf-8')
    const filteredFiles = files.filter((file) => file.startsWith('tty'))
    const variableKeys = Object.keys(variables)

    const podContentAddTargetTeam = (fileContent) => {
      const regex = new RegExp(`\\$TARGET_TEAM`, 'g')
      return fileContent.replace(regex, data.teamId)
    }

    // iterates over the rolebinding file and replace the $TARGET_TEAM with the team name for teams
    const rolebindingContentsForUsers = (fileContent) => {
      const rolebindingArray: string[] = []
      userTeams?.forEach((team: string) => {
        const regex = new RegExp(`\\$TARGET_TEAM`, 'g')
        const rolebindingForTeam: string = fileContent.replace(regex, team)
        rolebindingArray.push(rolebindingForTeam)
      })
      return rolebindingArray.join('\n')
    }

    const fileContents = await Promise.all(
      filteredFiles.map(async (file) => {
        let fileContent = data.isAdmin
          ? await readFile(`./dist/src/ttyManifests/adminTtyManifests/${file}`, 'utf-8')
          : await readFile(`./dist/src/ttyManifests/${file}`, 'utf-8')
        variableKeys.forEach((key) => {
          const regex = new RegExp(`\\$${key}`, 'g')
          fileContent = fileContent.replace(regex, variables[key])
        })
        if (file === 'tty_02_Pod.yaml') fileContent = podContentAddTargetTeam(fileContent)
        if (!data.isAdmin && file === 'tty_03_Rolebinding.yaml') fileContent = rolebindingContentsForUsers(fileContent)
        return fileContent
      }),
    )
    await writeFile('/tmp/ttyd.yaml', fileContents, 'utf-8')
    await apply('/tmp/ttyd.yaml')
    await watchPodUntilRunning('team-admin', `tty-${data.emailNoSymbols}`)

    // check the pod every 30 minutes and terminate it after 2 hours of inactivity
    const ISACTIVE_INTERVAL = 30 * 60 * 1000
    const TERMINATE_TIMEOUT = 2 * 60 * 60 * 1000
    const intervalId = setInterval(() => {
      getCloudttyActiveTime('team-admin', `tty-${data.emailNoSymbols}`).then((activeTime: number) => {
        if (activeTime > TERMINATE_TIMEOUT) {
          this.deleteCloudtty(data)
          clearInterval(intervalId)
          debug(`Cloudtty terminated after ${TERMINATE_TIMEOUT / (60 * 60 * 1000)} hours of inactivity`)
        }
      })
    }, ISACTIVE_INTERVAL)

    return { ...data, iFrameUrl: `https://tty.${data.domain}/${data.emailNoSymbols}` }
  }

  async deleteCloudtty(data: Cloudtty) {
    try {
      if (await checkPodExists('team-admin', `tty-${data.emailNoSymbols}`)) await k8sdelete(data)
    } catch (error) {
      debug('Failed to delete cloudtty')
    }
  }

  getTeamWorkloads(teamId: string): Array<Workload> {
    return this.repoService.getTeamConfigService(teamId).getWorkloads()
  }

  getAllWorkloads(): Array<Workload> {
    return this.repoService.getAllWorkloads()
  }

  async getWorkloadCatalog(data: { url: string; sub: string; teamId: string }): Promise<any> {
    const { url: clientUrl, sub, teamId } = data
    let url = clientUrl
    if (env?.HELM_CHART_CATALOG && !clientUrl) url = env.HELM_CHART_CATALOG
    if (!url) {
      throw {
        code: 404,
        message: 'No helm chart catalog found!',
      }
    }
    const version = env.VERSIONS.core as string
    const { helmCharts, catalog } = await fetchWorkloadCatalog(url, sub, teamId, version)
    return { url, helmCharts, catalog }
  }

  async createWorkloadCatalog(body: NewChartPayload): Promise<boolean> {
    const { url, chartName, chartPath, chartIcon, revision, allowTeams } = body

    const uuid = uuidv4()
    const helmChartsDir = `/tmp/otomi/charts/${uuid}`
    const helmChartCatalogUrl = env.HELM_CHART_CATALOG
    const { user, email } = this.repo

    try {
      await sparseCloneChart(
        url,
        helmChartCatalogUrl,
        user,
        email,
        chartName,
        chartPath,
        helmChartsDir,
        revision,
        chartIcon,
        allowTeams,
      )
      return true
    } catch (err) {
      debug(`error while parsing chart ${err.message}`)
      return false
    } finally {
      // Clean up: if the temporary directory exists, remove it.
      if (existsSync(helmChartsDir)) rmSync(helmChartsDir, { recursive: true, force: true })
    }
  }

  async createWorkload(teamId: string, data: Workload): Promise<Workload> {
    try {
      const workload = this.repoService.getTeamConfigService(teamId).createWorkload({ ...data, teamId })
      const workloadValues = this.repoService
        .getTeamConfigService(teamId)
        .createWorkloadValues({ teamId, values: {}, id: workload.id, name: workload.name })
      await this.saveTeamWorkload(teamId, data)
      await this.saveTeamWorkloadValues(teamId, workloadValues)
      await this.doTeamDeployment(
        teamId,
        (teamService) => {
          teamService.createWorkload(workload)
          teamService.createWorkloadValues(workloadValues)
        },
        false,
      )
      return workload
    } catch (err) {
      if (err.code === 409) err.publicMessage = 'Workload name already exists'
      throw err
    }
  }

  getWorkload(teamId: string, name: string): Workload {
    return this.repoService.getTeamConfigService(teamId).getWorkload(name)
  }

  async editWorkload(teamId: string, name: string, data: Workload): Promise<Workload> {
    const workload = this.repoService.getTeamConfigService(teamId).updateWorkload(name, data)
    await this.saveTeamWorkload(teamId, workload)
    await this.doTeamDeployment(
      teamId,
      (teamService) => {
        teamService.updateWorkload(name, workload)
      },
      false,
    )
    return workload
  }

  async deleteWorkload(teamId: string, name: string): Promise<void> {
    const p = this.repoService.getTeamConfigService(teamId).getProjects()
    p.forEach((project: Project) => {
      if (project?.workload?.name === name) {
        const updatedData = { ...project, workload: undefined, workloadValues: undefined }
        this.repoService.getTeamConfigService(teamId).updateProject(project.name, updatedData)
      }
    })
    await this.deleteTeamWorkloadValues(teamId, name)
    await this.deleteTeamWorkload(teamId, name)
    await this.doTeamDeployment(
      teamId,
      (teamService) => {
        teamService.deleteWorkloadValues(name)
        teamService.deleteWorkload(name)
      },
      false,
    )
  }

  async editWorkloadValues(teamId: string, name: string, data: WorkloadValues): Promise<WorkloadValues> {
    let workloadValues
    try {
      workloadValues = this.repoService.getTeamConfigService(teamId).createWorkloadValues({ ...data, name })
    } catch (error) {
      if (error.code === 409) {
        debug('Workload values already exists, updating values')
        workloadValues = this.repoService.getTeamConfigService(teamId).updateWorkloadValues(name, data)
      }
    }
    await this.saveTeamWorkloadValues(teamId, workloadValues)
    await this.doTeamDeployment(
      teamId,
      (teamService) => {
        teamService.updateWorkloadValues(name, workloadValues)
      },
      false,
    )
    return workloadValues
  }

  getWorkloadValues(teamId: string, name: string): WorkloadValues {
    return this.repoService.getTeamConfigService(teamId).getWorkloadValues(name)
  }

  getAllServices(): Array<Service> {
    return this.repoService.getAllServices()
  }

  async createService(teamId: string, data: Service): Promise<Service> {
    this.checkPublicUrlInUse(teamId, data)
    try {
      const service = this.repoService.getTeamConfigService(teamId).createService({ ...data, teamId })
      await this.saveTeamService(teamId, data)
      await this.doTeamDeployment(
        teamId,
        (teamService) => {
          teamService.createService(service)
        },
        false,
      )
      return service
    } catch (err) {
      if (err.code === 409) err.publicMessage = 'Service name already exists'
      throw err
    }
  }

  getService(teamId: string, name: string): Service {
    return this.repoService.getTeamConfigService(teamId).getService(name)
  }

  async editService(teamId: string, name: string, data: Service): Promise<Service> {
    const service = this.repoService.getTeamConfigService(teamId).updateService(name, data)
    await this.saveTeamService(teamId, service)
    await this.doTeamDeployment(
      teamId,
      (teamService) => {
        teamService.updateService(name, service)
      },
      false,
    )
    return service
  }

  async deleteService(teamId: string, name: string, deleteProjectService = true): Promise<void> {
    if (deleteProjectService) {
      const p = this.repoService.getTeamConfigService(teamId).getProjects()
      p.forEach((project: Project) => {
        if (project?.service?.name === name) {
          const updatedData = { ...project, service: undefined }
          this.repoService.getTeamConfigService(teamId).updateProject(project.name, updatedData)
        }
      })
    }
    await this.deleteTeamService(teamId, name)
    await this.doTeamDeployment(
      teamId,
      (teamService) => {
        teamService.deleteService(name)
      },
      false,
    )
  }

  checkPublicUrlInUse(teamId: string, data: any): void {
    // skip when editing or when svc is of type "cluster" as it has no url
    if (data.id || data?.ingress?.type === 'cluster') return
    const newSvc = data.ingress
    const services = this.repoService.getTeamConfigService(teamId).getServices()

    const servicesFiltered = filter(services, (svc: any) => {
      if (svc.ingress?.type !== 'cluster') {
        const { domain, subdomain, paths } = svc.ingress
        const baseUrl = `${subdomain}.${domain}`
        const newBaseUrl = `${newSvc.subdomain}.${newSvc.domain}`
        // no paths for existing or new service? then just check base url
        if (!newSvc.paths?.length && !paths?.length) return baseUrl === newBaseUrl
        // one has paths but other doesn't? no problem
        if ((newSvc.paths?.length && !paths?.length) || (!newSvc.paths?.length && paths?.length)) return false
        // both have paths, so check full
        return paths.some((p) => {
          const existingUrl = `${subdomain}.${domain}${p}`
          const newUrls: string[] = newSvc.paths.map((_p: string) => `${newSvc.subdomain}.${newSvc.domain}${_p}`)
          return newUrls.includes(existingUrl)
        })
      }
      return false
    })
    if (servicesFiltered.length > 0) throw new PublicUrlExists()
  }

  emitPipelineStatus(sha: string): void {
    if (env.isDev) return
    try {
      // check pipeline status every 5 seconds and emit the status when it's completed
      const intervalId = setInterval(() => {
        getLastTektonMessage(sha).then((res: any) => {
          const { order, name, completionTime, status } = res
          if (completionTime) {
            getIo().emit('tekton', { order, name, completionTime, sha, status })
            clearInterval(intervalId)
            debug(`Tekton pipeline ${order} completed with status ${status}`)
          }
        })
      }, 5 * 1000)

      // fallback to clear interval after 10 minutes
      setTimeout(() => {
        clearInterval(intervalId)
      }, 10 * 60 * 1000)
    } catch (error) {
      debug('Error emitting pipeline status:', error)
    }
  }

  async doTeamDeployment(
    teamId: string,
    action: (teamService: TeamConfigService) => void,
    encryptSecrets = true,
  ): Promise<void> {
    const rootStack = await getSessionStack()

    try {
      // Commit and push Git changes
      await this.git.save(this.editor!, encryptSecrets)

      // Execute the provided action dynamically
      action(rootStack.repoService.getTeamConfigService(teamId))

      debug(`Updated root stack values with ${this.sessionId} changes`)

      // Clean up the session
      await cleanSession(this.sessionId!)

      // Emit pipeline status
      const sha = await rootStack.git.getCommitSha()
      this.emitPipelineStatus(sha)
    } catch (e) {
      if (e instanceof GitPullError) await this.doRestore()
      const msg: DbMessage = { editor: 'system', state: 'corrupt', reason: 'deploy' }
      getIo().emit('db', msg)
      throw e
    }
  }

  async doRepoDeployment(action: (repoService: RepoService) => void, encryptSecrets = true): Promise<void> {
    const rootStack = await getSessionStack()

    try {
      // Commit and push Git changes
      await this.git.save(this.editor!, encryptSecrets)

      // Execute the provided action dynamically
      action(rootStack.repoService)

      debug(`Updated root stack values with ${this.sessionId} changes`)

      // Clean up the session
      await cleanSession(this.sessionId!)

      // Emit pipeline status
      const sha = await rootStack.git.getCommitSha()
      this.emitPipelineStatus(sha)
    } catch (e) {
      if (e instanceof GitPullError) await this.doRestore()
      const msg: DbMessage = { editor: 'system', state: 'corrupt', reason: 'deploy' }
      getIo().emit('db', msg)
      throw e
    }
  }

  //TODO remove this one when we remove projects
  async doDeployment(collectionIds?: string[], teamId?: string, encryptSecrets = true): Promise<void> {
    const rootStack = await getSessionStack()
    try {
      // Commit and push Git changes
      await this.git.save(this.editor!, encryptSecrets)

      if (collectionIds) {
        collectionIds.forEach((collectionId) => {
          if (teamId && collectionId in this.repoService.getRepo().teamConfig[teamId]) {
            // If a teamId is provided and collection is inside teamConfig, update the specific team
            const collection = this.repoService.getTeamConfigService(teamId).getCollection(collectionId)
            rootStack.repoService.getTeamConfigService(teamId).updateCollection(collectionId, collection)
          } else {
            // Otherwise, update the root repo collection
            console.log('collectionId', collectionId)
            const collection = this.repoService.getCollection(collectionId)
            if (collection) {
              rootStack.repoService.updateCollection(collectionId, collection)
            }
          }
        })
      }

      debug(`Updated root stack values with ${this.sessionId} changes`)

      // Clean up the session
      await cleanSession(this.sessionId!)

      // Emit pipeline status
      const sha = await rootStack.git.getCommitSha()
      this.emitPipelineStatus(sha)
    } catch (e) {
      if (e instanceof GitPullError) await this.doRestore()
      const msg: DbMessage = { editor: 'system', state: 'corrupt', reason: 'deploy' }
      getIo().emit('db', msg)
      throw e
    }
  }

  async doRestore(): Promise<void> {
    cleanAllSessions()
    await emptyDir(rootPath)
    // and re-init root
    const rootStack = await getSessionStack()
    await rootStack.initGit()
  }

  apiClient?: k8s.CoreV1Api

  getApiClient(): k8s.CoreV1Api {
    if (this.apiClient) return this.apiClient
    const kc = new k8s.KubeConfig()
    kc.loadFromDefault()
    this.apiClient = kc.makeApiClient(k8s.CoreV1Api)
    return this.apiClient
  }

  async getK8sServices(teamId: string): Promise<Array<K8sService>> {
    if (env.isDev) return []
    // const teams = user.teams.map((name) => {
    //   return `team-${name}`
    // })

    const client = this.getApiClient()
    const collection: K8sService[] = []

    // if (user.isAdmin) {
    //   const svcList = await client.listServiceForAllNamespaces()
    //   svcList.body.items.map((item) => {
    //     collection.push({
    //       name: item.metadata!.name ?? 'unknown',
    //       ports: item.spec?.ports?.map((portItem) => portItem.port) ?? [],
    //     })
    //   })
    //   return collection
    // }

    const svcList = await client.listNamespacedService(`team-${teamId}`)
    svcList.body.items.map((item) => {
      let name = item.metadata!.name ?? 'unknown'
      let managedByKnative = false
      // Filter out knative private services
      if (item.metadata?.labels?.['networking.internal.knative.dev/serviceType'] === 'Private') return
      // Filter out services that are knative service revision
      if (item.spec?.type === 'ClusterIP' && item.metadata?.labels?.['serving.knative.dev/service']) return
      if (item.spec?.type === 'ExternalName' && item.metadata?.labels?.['serving.knative.dev/service']) {
        name = item.metadata?.labels?.['serving.knative.dev/service']
        managedByKnative = true
      }

      collection.push({
        name,
        ports: item.spec?.ports?.map((portItem) => portItem.port) ?? [],
        managedByKnative,
      })
    })

    return collection
  }

  // eslint-disable-next-line class-methods-use-this
  async getKubecfg(teamId: string): Promise<k8s.KubeConfig> {
    this.getTeam(teamId) // will throw if not existing
    const {
      cluster: { name, apiName = `otomi-${name}`, apiServer },
    } = this.getSettings(['cluster']) as Record<string, any>
    if (!apiServer) throw new ValidationError('Missing configuration value: cluster.apiServer')
    const client = this.getApiClient()
    const namespace = `team-${teamId}`
    const saRes = await client.readNamespacedServiceAccount(`kubectl`, namespace)
    const { body: sa }: { body: k8s.V1ServiceAccount } = saRes
    const { secrets }: { secrets?: Array<V1ObjectReference> } = sa
    const secretName = secrets?.length ? secrets[0].name : ''
    const secretRes = await client.readNamespacedSecret(secretName || '', namespace)
    const { body: secret }: { body: k8s.V1Secret } = secretRes
    const token = Buffer.from(secret.data?.token || '', 'base64').toString('ascii')
    const cluster = {
      name: apiName,
      server: apiServer,
      skipTLSVerify: true,
    }

    const user = {
      name: `${namespace}-${apiName}`,
      token,
    }

    const context = {
      name: `${namespace}-${apiName}`,
      namespace,
      user: user.name,
      cluster: cluster.name,
    }
    const options = {
      users: [user],
      clusters: [cluster],
      contexts: [context],
      currentContext: context.name,
    }
    const config = new k8s.KubeConfig()
    config.loadFromOptions(options)
    return config
  }

  async getDockerConfig(teamId: string): Promise<string> {
    this.getTeam(teamId) // will throw if not existing
    const client = this.getApiClient()
    const namespace = `team-${teamId}`
    const secretName = 'harbor-pushsecret'
    const secretRes = await client.readNamespacedSecret(secretName, namespace)
    const { body: secret }: { body: k8s.V1Secret } = secretRes
    return Buffer.from(secret.data!['.dockerconfigjson'], 'base64').toString('ascii')
  }

  async createSealedSecret(teamId: string, data: SealedSecret): Promise<SealedSecret> {
    const namespace = data.namespace ?? `team-${teamId}`
    const certificate = await getSealedSecretsCertificate()
    if (!certificate) {
      const err = new ValidationError()
      err.publicMessage = 'SealedSecrets certificate not found'
      throw err
    }
    try {
      const encryptedDataPromises = data.encryptedData.map((obj) => {
        const encryptedItem = encryptSecretItem(certificate, data.name, namespace, obj.value, 'namespace-wide')
        return { [obj.key]: encryptedItem }
      })
      const encryptedData = Object.assign({}, ...(await Promise.all(encryptedDataPromises))) as EncryptedDataRecord[]
      const sealedSecret = this.repoService
        .getTeamConfigService(teamId)
        .createSealedSecret({ ...data, teamId, encryptedData, namespace })
      const sealedSecretChartValues = sealedSecretManifest(data, encryptedData, namespace)
      await this.saveTeamSealedSecrets(teamId, sealedSecretChartValues, sealedSecret.name)
      await this.doTeamDeployment(
        teamId,
        (teamService) => {
          teamService.createSealedSecret(sealedSecret)
        },
        false,
      )
      return sealedSecret
    } catch (err) {
      if (err.code === 409) err.publicMessage = 'SealedSecret name already exists'
      throw err
    }
  }

  async editSealedSecret(name: string, data: SealedSecret): Promise<SealedSecret> {
    const namespace = data.namespace ?? `team-${data?.teamId}`
    const certificate = await getSealedSecretsCertificate()
    if (!certificate) {
      const err = new ValidationError()
      err.publicMessage = 'SealedSecrets certificate not found'
      throw err
    }

    const encryptedDataPromises = data.encryptedData.map((obj) => {
      const encryptedItem = encryptSecretItem(certificate, data.name, namespace, obj.value, 'namespace-wide')
      return { [obj.key]: encryptedItem }
    })
    const encryptedData = Object.assign({}, ...(await Promise.all(encryptedDataPromises))) as EncryptedDataRecord[]
    const sealedSecret = this.repoService
      .getTeamConfigService(data.teamId!)
      .updateSealedSecret(name, { ...data, encryptedData })
    const sealedSecretChartValues = sealedSecretManifest(data, encryptedData, namespace)
    await this.saveTeamSealedSecrets(data.teamId!, sealedSecretChartValues, name)
    await this.doTeamDeployment(
      data.teamId!,
      (teamService) => {
        teamService.updateSealedSecret(name, sealedSecret)
      },
      false,
    )
    return sealedSecret
  }

  async deleteSealedSecret(teamId: string, name: string): Promise<void> {
    const sealedSecret = await this.getSealedSecret(teamId, name)
    this.repoService.getTeamConfigService(teamId).deleteSealedSecret(name)
    const relativePath = getTeamSealedSecretsValuesFilePath(sealedSecret.teamId!, `${name}.yaml`)
    await this.git.removeFile(relativePath)
    await this.doTeamDeployment(
      teamId,
      (teamService) => {
        teamService.deleteSealedSecret(name)
      },
      false,
    )
  }

  async getSealedSecret(teamId: string, name: string): Promise<SealedSecret> {
    const sealedSecret = this.repoService.getTeamConfigService(teamId).getSealedSecret(name)
    const namespace = sealedSecret.namespace ?? `team-${teamId}`
    const secretValues = (await getSecretValues(sealedSecret.name, namespace)) || {}
    const isDisabled = isEmpty(secretValues)
    const encryptedData = Object.entries(sealedSecret.encryptedData).map(([key, value]) => ({
      key,
      value: secretValues?.[key] || value,
    }))
    return { ...sealedSecret, encryptedData, isDisabled } as any
  }

  getAllSealedSecrets(): Array<SealedSecret> {
    return this.repoService.getAllSealedSecrets()
  }

  getSealedSecrets(teamId: string): Array<SealedSecret> {
    return this.repoService.getTeamConfigService(teamId).getSealedSecrets()
  }

  async getSecretsFromK8s(teamId: string): Promise<Array<string>> {
    if (env.isDev) return []
    return await getTeamSecretsFromK8s(`team-${teamId}`)
  }

  async loadValues(): Promise<Promise<Promise<Promise<Promise<void>>>>> {
    debug('Loading values')
    await this.git.initSops()
    await this.initRepo()
    this.isLoaded = true
  }

  async saveAdminApp(app: App, secretPaths?: string[]): Promise<void> {
    const { id, enabled, values, rawValues } = app
    const apps = {
      [id]: {
        ...(values || {}),
      },
    }
    if (!isEmpty(rawValues)) {
      apps[id]._rawValues = rawValues
    }

    if (this.canToggleApp(id)) {
      apps[id].enabled = !!enabled
    } else {
      delete apps[id].enabled
    }

    const fileMap = getFileMaps('').find((fm) => fm.kind === 'AplApp')!
    await this.git.saveConfigWithSecrets({ apps }, secretPaths ?? this.getSecretPaths(), fileMap)
  }

  async saveSettings(secretPaths?: string[]): Promise<void> {
    const settings = cloneDeep(this.getSettings()) as Record<string, Record<string, any>>
    settings.otomi.nodeSelector = arrayToObject(settings.otomi.nodeSelector as [])
    const fileMaps = getFileMaps('').filter((fm) => fm.resourceDir === 'settings')!
    for (const fileMap of fileMaps) {
      await this.git.saveConfigWithSecrets(settings, secretPaths ?? this.getSecretPaths(), fileMap)
    }
  }

  async saveUser(user: User): Promise<void> {
    debug(`Saving user ${user.email}`)
    const users: User[] = []
    users.push(user)
    const fileMap = getFileMaps('').find((fm) => fm.kind === 'AplUser')!
    await this.git.saveSecretConfig({ users }, fileMap, false)
  }

  async deleteUserFile(user: User): Promise<void> {
    debug(`Deleting user ${user.email}`)
    this.repoService.deleteUser(user.id!)
    const users: User[] = []
    users.push(user)
    const fileMap = getFileMaps('').find((fm) => fm.kind === 'AplUser')!
    await this.git.deleteConfig({ users }, fileMap, 'secrets.')
  }

  async saveTeam(team: Team, secretPaths?: string[]): Promise<void> {
    debug(`Saving team ${team.name}`)
    debug('team', JSON.stringify(team))
    const inTeam = team
    //TODO fix this issue where resource quota needs to be saved as an object
    inTeam.resourceQuota = arrayToObject((team.resourceQuota as []) ?? []) as any
    const repo = this.createTeamConfigInRepo(team.name, 'settings', inTeam)
    const fileMap = getFileMaps('').find((fm) => fm.kind === 'AplTeamSettingSet')!
    await this.git.saveConfigWithSecrets(repo, secretPaths ?? this.getSecretPaths(), fileMap)
  }

  async deleteTeamConfig(name: string): Promise<void> {
    this.repoService.deleteTeamConfig(name)
    const teamDir = `env/teams/${name}`
    await this.git.removeDir(teamDir)
  }

  async saveTeamSealedSecrets(teamId: string, data: any, name: string): Promise<void> {
    const relativePath = getTeamSealedSecretsValuesFilePath(teamId, `${name}.yaml`)
    debug(`Saving sealed secrets of team: ${teamId}`)
    await this.git.writeFile(relativePath, data)
  }

  async deleteTeamSealedSecrets(teamId: string, id: string): Promise<void> {
    const sealedSecret = this.repoService.getTeamConfigService(teamId).getSealedSecret(id)
    this.repoService.getTeamConfigService(teamId).deleteSealedSecret(id)

    const repo = this.createTeamConfigInRepo(teamId, 'sealedSecrets', [sealedSecret])
    const fileMap = getFileMaps('').find((fm) => fm.kind === 'AplTeamSecret')!
    await this.git.deleteConfig(repo, fileMap)
  }

  async saveTeamBackup(teamId: string, backup: Backup): Promise<void> {
    debug(`Saving backup ${backup.name} for team ${teamId}`)
    const repo = this.createTeamConfigInRepo(teamId, 'backups', [backup])
    const fileMap = getFileMaps('').find((fm) => fm.kind === 'AplTeamBackup')!
    await this.git.saveConfig(repo, fileMap)
  }

  async deleteTeamBackup(teamId: string, name: string): Promise<void> {
    const backup = this.repoService.getTeamConfigService(teamId).getBackup(name)
    this.repoService.getTeamConfigService(teamId).deleteBackup(name)

    const repo = this.createTeamConfigInRepo(teamId, 'backups', [backup])
    const fileMap = getFileMaps('').find((fm) => fm.kind === 'AplTeamBackup')!
    await this.git.deleteConfig(repo, fileMap)
  }

  async saveTeamNetpols(teamId: string, netpol: Netpol): Promise<void> {
    debug(`Saving netpols ${netpol.name} for team ${teamId}`)
    const repo = this.createTeamConfigInRepo(teamId, 'netpols', [netpol])
    const fileMap = getFileMaps('').find((fm) => fm.kind === 'AplTeamNetworkControl')!
    await this.git.saveConfig(repo, fileMap)
  }

  async deleteTeamNetpol(teamId: string, name: string): Promise<void> {
    const netpol = this.repoService.getTeamConfigService(teamId).getNetpol(name)
    this.repoService.getTeamConfigService(teamId).deleteNetpol(name)

    const repo = this.createTeamConfigInRepo(teamId, 'netpols', [netpol])
    const fileMap = getFileMaps('').find((fm) => fm.kind === 'AplTeamNetworkControl')!
    await this.git.deleteConfig(repo, fileMap)
  }

  async saveTeamWorkload(teamId: string, workload: Workload): Promise<void> {
    debug(`Saving workload ${workload.name} for team ${teamId}`)
    const repo = this.createTeamConfigInRepo(teamId, 'workloads', [workload])
    const fileMap = getFileMaps('').find((fm) => fm.kind === 'AplTeamWorkload')!
    await this.git.saveConfig(repo, fileMap)
  }

  async deleteTeamWorkload(teamId: string, name: string): Promise<void> {
    const workload = this.repoService.getTeamConfigService(teamId).getWorkload(name)
    this.repoService.getTeamConfigService(teamId).deleteWorkload(name)

    const repo = this.createTeamConfigInRepo(teamId, 'workloads', [workload])
    const fileMap = getFileMaps('').find((fm) => fm.kind === 'AplTeamWorkload')!
    await this.git.deleteConfig(repo, fileMap)
  }

  async saveTeamProject(teamId: string, project: Project): Promise<void> {
    debug(`Saving project ${project.name} for team ${teamId}`)
    const repo = this.createTeamConfigInRepo(teamId, 'projects', [project])
    const fileMap = getFileMaps('').find((fm) => fm.kind === 'AplTeamProject')!
    await this.git.saveConfig(repo, fileMap)
  }

  async deleteTeamProject(teamId: string, name: string): Promise<void> {
    const project = this.repoService.getTeamConfigService(teamId).getProject(name)
    this.repoService.getTeamConfigService(teamId).deleteProject(name)

    const repo = this.createTeamConfigInRepo(teamId, 'projects', [project])
    const fileMap = getFileMaps('').find((fm) => fm.kind === 'AplTeamProject')!
    await this.git.deleteConfig(repo, fileMap)
  }

  async saveTeamBuild(teamId: string, build: Build): Promise<void> {
    debug(`Saving build ${build.name} for team ${teamId}`)
    const repo = this.createTeamConfigInRepo(teamId, 'builds', [build])
    const fileMap = getFileMaps('').find((fm) => fm.kind === 'AplTeamBuild')!
    await this.git.saveConfig(repo, fileMap)
  }

  async deleteTeamBuild(teamId: string, name: string): Promise<void> {
    const build = this.repoService.getTeamConfigService(teamId).getBuild(name)
    this.repoService.getTeamConfigService(teamId).deleteBuild(name)

    const repo = this.createTeamConfigInRepo(teamId, 'builds', [build])
    const fileMap = getFileMaps('').find((fm) => fm.kind === 'AplTeamBuild')!
    await this.git.deleteConfig(repo, fileMap)
  }

  async saveTeamCodeRepo(teamId: string, codeRepo: CodeRepo): Promise<void> {
    debug(`Saving codeRepo ${codeRepo.name} for team ${teamId}`)
    const repo = this.createTeamConfigInRepo(teamId, 'codeRepos', [codeRepo])
    const fileMap = getFileMaps('').find((fm) => fm.kind === 'AplTeamCodeRepo')!
    await this.git.saveConfig(repo, fileMap)
  }

  async deleteTeamCodeRepo(teamId: string, label: string): Promise<void> {
    const codeRepo = this.repoService.getTeamConfigService(teamId).getCodeRepo(label)
    this.repoService.getTeamConfigService(teamId).deleteCodeRepo(label)

    const repo = this.createTeamConfigInRepo(teamId, 'codeRepos', [codeRepo])
    const fileMap = getFileMaps('').find((fm) => fm.kind === 'AplTeamCodeRepo')!
    await this.git.deleteConfig(repo, fileMap)
  }

  async saveTeamPolicies(teamId: string): Promise<void> {
    debug(`Saving team policies ${teamId}`)
    const policies = this.getTeamPolicies(teamId)

    const repo = this.createTeamConfigInRepo(teamId, 'policies', policies)
    const fileMap = getFileMaps('').find((fm) => fm.kind === 'AplTeamPolicy')!
    await this.git.saveConfig(repo, fileMap)
  }

  async saveTeamWorkloadValues(teamId: string, workloadValues: WorkloadValues): Promise<void> {
    debug(`Saving workload values: ${workloadValues.id!} teamId: ${teamId} name: ${workloadValues.name}`)
    const data = this.getWorkloadValues(teamId, workloadValues.name!)
    const updatedWorkloadValues = cloneDeep(data) as Record<string, any>
    updatedWorkloadValues.values = stringifyYaml(data.values, undefined, 4)

    const repo = this.createTeamConfigInRepo(teamId, 'workloadValues', [updatedWorkloadValues])
    const fileMap = getFileMaps('').find((fm) => fm.kind === 'AplTeamWorkloadValues')!
    await this.git.saveConfig(repo, fileMap)
  }

  async deleteTeamWorkloadValues(teamId: string, name: string): Promise<void> {
    const workloadValues = this.repoService.getTeamConfigService(teamId).getWorkloadValues(name)
    this.repoService.getTeamConfigService(teamId).deleteWorkloadValues(name)

    const repo = this.createTeamConfigInRepo(teamId, 'workloadValues', [workloadValues])
    const fileMap = getFileMaps('').find((fm) => fm.kind === 'AplTeamWorkloadValues')!
    await this.git.deleteConfig(repo, fileMap)
  }

  convertDbServiceToValues(svc: any): any {
    const svcCloned = omit(svc, ['teamId', 'ingress', 'path'])
    if (svc.ingress && svc.ingress.type !== 'cluster') {
      const ing = svc.ingress
      if (ing.useDefaultHost) svcCloned.ownHost = true
      else svcCloned.domain = ing.subdomain ? `${ing.subdomain}.${ing.domain}` : ing.domain
      if (ing.hasCert) svcCloned.hasCert = true
      if (ing.certName) svcCloned.certName = ing.certName
      if (ing.certArn) svcCloned.certArn = ing.certArn
      if (ing.paths) svcCloned.paths = ing.paths
      if (ing.forwardPath) svcCloned.forwardPath = true
      if (ing.tlsPass) svcCloned.tlsPass = true
      if (ing.ingressClassName) svcCloned.ingressClassName = ing.ingressClassName
      if (ing.headers) svcCloned.headers = ing.headers
      if (ing.useCname) svcCloned.useCname = ing.useCname
      if (ing.cname) svcCloned.cname = ing.cname
      svcCloned.type = svc.ingress.type
    } else svcCloned.type = 'cluster'
    return svcCloned
  }

  async saveTeamService(teamId: string, service: Service): Promise<void> {
    debug(`Saving service: ${service.name} teamId: ${teamId}`)
    const newService = this.convertDbServiceToValues(service)
    const repo = this.createTeamConfigInRepo(teamId, 'services', [newService])
    const fileMap = getFileMaps('').find((fm) => fm.kind === 'AplTeamService')!
    await this.git.saveConfig(repo, fileMap)
  }

  async deleteTeamService(teamId: string, name: string): Promise<void> {
    const service = this.repoService.getTeamConfigService(teamId).getService(name)
    this.repoService.getTeamConfigService(teamId).deleteService(name)

    const repo = this.createTeamConfigInRepo(teamId, 'services', [service])
    const fileMap = getFileMaps('').find((fm) => fm.kind === 'AplTeamService')!
    await this.git.deleteConfig(repo, fileMap)
  }

  private createTeamConfigInRepo<T>(teamId: string, key: string, value: T): Record<string, any> {
    return {
      teamConfig: {
        [teamId]: {
          [key]: value,
        },
      },
    }
  }

  async getSession(user: k8s.User): Promise<Session> {
    const rootStack = await getSessionStack()
    const valuesSchema = await getValuesSchema()
    const currentSha = rootStack.git.commitSha
    const { obj } = this.getSettings(['obj'])
    const regions = await getRegions()
    const objStorageRegions =
      regions.data
        .filter((region) => region.capabilities.includes('Object Storage'))
        .map(({ id, label }) => ({ id, label }))
        .sort((a, b) => a.label.localeCompare(b.label)) || []
    const data: Session = {
      ca: env.CUSTOM_ROOT_CA,
      core: this.getCore() as Record<string, any>,
      corrupt: rootStack.git.corrupt,
      editor: this.editor,
      inactivityTimeout: env.EDITOR_INACTIVITY_TIMEOUT,
      user: user as SessionUser,
      defaultPlatformAdminEmail: env.DEFAULT_PLATFORM_ADMIN_EMAIL,
      objectStorage: {
        showWizard: obj?.showWizard ?? true,
        objStorageApps: env.OBJ_STORAGE_APPS,
        objStorageRegions,
      },
      versions: {
        core: env.VERSIONS.core,
        api: env.VERSIONS.api ?? process.env.npm_package_version,
        console: env.VERSIONS.console,
        values: currentSha,
      },
      valuesSchema,
    }
    return data
  }
}<|MERGE_RESOLUTION|>--- conflicted
+++ resolved
@@ -3,15 +3,9 @@
 import { V1ObjectReference } from '@kubernetes/client-node'
 import Debug from 'debug'
 
-<<<<<<< HEAD
-import { getRegions, ObjectStorageKeyRegions } from '@linode/api-v4'
-import { emptyDir, pathExists, unlink } from 'fs-extra'
-import { readdir, readFile, writeFile } from 'fs/promises'
-=======
 import { ObjectStorageKeyRegions, getRegions } from '@linode/api-v4'
 import { emptyDir, existsSync, pathExists, rmSync, unlink } from 'fs-extra'
 import { readFile, readdir, writeFile } from 'fs/promises'
->>>>>>> eb2e268a
 import { generate as generatePassword } from 'generate-password'
 import { cloneDeep, filter, isArray, isEmpty, map, mapValues, omit, pick, unset } from 'lodash'
 import { getAppList, getAppSchema, getSpec } from 'src/app'
@@ -1341,7 +1335,7 @@
     const uuid = uuidv4()
     const helmChartsDir = `/tmp/otomi/charts/${uuid}`
     const helmChartCatalogUrl = env.HELM_CHART_CATALOG
-    const { user, email } = this.repo
+    const { user, email } = this.git
 
     try {
       await sparseCloneChart(
