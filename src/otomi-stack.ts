/* eslint-disable class-methods-use-this */
import * as k8s from '@kubernetes/client-node'
import { V1ObjectReference } from '@kubernetes/client-node'
import Debug from 'debug'

import { emptyDir } from 'fs-extra'
import { readFile } from 'fs/promises'
import jwt, { JwtPayload } from 'jsonwebtoken'
import { cloneDeep, each, filter, get, isArray, isEmpty, omit, pick, set } from 'lodash'
import generatePassword from 'password-generator'
import * as osPath from 'path'
import { getAppList, getAppSchema, getSpec } from 'src/app'
import Db from 'src/db'
import { DeployLockError, PublicUrlExists, ValidationError } from 'src/error'
import { DbMessage, cleanAllSessions, cleanSession, getIo, getSessionStack } from 'src/middleware'
import {
  App,
<<<<<<< HEAD
  Backup,
=======
  Build,
>>>>>>> e2bff69d
  Core,
  K8sService,
  License,
  Policies,
  Secret,
  Service,
  Session,
  Settings,
  Team,
  TeamSelfService,
  User,
  Workload,
  WorkloadValues,
} from 'src/otomi-models'
import getRepo, { Repo } from 'src/repo'
import { arrayToObject, getServiceUrl, objectToArray, removeBlankAttributes } from 'src/utils'
import {
  CUSTOM_ROOT_CA,
  EDITOR_INACTIVITY_TIMEOUT,
  GIT_BRANCH,
  GIT_EMAIL,
  GIT_LOCAL_PATH,
  GIT_PASSWORD,
  GIT_REPO_URL,
  GIT_USER,
  TOOLS_HOST,
  VERSIONS,
  cleanEnv,
} from 'src/validators'
import { parse as parseYaml, stringify as stringifyYaml } from 'yaml'

const debug = Debug('otomi:otomi-stack')

const secretTransferProps = ['type', 'ca', 'crt', 'key', 'entries', 'dockerconfig']

const env = cleanEnv({
  CUSTOM_ROOT_CA,
  EDITOR_INACTIVITY_TIMEOUT,
  GIT_BRANCH,
  GIT_EMAIL,
  GIT_LOCAL_PATH,
  GIT_PASSWORD,
  GIT_REPO_URL,
  GIT_USER,
  TOOLS_HOST,
  VERSIONS,
})

export function getTeamBackupsFilePath(teamId: string): string {
  return `env/teams/backups.${teamId}.yaml`
}
export function getTeamBackupsJsonPath(teamId: string): string {
  return `teamConfig.${teamId}.backups`
}

export function getTeamSecretsFilePath(teamId: string): string {
  return `env/teams/external-secrets.${teamId}.yaml`
}

export function getTeamWorkloadsFilePath(teamId: string): string {
  return `env/teams/workloads.${teamId}.yaml`
}
export function getTeamWorkloadValuesFilePath(teamId: string, workloadName): string {
  return `env/teams/workloads/${teamId}/${workloadName}.yaml`
}

export function getTeamBuildsFilePath(teamId: string): string {
  return `env/teams/builds.${teamId}.yaml`
}

export function getTeamWorkloadsJsonPath(teamId: string): string {
  return `teamConfig.${teamId}.workloads`
}

export function getTeamBuildsJsonPath(teamId: string): string {
  return `teamConfig.${teamId}.builds`
}

export function getTeamSecretsJsonPath(teamId: string): string {
  return `teamConfig.${teamId}.secrets`
}

export function getTeamServicesFilePath(teamId: string): string {
  return `env/teams/services.${teamId}.yaml`
}

export function getTeamServicesJsonPath(teamId: string): string {
  return `teamConfig.${teamId}.services`
}

export const rootPath = '/tmp/otomi/values'

export default class OtomiStack {
  private coreValues: Core

  db: Db
  editor?: string
  locked = false
  isLoaded = false
  repo: Repo

  constructor(editor?: string, inDb?: Db) {
    this.editor = editor
    this.db = inDb ?? new Db()
  }

  getAppList() {
    let apps = getAppList()
    apps = apps.filter((item) => item !== 'ingress-nginx')
    const { ingress } = this.getSettings()
    const allClasses = ['platform'].concat(ingress?.classes?.map((obj) => obj.className as string) || [])
    const ingressApps = allClasses.map((name) => `ingress-nginx-${name}`)
    return apps.concat(ingressApps)
  }

  getRepoPath() {
    if (env.isTest || this.editor === undefined) return env.GIT_LOCAL_PATH
    const folder = `${rootPath}/${this.editor}`
    return folder
  }

  async init(): Promise<void> {
    if (env.isProd) {
      const corePath = '/etc/otomi/core.yaml'
      this.coreValues = parseYaml(await readFile(corePath, 'utf8')) as Core
    } else {
      this.coreValues = {
        ...parseYaml(await readFile('./test/core.yaml', 'utf8')),
        ...parseYaml(await readFile('./test/apps.yaml', 'utf8')),
      }
    }
  }

  async initRepo(skipDbInflation = false): Promise<void> {
    await this.init()
    // every editor gets their own folder to detect conflicts upon deploy
    const path = this.getRepoPath()
    const branch = env.GIT_BRANCH
    const url = env.GIT_REPO_URL
    for (;;) {
      try {
        this.repo = await getRepo(path, url, env.GIT_USER, env.GIT_EMAIL, env.GIT_PASSWORD, branch)
        await this.repo.pull()
        if (await this.repo.fileExists('env/cluster.yaml')) break
        debug(`Values are not present at ${url}:${branch}`)
      } catch (e) {
        debug(`${e.message.trim()} for command ${JSON.stringify(e.task?.commands)}`)
        debug(`Git repository is not ready: ${url}:${branch}`)
      }
      const timeoutMs = 10000
      debug(`Trying again in ${timeoutMs} ms`)
      await new Promise((resolve) => setTimeout(resolve, timeoutMs))
    }
    // branches get a copy of the "main" branch db, so we don't need to inflate
    if (!skipDbInflation) await this.loadValues()
    debug('Values are loaded')
  }

  getSecretPaths(): string[] {
    // we split secrets from plain data, but have to overcome teams using patternproperties
    const teamProp = 'teamConfig.patternProperties.^[a-z0-9]([-a-z0-9]*[a-z0-9])+$'
    const teams = this.getTeams().map(({ id }) => id)
    const cleanSecretPaths: string[] = []
    const { secretPaths } = getSpec()
    secretPaths.map((p) => {
      if (p.indexOf(teamProp) === -1 && !cleanSecretPaths.includes(p)) cleanSecretPaths.push(p)
      else {
        teams.forEach((teamId: string) => {
          if (p.indexOf(teamProp) === 0) cleanSecretPaths.push(p.replace(teamProp, `teamConfig.${teamId}`))
        })
      }
    })
    // debug('secretPaths: ', cleanSecretPaths)
    return cleanSecretPaths
  }

  getLicense(): License {
    const license = this.db.db.get(['license']).value() as License
    return license
  }

  async validateLicense(jwtLicense: string): Promise<License> {
    const licensePath = osPath.resolve(__dirname, 'license/license.pem')
    const publicKey = await readFile(licensePath, 'utf8')
    return this.verifyLicense(jwtLicense, publicKey)
  }

  verifyLicense(jwtLicense: string, rsaPublicKey: string): License {
    const license: License = { isValid: false, hasLicense: true, body: undefined, jwt: jwtLicense }
    try {
      const jwtPayload = jwt.verify(jwtLicense, rsaPublicKey) as JwtPayload
      license.body = jwtPayload.body
      license.isValid = true
    } catch (err) {
      return license
    }
    return license
  }

  async uploadLicense(jwtLicense: string): Promise<License> {
    debug('Uploading the license')

    const license = await this.validateLicense(jwtLicense)
    if (!license.isValid) {
      debug('License invalid')
      return license
    }

    this.db.db.set('license', license).write()
    this.doDeployment()
    debug('License uploaded')
    return license
  }

  async loadLicense(): Promise<void> {
    debug('Loading license')
    if (!(await this.repo.fileExists('env/secrets.license.yaml'))) {
      debug('License file does not exists')
      const license: License = { isValid: false, hasLicense: false, body: undefined }
      this.db.db.set('license', license).write()
      return
    }

    const licenseValues = await this.repo.readFile('env/secrets.license.yaml', true)
    const jwtLicense: string = licenseValues.license
    const license = await this.validateLicense(jwtLicense)

    if (!license.isValid) {
      debug('License file invalid')
      return
    }
    this.db.db.set('license', license).write()
    debug('Loaded license')
  }

  async saveLicense(secretPaths?: string[]): Promise<void> {
    const license = this.db.db.get(['license']).value() as License
    if (!license.hasLicense) return
    await this.repo.saveConfig(
      'env/license.yaml',
      'env/secrets.license.yaml',
      { license: license.jwt },
      secretPaths ?? this.getSecretPaths(),
    )
  }

  getSettings(keys?: string[]): Settings {
    const settings = this.db.db.get(['settings']).value()
    if (!keys) return settings
    return pick(settings, keys) as Settings
  }

  editSettings(data: Settings, settingId: string) {
    const settings = this.db.db.get('settings').value()
    // do not merge as oneOf properties cannot be merged
    // for the policies we do want to merge
    if (data.policies) {
      Object.assign(settings.policies, data.policies)
      Object.assign(data[settingId], settings.policies)
    }
    settings[settingId] = removeBlankAttributes(data[settingId] as Record<string, any>)
    this.db.db.set('settings', settings).write()
    return settings
  }

  getApp(teamId: string, id: string): App {
    // @ts-ignore
    const app = this.db.getItem('apps', { teamId, id }) as App
    if (teamId === 'admin') return app
    const adminApp = this.db.getItem('apps', { teamId: 'admin', id: app.id }) as App
    return { ...cloneDeep(app), enabled: adminApp.enabled }
  }

  getApps(teamId, picks?: string[]): Array<App> {
    const apps = this.db.getCollection('apps', { teamId }) as Array<App>
    if (teamId === 'admin') return apps
    // map apps enabled to the one from adminApps
    const mapped = apps.map((a: App) => {
      const adminApp = this.db.getItem('apps', { teamId: 'admin', id: a.id }) as App
      return { ...cloneDeep(a), enabled: adminApp.enabled }
    })
    if (!picks) return mapped
    return pick(mapped, picks) as Array<App>
  }

  editApp(teamId, id, data: App): App {
    // @ts-ignore
    let app: App = this.db.getItem('apps', { teamId, id })
    // Shallow merge, so only first level attributes can be replaced (values, rawValues, shortcuts, etc.)
    app = { ...app, ...data }
    return this.db.updateItem('apps', app as Record<string, any>, { teamId, id }) as App
  }

  canToggleApp(id: string): boolean {
    const app = getAppSchema(id)
    return app.properties!.enabled !== undefined
  }

  toggleApps(teamId: string, ids: string[], enabled: boolean): void {
    ids.map((id) => {
      // we might be given a dep that is only relevant to core, or
      // which is essential, so skip it
      const orig = this.db.getItemReference('apps', { teamId, id }, false) as App
      if (orig && this.canToggleApp(id)) this.db.updateItem('apps', { enabled }, { teamId, id }, true)
    })
  }

  async loadApp(appInstanceId: string): Promise<void> {
    const appId = appInstanceId.startsWith('ingress-nginx-') ? 'ingress-nginx' : appInstanceId
    const path = `env/apps/${appInstanceId}.yaml`
    const secretsPath = `env/apps/secrets.${appInstanceId}.yaml`
    const content = await this.repo.loadConfig(path, secretsPath)
    const values = (content?.apps && content.apps[appInstanceId]) || {}
    let rawValues = {}

    // eslint-disable-next-line no-underscore-dangle
    if (values._rawValues) {
      // eslint-disable-next-line no-underscore-dangle
      rawValues = values._rawValues
      // eslint-disable-next-line no-underscore-dangle
      delete values._rawValues
    }
    let enabled
    const app = getAppSchema(appId)
    if (app.properties!.enabled !== undefined) enabled = !!values.enabled

    // we do not want to send enabled flag to the input forms
    delete values.enabled
    const teamId = 'admin'
    this.db.createItem('apps', { enabled, values, rawValues, teamId }, { teamId, id: appInstanceId }, appInstanceId)
  }

  async loadTeamShortcuts(teamId): Promise<void> {
    const teamAppsFile = `env/teams/apps.${teamId}.yaml`
    if (!(await this.repo.fileExists(teamAppsFile))) return
    const content = await this.repo.readFile(teamAppsFile)
    if (!content) return
    const {
      teamConfig: {
        [`${teamId}`]: { apps: _apps },
      },
    } = content
    each(_apps, ({ shortcuts }, appId) => {
      // use merge strategy to not overwrite apps that were loaded before
      const item = this.db.getItemReference('apps', { teamId, id: appId }, false)
      if (item) this.db.updateItem('apps', { shortcuts }, { teamId, id: appId }, true)
    })
  }

  async loadApps(): Promise<void> {
    const apps = this.getAppList()
    await Promise.all(
      apps.map(async (appId) => {
        await this.loadApp(appId)
      }),
    )

    // now also load the shortcuts that teams created and were stored in apps.* files
    await Promise.all(
      this.getTeams()
        .map((t) => t.id)
        .map(async (teamId) => {
          await this.loadTeamShortcuts(teamId)
        }),
    )
  }

  getTeams(): Array<Team> {
    return this.db.getCollection('teams') as Array<Team>
  }

  getTeamSelfServiceFlags(id: string): TeamSelfService {
    const data = this.getTeam(id)
    return data.selfService
  }

  getCore(): Core {
    return this.coreValues
  }

  getTeam(id: string): Team {
    return this.db.getItem('teams', { id }) as Team
  }

  createTeam(data: Team): Team {
    const id = data.id || data.name

    if (isEmpty(data.password)) {
      debug(`creating password for team '${data.name}'`)
      // eslint-disable-next-line no-param-reassign
      data.password = generatePassword(16, false)
    }
    const team = this.db.createItem('teams', data, { id }, id) as Team
    const apps = getAppList()
    const core = this.getCore()
    apps.forEach((appId) => {
      const isShared = !!core.adminApps.find((a) => a.name === appId)?.isShared
      const inTeamApps = !!core.teamApps.find((a) => a.name === appId)
      // Admin apps are loaded by loadApps function
      if (id !== 'admin' && (isShared || inTeamApps))
        this.db.createItem('apps', { shortcuts: [] }, { teamId: id, id: appId }, appId)
    })
    return team
  }

  editTeam(id: string, data: Team): Team {
    return this.db.updateItem('teams', data, { id }) as Team
  }

  deleteTeam(id: string): void {
    try {
      this.db.deleteItem('services', { id })
    } catch (e) {
      // no services found
    }
    this.db.deleteItem('teams', { id })
  }

  getTeamServices(teamId: string): Array<Service> {
    const ids = { teamId }
    return this.db.getCollection('services', ids) as Array<Service>
  }

<<<<<<< HEAD
  getTeamBackups(teamId: string): Array<Backup> {
    const ids = { teamId }
    return this.db.getCollection('backups', ids) as Array<Backup>
  }

  getAllBackups(): Array<Backup> {
    return this.db.getCollection('backups') as Array<Backup>
  }

  createBackup(teamId: string, data: Backup): Backup {
    try {
      // eslint-disable-next-line @typescript-eslint/no-unsafe-argument
      return this.db.createItem('backups', { ...data, teamId }, { teamId, name: data.name }) as Backup
    } catch (err) {
      if (err.code === 409) err.publicMessage = 'Backup name already exists'
      throw err
    }
  }
  getBackup(id: string): Backup {
    return this.db.getItem('backups', { id }) as Backup
  }

  editBackup(id: string, data: Backup): Backup {
    return this.db.updateItem('backups', data, { id }) as Backup
  }

  deleteBackup(id: string): void {
    return this.db.deleteItem('backups', { id })
=======
  getTeamBuilds(teamId: string): Array<Build> {
    const ids = { teamId }
    return this.db.getCollection('builds', ids) as Array<Build>
  }

  getAllBuilds(): Array<Build> {
    return this.db.getCollection('builds') as Array<Build>
  }

  createBuild(teamId: string, data: Build): Build {
    try {
      // eslint-disable-next-line @typescript-eslint/no-unsafe-argument
      return this.db.createItem('builds', { ...data, teamId }, { teamId, name: data.name }) as Build
    } catch (err) {
      if (err.code === 409) err.publicMessage = 'Build name already exists'
      throw err
    }
  }

  getBuild(id: string): Build {
    return this.db.getItem('builds', { id }) as Build
  }

  editBuild(id: string, data: Build): Build {
    // eslint-disable-next-line @typescript-eslint/no-unsafe-argument
    return this.db.updateItem('builds', data, { id }) as Build
  }

  deleteBuild(id: string): void {
    return this.db.deleteItem('builds', { id })
>>>>>>> e2bff69d
  }

  getTeamWorkloads(teamId: string): Array<Workload> {
    const ids = { teamId }
    return this.db.getCollection('workloads', ids) as Array<Workload>
  }

  getAllWorkloads(): Array<Workload> {
    return this.db.getCollection('workloads') as Array<Workload>
  }

  createWorkload(teamId: string, data: Workload): Workload {
    try {
      const w = this.db.createItem('workloads', { ...data, teamId }, { teamId, name: data.name }) as Workload
      this.db.createItem('workloadValues', { teamId, values: {} }, { teamId, name: w.name }, w.id) as WorkloadValues
      return w
    } catch (err) {
      if (err.code === 409) err.publicMessage = 'Workload name already exists'
      throw err
    }
  }
  getWorkload(id: string): Workload {
    return this.db.getItem('workloads', { id }) as Workload
  }

  editWorkload(id: string, data: Workload): Workload {
    return this.db.updateItem('workloads', data, { id }) as Workload
  }

  deleteWorkload(id: string): void {
    return this.db.deleteItem('workloads', { id })
  }

  editWorkloadValues(id: string, data: WorkloadValues): WorkloadValues {
    return this.db.updateItem('workloadValues', data, { id }) as WorkloadValues
  }

  getWorkloadValues(id: string): WorkloadValues {
    return this.db.getItem('workloadValues', { id }) as WorkloadValues
  }

  getAllServices(): Array<Service> {
    return this.db.getCollection('services') as Array<Service>
  }

  createService(teamId: string, data: Service): Service {
    this.checkPublicUrlInUse(data)
    try {
      return this.db.createItem('services', { ...data, teamId }, { teamId, name: data.name }, data?.id) as Service
    } catch (err) {
      if (err.code === 409) err.publicMessage = 'Service name already exists'

      throw err
    }
  }

  getService(id: string): Service {
    return this.db.getItem('services', { id }) as Service
  }

  editService(id: string, data: Service): Service {
    this.deleteService(id)
    return this.createService(data.teamId!, { ...data, id })
  }

  deleteService(id: string): void {
    return this.db.deleteItem('services', { id })
  }

  checkPublicUrlInUse(data: any): void {
    // skip when editing or when svc is of type "cluster" as it has no url
    if (data.id || data?.ingress?.type === 'cluster') return
    const newSvc = data.ingress
    const services = this.db.getCollection('services')

    const servicesFiltered = filter(services, (svc: any) => {
      if (svc.ingress?.type !== 'cluster') {
        const { domain, subdomain, paths } = svc.ingress
        const baseUrl = `${subdomain}.${domain}`
        const newBaseUrl = `${newSvc.subdomain}.${newSvc.domain}`
        // no paths for existing or new service? then just check base url
        if (!newSvc.paths?.length && !paths?.length) return baseUrl === newBaseUrl
        // one has paths but other doesn't? no problem
        if ((newSvc.paths?.length && !paths?.length) || (!newSvc.paths?.length && paths?.length)) return false
        // both have paths, so check full
        return paths.some((p) => {
          const existingUrl = `${subdomain}.${domain}${p}`
          const newUrls: string[] = newSvc.paths.map((_p: string) => `${newSvc.subdomain}.${newSvc.domain}${_p}`)
          return newUrls.includes(existingUrl)
        })
      }
      return false
    })
    if (servicesFiltered.length > 0) throw new PublicUrlExists()
  }

  async doDeployment(): Promise<void> {
    const rootStack = await getSessionStack()
    if (rootStack.locked) throw new DeployLockError()
    rootStack.locked = true
    try {
      await this.saveValues()
      await this.repo.save(this.editor!)
      // pull push root
      await rootStack.repo.pull(undefined, true)
      await rootStack.repo.push()
      // inflate new db
      rootStack.db = new Db()
      await rootStack.loadValues()
      // and remove editor from the session
      await cleanSession(this.editor!, false)
      const sha = await rootStack.repo.getCommitSha()
      const msg: DbMessage = { state: 'clean', editor: this.editor!, sha, reason: 'deploy' }
      getIo().emit('db', msg)
    } catch (e) {
      const msg: DbMessage = { editor: 'system', state: 'corrupt', reason: 'deploy' }
      getIo().emit('db', msg)
      throw e
    } finally {
      rootStack.locked = false
    }
  }

  async doRevert(): Promise<void> {
    // other sessions active, can't do full reload
    // remove editor from the session
    await cleanSession(this.editor!)
  }

  async doRestore(): Promise<void> {
    cleanAllSessions()
    await emptyDir(rootPath)
    // and re-init root
    const rootStack = await getSessionStack()
    await rootStack.initRepo()
    // and msg
    const msg: DbMessage = { state: 'clean', editor: 'system', sha: rootStack.repo.commitSha, reason: 'restore' }
    getIo().emit('db', msg)
  }

  apiClient?: k8s.CoreV1Api

  getApiClient(): k8s.CoreV1Api {
    if (this.apiClient) return this.apiClient
    const kc = new k8s.KubeConfig()
    kc.loadFromDefault()
    this.apiClient = kc.makeApiClient(k8s.CoreV1Api)
    return this.apiClient
  }

  async getK8sServices(teamId: string): Promise<Array<K8sService>> {
    // const teams = user.teams.map((name) => {
    //   return `team-${name}`
    // })

    const client = this.getApiClient()
    const collection: K8sService[] = []

    // if (user.isAdmin) {
    //   const svcList = await client.listServiceForAllNamespaces()
    //   svcList.body.items.map((item) => {
    //     collection.push({
    //       name: item.metadata!.name ?? 'unknown',
    //       ports: item.spec?.ports?.map((portItem) => portItem.port) ?? [],
    //     })
    //   })
    //   return collection
    // }

    const svcList = await client.listNamespacedService(`team-${teamId}`)
    svcList.body.items.map((item) => {
      let name = item.metadata!.name ?? 'unknown'
      let managedByKnative = false
      // Filter out knative private services
      if (item.metadata?.labels?.['networking.internal.knative.dev/serviceType'] === 'Private') return
      // Filter out services that are knative service revision
      if (item.spec?.type === 'ClusterIP' && item.metadata?.labels?.['serving.knative.dev/service']) return
      if (item.spec?.type === 'ExternalName' && item.metadata?.labels?.['serving.knative.dev/service']) {
        name = item.metadata?.labels?.['serving.knative.dev/service']
        managedByKnative = true
      }

      collection.push({
        name,
        ports: item.spec?.ports?.map((portItem) => portItem.port) ?? [],
        managedByKnative,
      })
    })

    return collection
  }

  // eslint-disable-next-line class-methods-use-this
  async getKubecfg(teamId: string): Promise<k8s.KubeConfig> {
    this.getTeam(teamId) // will throw if not existing
    const {
      cluster: { name, apiName = `otomi-${name}`, apiServer },
    } = this.getSettings(['cluster']) as Record<string, any>
    if (!apiServer) throw new ValidationError('Missing configuration value: cluster.apiServer')
    const client = this.getApiClient()
    const namespace = `team-${teamId}`
    const saRes = await client.readNamespacedServiceAccount('default', namespace)
    const { body: sa }: { body: k8s.V1ServiceAccount } = saRes
    const { secrets }: { secrets?: Array<V1ObjectReference> } = sa
    const secretName = secrets?.length ? secrets[0].name : ''
    const secretRes = await client.readNamespacedSecret(secretName || '', namespace)
    const { body: secret }: { body: k8s.V1Secret } = secretRes
    const token = Buffer.from(secret.data?.token || '', 'base64').toString('ascii')
    const cluster = {
      name: apiName,
      server: apiServer,
      skipTLSVerify: true,
    }

    const user = {
      name: `${namespace}-${apiName}`,
      token,
    }

    const context = {
      name: `${namespace}-${apiName}`,
      namespace,
      user: user.name,
      cluster: cluster.name,
    }
    const options = {
      users: [user],
      clusters: [cluster],
      contexts: [context],
      currentContext: context.name,
    }
    const config = new k8s.KubeConfig()
    config.loadFromOptions(options)
    return config
  }

  async getDockerConfig(teamId: string): Promise<string> {
    this.getTeam(teamId) // will throw if not existing
    const client = this.getApiClient()
    const namespace = `team-${teamId}`
    const secretName = 'harbor-pushsecret'
    const secretRes = await client.readNamespacedSecret(secretName, namespace)
    const { body: secret }: { body: k8s.V1Secret } = secretRes
    const token = Buffer.from(secret.data!['.dockerconfigjson'], 'base64').toString('ascii')
    return token
  }

  createSecret(teamId: string, data: Record<string, any>): Secret {
    return this.db.createItem('secrets', { ...data, teamId }, { teamId, name: data.name }) as Secret
  }

  editSecret(id: string, data: Secret): Secret {
    return this.db.updateItem('secrets', data, { id }) as Secret
  }

  deleteSecret(id: string): void {
    this.db.deleteItem('secrets', { id })
  }

  getSecret(id: string): Secret {
    return this.db.getItem('secrets', { id }) as Secret
  }

  getAllSecrets(): Array<Secret> {
    return this.db.getCollection('secrets', {}) as Array<Secret>
  }

  getSecrets(teamId: string): Array<Secret> {
    return this.db.getCollection('secrets', { teamId }) as Array<Secret>
  }

  async loadValues(): Promise<Promise<Promise<Promise<Promise<void>>>>> {
    debug('Loading values')
    await this.loadLicense()
    await this.loadCluster()
    await this.loadPolicies()
    await this.loadSettings()
    await this.loadTeams()
    await this.loadApps()
    // load license
    this.isLoaded = true
  }

  async loadCluster(): Promise<void> {
    const data = await this.repo.loadConfig('env/cluster.yaml', 'env/secrets.cluster.yaml')
    // @ts-ignore
    this.db.db.get('settings').assign(data).write()
  }

  async loadPolicies(): Promise<void> {
    const data: Policies = await this.repo.readFile('env/policies.yaml')
    // @ts-ignore
    this.db.db.get('settings').assign(data).write()
  }

  async loadSettings(): Promise<void> {
    const data: Record<string, any> = await this.repo.loadConfig('env/settings.yaml', `env/secrets.settings.yaml`)
    data.otomi!.nodeSelector = objectToArray((data.otomi!.nodeSelector ?? {}) as Record<string, any>)
    // @ts-ignore
    this.db.db.get('settings').assign(data).write()
  }

  async loadTeamSecrets(teamId: string): Promise<void> {
    const relativePath = getTeamSecretsFilePath(teamId)
    if (!(await this.repo.fileExists(relativePath))) {
      debug(`Team ${teamId} has no secrets yet`)
      return
    }
    const data = await this.repo.readFile(relativePath)
    const secrets: Array<Secret> = get(data, getTeamSecretsJsonPath(teamId), [])

    secrets.forEach((inSecret) => {
      this.loadSecret(inSecret, teamId)
    })
  }

<<<<<<< HEAD
  async loadTeamBackups(teamId: string): Promise<void> {
    const relativePath = getTeamBackupsFilePath(teamId)
    if (!(await this.repo.fileExists(relativePath))) {
      debug(`Team ${teamId} has no backups yet`)
      return
    }
    const data = await this.repo.readFile(relativePath)
    const inData: Array<Backup> = get(data, getTeamBackupsJsonPath(teamId), [])
    inData.forEach((inBackup) => {
      const res: any = this.db.populateItem('backups', { ...inBackup, teamId }, undefined, inBackup.id as string)
      debug(`Loaded backup: name: ${res.name}, id: ${res.id}, teamId: ${res.teamId}`)
=======
  async loadTeamBuilds(teamId: string): Promise<void> {
    const relativePath = getTeamBuildsFilePath(teamId)
    if (!(await this.repo.fileExists(relativePath))) {
      debug(`Team ${teamId} has no builds yet`)
      return
    }
    const data = await this.repo.readFile(relativePath)
    const inData: Array<Build> = get(data, getTeamBuildsJsonPath(teamId), [])
    inData.forEach((inBuild) => {
      const res: any = this.db.populateItem('builds', { ...inBuild, teamId }, undefined, inBuild.id as string)
      debug(`Loaded build: name: ${res.name}, id: ${res.id}, teamId: ${res.teamId}`)
>>>>>>> e2bff69d
    })
  }

  async loadTeamWorkloads(teamId: string): Promise<void> {
    const relativePath = getTeamWorkloadsFilePath(teamId)
    if (!(await this.repo.fileExists(relativePath))) {
      debug(`Team ${teamId} has no workloads yet`)
      return
    }
    const data = await this.repo.readFile(relativePath)
    const inData: Array<Workload> = get(data, getTeamWorkloadsJsonPath(teamId), [])
    inData.forEach((inWorkload) => {
      const res: any = this.db.populateItem('workloads', { ...inWorkload, teamId }, undefined, inWorkload.id as string)
      debug(`Loaded workload: name: ${res.name}, id: ${res.id}, teamId: ${res.teamId}`)
    })
    const workloads = this.getTeamWorkloads(teamId)
    await Promise.all(
      workloads.map((workload) => {
        this.loadWorkloadValues(workload)
      }),
    )
  }

  async loadWorkloadValues(workload: Workload): Promise<WorkloadValues> {
    const relativePath = getTeamWorkloadValuesFilePath(workload.teamId!, workload.name)
    let data = { values: {} } as Record<string, any>
    if (!(await this.repo.fileExists(relativePath)))
      debug(`The workload values file does not exists at ${relativePath}`)
    else data = await this.repo.readFile(relativePath)

    data.id = workload.id!
    data.teamId = workload.teamId!
    data.name = workload.name!
    try {
      data.values = parseYaml(data.values as string) || {}
    } catch (error) {
      debug(
        `The values property does not seem to be a YAML formated string at ${relativePath}. Falling back to empty map.`,
      )
      data.values = {}
    }

    const res = this.db.populateItem('workloadValues', data, undefined, workload.id as string) as WorkloadValues
    debug(`Loaded workload values: name: ${res.name} id: ${res.id}, teamId: ${workload.teamId!}`)
    return res
  }

  async loadTeams(): Promise<void> {
    const mergedData: Core = await this.repo.loadConfig('env/teams.yaml', `env/secrets.teams.yaml`)
    const tc = mergedData?.teamConfig || {}
    if (!tc.admin) tc.admin = { id: 'admin' }
    Object.values(tc).forEach((team: Team) => {
      this.loadTeam(team)
      this.loadTeamServices(team.id!)
      this.loadTeamSecrets(team.id!)
      this.loadTeamWorkloads(team.id!)
<<<<<<< HEAD
      this.loadTeamBackups(team.id!)
=======
      this.loadTeamBuilds(team.id!)
>>>>>>> e2bff69d
    })
  }

  async loadTeamServices(teamId: string): Promise<void> {
    const relativePath = getTeamServicesFilePath(teamId)
    if (!(await this.repo.fileExists(relativePath))) {
      debug(`Team ${teamId} has no services yet`)
      return
    }
    const data = await this.repo.readFile(relativePath)
    const services = get(data, getTeamServicesJsonPath(teamId), [])
    services.forEach((svc) => {
      this.loadService(svc, teamId)
    })
  }

  async saveCluster(secretPaths?: string[]): Promise<void> {
    await this.repo.saveConfig(
      'env/cluster.yaml',
      'env/secrets.cluster.yaml',
      this.getSettings(['cluster']),
      secretPaths ?? this.getSecretPaths(),
    )
  }

  async savePolicies(): Promise<void> {
    await this.repo.writeFile('env/policies.yaml', this.getSettings(['policies']))
  }

  async saveAdminApps(secretPaths?: string[]): Promise<void> {
    await Promise.all(
      this.getApps('admin').map(async (app) => {
        const apps = {}
        const { id, enabled, values, rawValues } = app
        apps[id] = {
          ...(values || {}),
        }
        if (!isEmpty(rawValues)) apps[id]._rawValues = rawValues

        if (this.canToggleApp(id)) apps[id].enabled = !!enabled
        else delete apps[id].enabled

        await this.repo.saveConfig(
          `env/apps/${id}.yaml`,
          `env/apps/secrets.${id}.yaml`,
          { apps },
          secretPaths ?? this.getSecretPaths(),
        )
      }),
    )
  }

  async saveTeamApps(teamId: string): Promise<void> {
    const apps = {}
    this.getApps(teamId).forEach((app) => {
      const { id, shortcuts } = app
      if (teamId !== 'admin' && !shortcuts?.length) return
      apps[id] = {
        shortcuts,
      }
    })
    const content = {
      teamConfig: {
        [teamId]: {
          apps,
        },
      },
    }
    await this.repo.writeFile(`env/teams/apps.${teamId}.yaml`, content)
  }

  async saveSettings(secretPaths?: string[]): Promise<void> {
    const settings = cloneDeep(this.getSettings()) as Record<string, Record<string, any>>
    settings.otomi.nodeSelector = arrayToObject(settings.otomi.nodeSelector as [])
    await this.repo.saveConfig(
      'env/settings.yaml',
      `env/secrets.settings.yaml`,
      omit(settings, ['cluster', 'policies']),
      secretPaths ?? this.getSecretPaths(),
    )
  }

  async saveTeams(secretPaths?: string[]): Promise<void> {
    const filePath = 'env/teams.yaml'
    const secretFilePath = `env/secrets.teams.yaml`
    const teamValues = {}
    const teams = this.getTeams()
    await Promise.all(
      teams.map(async (inTeam) => {
        const team: Record<string, any> = omit(inTeam, 'name')
        const teamId = team.id as string
        await this.saveTeamApps(teamId)
        await this.saveTeamBackups(teamId)
        await this.saveTeamServices(teamId)
        await this.saveTeamSecrets(teamId)
        await this.saveTeamWorkloads(teamId)
        await this.saveTeamBuilds(teamId)
        team.resourceQuota = arrayToObject((team.resourceQuota as []) ?? [])
        teamValues[teamId] = team
      }),
    )
    const values = set({}, 'teamConfig', teamValues)
    await this.repo.saveConfig(filePath, secretFilePath, values, secretPaths ?? this.getSecretPaths())
  }

  async saveTeamSecrets(teamId: string): Promise<void> {
    const secrets = this.db.getCollection('secrets', { teamId })
    const values: any[] = secrets.map((secret) => this.convertDbSecretToValues(secret))
    await this.repo.writeFile(getTeamSecretsFilePath(teamId), set({}, getTeamSecretsJsonPath(teamId), values))
  }

  async saveTeamBackups(teamId: string): Promise<void> {
    const backups = this.db.getCollection('backups', { teamId }) as Array<Backup>
    const cleaneBackups: Array<Record<string, any>> = backups.map((obj) => {
      return omit(obj, ['teamId'])
    })
    const relativePath = getTeamBackupsFilePath(teamId)
    const outData: Record<string, any> = set({}, getTeamBackupsJsonPath(teamId), cleaneBackups)
    debug(`Saving backups of team: ${teamId}`)
    await this.repo.writeFile(relativePath, outData)
  }

  async saveTeamWorkloads(teamId: string): Promise<void> {
    const workloads = this.db.getCollection('workloads', { teamId }) as Array<Workload>
    const cleaneWorkloads: Array<Record<string, any>> = workloads.map((obj) => {
      return omit(obj, ['teamId'])
    })
    const relativePath = getTeamWorkloadsFilePath(teamId)
    const outData: Record<string, any> = set({}, getTeamWorkloadsJsonPath(teamId), cleaneWorkloads)
    debug(`Saving workloads of team: ${teamId}`)
    await this.repo.writeFile(relativePath, outData)
    await Promise.all(
      workloads.map((workload) => {
        this.saveWorkloadValues(workload)
      }),
    )
  }

  async saveTeamBuilds(teamId: string): Promise<void> {
    const builds = this.db.getCollection('builds', { teamId }) as Array<Build>
    const cleaneBuilds: Array<Record<string, any>> = builds.map((obj) => {
      return omit(obj, ['teamId'])
    })
    const relativePath = getTeamBuildsFilePath(teamId)
    const outData: Record<string, any> = set({}, getTeamBuildsJsonPath(teamId), cleaneBuilds)
    debug(`Saving builds of team: ${teamId}`)
    await this.repo.writeFile(relativePath, outData)
  }

  async saveWorkloadValues(workload: Workload): Promise<void> {
    debug(`Saving workload values: id: ${workload.id!} teamId: ${workload.teamId!} name: ${workload.name}`)
    const data = this.getWorkloadValues(workload.id!)
    const outData = omit(data, ['id', 'teamId', 'name']) as Record<string, any>
    outData.values = stringifyYaml(data.values, undefined, 4)
    const path = getTeamWorkloadValuesFilePath(workload.teamId!, workload.name)

    await this.repo.writeFile(path, outData, false)
  }

  async saveTeamServices(teamId: string): Promise<void> {
    const services = this.db.getCollection('services', { teamId })
    const data = {}
    const values: any[] = []
    services.forEach((service) => {
      const value = this.convertDbServiceToValues(service)
      values.push(value)
    })

    set(data, getTeamServicesJsonPath(teamId), values)
    const filePath = getTeamServicesFilePath(teamId)
    await this.repo.writeFile(filePath, data)
  }

  loadTeam(inTeam: Team): void {
    const team = { ...inTeam, name: inTeam.id } as Record<string, any>
    team.resourceQuota = objectToArray(inTeam.resourceQuota as Record<string, any>)
    const res = this.createTeam(team as Team)
    // const res: any = this.db.populateItem('teams', { ...team, name: team.id! }, undefined, team.id as string)
    debug(`Loaded team: ${res.id!}`)
  }

  loadSecret(inSecret, teamId): void {
    const secret: Record<string, any> = omit(inSecret, ...secretTransferProps)
    secret.teamId = teamId
    secret.secret = secretTransferProps.reduce((memo: any, prop) => {
      if (inSecret[prop] !== undefined) memo[prop] = inSecret[prop]
      return memo
    }, {})
    const res: any = this.db.populateItem('secrets', secret, { teamId, name: secret.name }, secret.id as string)
    debug(`Loaded secret: name: ${res.name}, id: ${res.id}, teamId: ${teamId}`)
  }

  convertDbSecretToValues(inSecret: any): any {
    const secret: any = omit(inSecret, 'secret')
    secretTransferProps.forEach((prop) => {
      if (inSecret.secret[prop] !== undefined) secret[prop] = inSecret.secret[prop]
    })
    return secret
  }

  loadService(svcRaw, teamId): void {
    // Create service
    const svc = omit(
      svcRaw,
      'certArn',
      'certName',
      'domain',
      'forwardPath',
      'hasCert',
      'paths',
      'type',
      'ownHost',
      'tlsPass',
      'ingressClassName',
      'headers',
    )
    svc.teamId = teamId
    if (!('name' in svcRaw)) debug('Unknown service structure')
    if (svcRaw.type === 'cluster') svc.ingress = { type: 'cluster' }
    else {
      const { cluster, dns } = this.getSettings(['cluster', 'dns'])
      const url = getServiceUrl({ domain: svcRaw.domain, name: svcRaw.name, teamId, cluster, dns })
      // TODO remove the isArray check in 0.5.24
      const headers = isArray(svcRaw.headers) ? undefined : svcRaw.headers
      svc.ingress = {
        certArn: svcRaw.certArn || undefined,
        certName: svcRaw.certName || undefined,
        domain: url.domain,
        headers,
        forwardPath: 'forwardPath' in svcRaw,
        hasCert: 'hasCert' in svcRaw,
        paths: svcRaw.paths ? svcRaw.paths : [],
        subdomain: url.subdomain,
        tlsPass: 'tlsPass' in svcRaw,
        type: svcRaw.type,
        useDefaultSubdomain: !svcRaw.domain && svcRaw.ownHost,
        ingressClassName: svcRaw.ingressClassName || undefined,
      }
    }

    const res: any = this.db.populateItem('services', removeBlankAttributes(svc), undefined, svc.id as string)
    debug(`Loaded service: name: ${res.name}, id: ${res.id}`)
  }

  // eslint-disable-next-line class-methods-use-this
  convertDbServiceToValues(svc: any): any {
    const svcCloned = omit(svc, ['teamId', 'ingress', 'path'])
    if (svc.ingress && svc.ingress.type !== 'cluster') {
      const ing = svc.ingress
      if (ing.useDefaultSubdomain) svcCloned.ownHost = true
      else svcCloned.domain = ing.subdomain ? `${ing.subdomain}.${ing.domain}` : ing.domain
      if (ing.hasCert) svcCloned.hasCert = true
      if (ing.certName) svcCloned.certName = ing.certName
      if (ing.certArn) svcCloned.certArn = ing.certArn
      if (ing.paths) svcCloned.paths = ing.paths
      if (ing.forwardPath) svcCloned.forwardPath = true
      if (ing.tlsPass) svcCloned.tlsPass = true
      if (ing.ingressClassName) svcCloned.ingressClassName = ing.ingressClassName
      if (ing.headers) svcCloned.headers = ing.headers
      svcCloned.type = svc.ingress.type
    } else svcCloned.type = 'cluster'
    return svcCloned
  }

  async saveValues(): Promise<void> {
    const secretPaths = this.getSecretPaths()
    await this.saveCluster(secretPaths)
    await this.savePolicies()
    await this.saveSettings(secretPaths)
    await this.saveTeams(secretPaths)
    // also save admin apps
    await this.saveAdminApps(secretPaths)
    await this.saveTeamApps('admin')
    await this.saveLicense(secretPaths)
  }

  async getSession(user: k8s.User): Promise<Session> {
    const rootStack = await getSessionStack()
    const currentSha = rootStack.repo.commitSha
    const data: Session = {
      ca: env.CUSTOM_ROOT_CA,
      core: this.getCore() as Record<string, any>,
      corrupt: rootStack.repo.corrupt,
      editor: this.editor,
      inactivityTimeout: env.EDITOR_INACTIVITY_TIMEOUT,
      user: user as User,
      versions: {
        core: env.VERSIONS.core,
        api: env.VERSIONS.api ?? process.env.npm_package_version,
        console: env.VERSIONS.console,
        values: currentSha,
      },
      license: rootStack.getLicense(),
    }
    return data
  }
}<|MERGE_RESOLUTION|>--- conflicted
+++ resolved
@@ -15,11 +15,8 @@
 import { DbMessage, cleanAllSessions, cleanSession, getIo, getSessionStack } from 'src/middleware'
 import {
   App,
-<<<<<<< HEAD
   Backup,
-=======
   Build,
->>>>>>> e2bff69d
   Core,
   K8sService,
   License,
@@ -443,7 +440,6 @@
     return this.db.getCollection('services', ids) as Array<Service>
   }
 
-<<<<<<< HEAD
   getTeamBackups(teamId: string): Array<Backup> {
     const ids = { teamId }
     return this.db.getCollection('backups', ids) as Array<Backup>
@@ -472,7 +468,8 @@
 
   deleteBackup(id: string): void {
     return this.db.deleteItem('backups', { id })
-=======
+  }
+
   getTeamBuilds(teamId: string): Array<Build> {
     const ids = { teamId }
     return this.db.getCollection('builds', ids) as Array<Build>
@@ -503,7 +500,6 @@
 
   deleteBuild(id: string): void {
     return this.db.deleteItem('builds', { id })
->>>>>>> e2bff69d
   }
 
   getTeamWorkloads(teamId: string): Array<Workload> {
@@ -820,7 +816,6 @@
     })
   }
 
-<<<<<<< HEAD
   async loadTeamBackups(teamId: string): Promise<void> {
     const relativePath = getTeamBackupsFilePath(teamId)
     if (!(await this.repo.fileExists(relativePath))) {
@@ -832,7 +827,9 @@
     inData.forEach((inBackup) => {
       const res: any = this.db.populateItem('backups', { ...inBackup, teamId }, undefined, inBackup.id as string)
       debug(`Loaded backup: name: ${res.name}, id: ${res.id}, teamId: ${res.teamId}`)
-=======
+    })
+  }
+
   async loadTeamBuilds(teamId: string): Promise<void> {
     const relativePath = getTeamBuildsFilePath(teamId)
     if (!(await this.repo.fileExists(relativePath))) {
@@ -844,7 +841,6 @@
     inData.forEach((inBuild) => {
       const res: any = this.db.populateItem('builds', { ...inBuild, teamId }, undefined, inBuild.id as string)
       debug(`Loaded build: name: ${res.name}, id: ${res.id}, teamId: ${res.teamId}`)
->>>>>>> e2bff69d
     })
   }
 
@@ -901,11 +897,8 @@
       this.loadTeamServices(team.id!)
       this.loadTeamSecrets(team.id!)
       this.loadTeamWorkloads(team.id!)
-<<<<<<< HEAD
       this.loadTeamBackups(team.id!)
-=======
       this.loadTeamBuilds(team.id!)
->>>>>>> e2bff69d
     })
   }
 
