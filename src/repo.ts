--- conflicted
+++ resolved
@@ -506,31 +506,23 @@
       } else {
         ref.push(data?.spec)
       }
+    } else if (fileMap.kind === 'AplTeamPolicy') {
+      const ref: Record<string, any> = get(spec, jsonPath)
+      const policy = {
+        [data?.metadata?.name]: data?.spec,
+      }
+      const newRef = merge(cloneDeep(ref), policy)
+      set(spec, jsonPath, newRef)
     } else {
       const ref: Record<string, any> = get(spec, jsonPath)
       // Decrypted secrets may need to be merged with plain text specs
       const newRef = merge(cloneDeep(ref), data?.spec)
       set(spec, jsonPath, newRef)
     }
-<<<<<<< HEAD
-  } else if (fileMap.kind === 'AplTeamPolicy') {
-    const ref: Record<string, any> = get(spec, jsonPath)
-    const policy = {
-      [data?.metadata?.name]: data?.spec,
-    }
-    const newRef = merge(cloneDeep(ref), policy)
-    set(spec, jsonPath, newRef)
-  } else {
-    const ref: Record<string, any> = get(spec, jsonPath)
-    // Decrypted secrets may need to be merged with plain text specs
-    const newRef = merge(cloneDeep(ref), data?.spec)
-    set(spec, jsonPath, newRef)
-=======
   } catch (e) {
     console.log(filePath)
     console.log(fileMap)
     throw e
->>>>>>> a075c4f2
   }
 }
 
