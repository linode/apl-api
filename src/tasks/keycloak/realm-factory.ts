--- conflicted
+++ resolved
@@ -108,17 +108,9 @@
 export function mapTeamsToRoles(): Array<api.RoleRepresentation> {
   const teams = env.IDP_GROUP_MAPPINGS_TEAMS
   const realm = env.KEYCLOAK_REALM
-<<<<<<< HEAD
-  const adminGroupMapping = env.IDP_GROUP_OTOMI_ADMIN
-  const teamAdminGroupMapping = env.IDP_GROUP_TEAM_ADMIN
   // create static admin teams
-  const otomiAdmin = Object.create({ name: "otomi-admin", groupMapping: adminGroupMapping }) as TeamMapping
-  const teamAdmin = Object.create({ name: "team-admin", groupMapping: teamAdminGroupMapping }) as TeamMapping
-=======
-  // create static admin teams
-  const otomiAdmin = Object.create({ name: "otomi-admin", groupMapping: IDP_GROUP_OTOMI_ADMIN }) as TeamMapping
-  const teamAdmin = Object.create({ name: "team-admin", groupMapping: IDP_GROUP_TEAM_ADMIN }) as TeamMapping
->>>>>>> 651b4580
+  const otomiAdmin = Object.create({ name: "otomi-admin", groupMapping: env.IDP_GROUP_OTOMI_ADMIN }) as TeamMapping
+  const teamAdmin = Object.create({ name: "team-admin", groupMapping: env.IDP_GROUP_TEAM_ADMIN }) as TeamMapping
   const adminTeams = [ otomiAdmin, teamAdmin ] 
   // iterate through all the teams and map groups
   const teamList = utils.objectToArray(teams, 'name', 'groupMapping') as TeamMapping[]
