import cloneDeep from 'lodash/cloneDeep'
import { Dns } from './otomi-models'

export function arrayToObject(array: [], keyName: string, keyValue: string): any {
  const obj = {}
  array.forEach((item) => {
    const cloneItem = cloneDeep(item)
    obj[cloneItem[keyName]] = cloneItem[keyValue]
  })
  return obj
}

export function objectToArray(obj: any, keyName: string, keyValue: string): Array<any> {
  const arr = Object.keys(obj).map((key) => {
    const tmp = {}
    tmp[keyName] = key
    tmp[keyValue] = obj[key]
    return tmp
  })
  return arr
}

export function getObjectPaths(tree: any): Array<string> {
  const leaves: string[] = []
  function walk(obj, path = ''): void {
    Object.keys(obj).forEach((n) => {
      // eslint-disable-next-line no-prototype-builtins
      if (obj.hasOwnProperty(n)) {
        if (obj instanceof Array) {
          if (typeof obj[n] !== 'object') leaves.push(`${path}[${n}]`)
          else walk(obj[n], `${path}[${n}]`)
        } else if (typeof obj[n] === 'object') {
          walk(obj[n], `${path}.${n}`)
        } else {
          leaves.push(`${path}.${n}`)
        }
      } else {
        console.error(`No property: ${n}`)
      }
    })
  }
  walk(tree, '')

  const rawLeaves = leaves.map((x: string) => {
    return x.substring(1)
  })
  return rawLeaves
}

interface PublicUrl {
  subdomain: string
  domain: string
}

export function getPublicUrl(serviceDomain?: string, serviceName?: string, teamId?: string, dns?: Dns): PublicUrl {
  if (!serviceDomain) {
    // Fallback mechanism for exposed service that does not have its public url specified in values
    return {
      subdomain: `${serviceName}.team-${teamId}`,
      domain: dns?.domain || '',
    }
  }

  const dnsZones = [...(dns!.dnsZones || [])]
  dnsZones.push(dns?.domain || '')
  // Sort by length descending
  dnsZones.sort((a, b) => b.length - a.length)
  for (let i = 0; i < dnsZones.length; i += 1) {
    if (serviceDomain.endsWith(dnsZones[i])) {
      const subdomainLength = serviceDomain.length - dnsZones[i].length - 1
      return { subdomain: serviceDomain.substring(0, subdomainLength), domain: dnsZones[i] }
    }
  }

  // Custom domain that is not visible in clusters.yaml values
  return { subdomain: '', domain: serviceDomain }
}

<<<<<<< HEAD
export function removeBlankAttributes(obj: object): object {
  const options: CleanOptions = {
    emptyArrays: true,
    emptyObjects: true,
    nullValues: true,
    undefinedValues: true,
  }
  return cleanDeep(obj, options)
}

export function getTeamSecretsFilePath(teamId: string): string {
  return `./env/teams/external-secrets.${teamId}.yaml`
=======
export function getTeamSecretsFilePath(teamId: string, clusterId: string): string {
  return `./env/clouds/${clusterId}/external-secrets.${teamId}.yaml`
>>>>>>> 8489aed8
}

export function getTeamSecretsJsonPath(teamId: string): string {
  return `teamConfig.teams.${teamId}.externalSecrets`
}<|MERGE_RESOLUTION|>--- conflicted
+++ resolved
@@ -1,7 +1,8 @@
+import cleanDeep, { CleanOptions } from 'clean-deep'
 import cloneDeep from 'lodash/cloneDeep'
 import { Dns } from './otomi-models'
 
-export function arrayToObject(array: [], keyName: string, keyValue: string): any {
+export function arrayToObject(array: [], keyName: string, keyValue: string): Record<string, unknown> {
   const obj = {}
   array.forEach((item) => {
     const cloneItem = cloneDeep(item)
@@ -10,7 +11,11 @@
   return obj
 }
 
-export function objectToArray(obj: any, keyName: string, keyValue: string): Array<any> {
+export function objectToArray(
+  obj: Record<string, unknown>,
+  keyName: string,
+  keyValue: string,
+): Array<Record<string, unknown>> {
   const arr = Object.keys(obj).map((key) => {
     const tmp = {}
     tmp[keyName] = key
@@ -20,7 +25,7 @@
   return arr
 }
 
-export function getObjectPaths(tree: any): Array<string> {
+export function getObjectPaths(tree: Record<string, unknown>): Array<string> {
   const leaves: string[] = []
   function walk(obj, path = ''): void {
     Object.keys(obj).forEach((n) => {
@@ -76,8 +81,7 @@
   return { subdomain: '', domain: serviceDomain }
 }
 
-<<<<<<< HEAD
-export function removeBlankAttributes(obj: object): object {
+export function removeBlankAttributes(obj: Record<string, unknown>): Record<string, unknown> {
   const options: CleanOptions = {
     emptyArrays: true,
     emptyObjects: true,
@@ -89,10 +93,6 @@
 
 export function getTeamSecretsFilePath(teamId: string): string {
   return `./env/teams/external-secrets.${teamId}.yaml`
-=======
-export function getTeamSecretsFilePath(teamId: string, clusterId: string): string {
-  return `./env/clouds/${clusterId}/external-secrets.${teamId}.yaml`
->>>>>>> 8489aed8
 }
 
 export function getTeamSecretsJsonPath(teamId: string): string {
