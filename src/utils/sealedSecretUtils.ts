import crypto, { X509Certificate } from 'crypto'
<<<<<<< HEAD
import { AplSecretResponse } from 'src/otomi-models'
=======
import { isEmpty } from 'lodash'
import { SealedSecret } from 'src/otomi-models'
>>>>>>> c2fedd30

function hybridEncrypt(pubKey, plaintext, label) {
  const sessionKey = crypto.randomBytes(32)
  const cipher = crypto.createCipheriv('aes-256-gcm', sessionKey, Buffer.alloc(12, 0))
  const encrypted = Buffer.concat([cipher.update(plaintext), cipher.final()])
  const rsaEncryptedKey = crypto.publicEncrypt(
    {
      key: pubKey,
      padding: crypto.constants.RSA_PKCS1_OAEP_PADDING,
      oaepHash: 'sha256',
      oaepLabel: label,
    },
    sessionKey,
  )
  const lenBuffer = Buffer.alloc(2)
  lenBuffer.writeUInt16BE(rsaEncryptedKey.length, 0)
  const finalCiphertext = Buffer.concat([lenBuffer, rsaEncryptedKey, encrypted, cipher.getAuthTag()])
  return finalCiphertext.toString('base64')
}

function encryptionLabel(ns, secretName, scope) {
  // Implement the logic to generate the label based on namespace, secret name, and scope
  return `${ns}`
}

function getPublicKey(certificate) {
  const x509 = new X509Certificate(certificate)
  const value = x509.publicKey
  return value.export({
    format: 'pem',
    type: 'spki',
  })
}

export function encryptSecretItem(certificate, secretName, ns, data, scope) {
  const pubKey = getPublicKey(certificate)
  const label = encryptionLabel(ns, secretName, scope)
  const out = hybridEncrypt(pubKey, data, label)
  return out
}

export interface EncryptedDataRecord {
  key: string
  value: string
}

export interface SealedSecretManifestType {
  apiVersion: string
  kind: string
  metadata: {
    name: string
    namespace: string
    annotations?: Record<string, string>
    finalizers?: string[]
    labels?: Record<string, string>
  }
  spec: {
    encryptedData: EncryptedDataRecord[]
    template: {
      type:
        | 'kubernetes.io/opaque'
        | 'kubernetes.io/service-account-token'
        | 'kubernetes.io/dockercfg'
        | 'kubernetes.io/dockerconfigjson'
        | 'kubernetes.io/basic-auth'
        | 'kubernetes.io/ssh-auth'
        | 'kubernetes.io/tls'
      immutable: boolean
      metadata: {
        name: string
        namespace: string
        annotations?: Record<string, string>
        finalizers?: string[]
        labels?: Record<string, string>
      }
    }
  }
}

export function sealedSecretManifest(data: AplSecretResponse): SealedSecretManifestType {
  const annotations = data.spec.metadata?.annotations?.reduce((acc, item) => {
    return { ...acc, [item.key]: item.value }
  }, {})
  const labels = data.spec.metadata?.labels?.reduce((acc, item) => {
    return { ...acc, [item.key]: item.value }
  }, {})
  const namespace = data.spec.namespace!
  return {
    apiVersion: 'bitnami.com/v1alpha1',
    kind: 'SealedSecret',
    metadata: {
      annotations: {
        'sealedsecrets.bitnami.com/namespace-wide': 'true',
      },
<<<<<<< HEAD
=======
      name: data.name,
>>>>>>> c2fedd30
      namespace,
    },
    spec: {
      encryptedData: data.spec.encryptedData || [],
      template: {
        type: data.spec.type || 'kubernetes.io/opaque',
        immutable: data.spec.immutable || false,
        metadata: {
          name: data.metadata.name,
          namespace,
<<<<<<< HEAD
          annotations,
          labels,
        },
      },
    },
  }
=======
          ...(!isEmpty(annotations) && { annotations }),
          ...(!isEmpty(labels) && { labels }),
          ...(!isEmpty(data.metadata?.finalizers) && { finalizers: data.metadata?.finalizers }),
        },
      },
    },
  }
  return SealedSecretSchema
>>>>>>> c2fedd30
}<|MERGE_RESOLUTION|>--- conflicted
+++ resolved
@@ -1,10 +1,6 @@
 import crypto, { X509Certificate } from 'crypto'
-<<<<<<< HEAD
+import { isEmpty } from 'lodash'
 import { AplSecretResponse } from 'src/otomi-models'
-=======
-import { isEmpty } from 'lodash'
-import { SealedSecret } from 'src/otomi-models'
->>>>>>> c2fedd30
 
 function hybridEncrypt(pubKey, plaintext, label) {
   const sessionKey = crypto.randomBytes(32)
@@ -91,18 +87,16 @@
   const labels = data.spec.metadata?.labels?.reduce((acc, item) => {
     return { ...acc, [item.key]: item.value }
   }, {})
+  const finalizers = data.spec.metadata?.finalizers
   const namespace = data.spec.namespace!
   return {
     apiVersion: 'bitnami.com/v1alpha1',
     kind: 'SealedSecret',
     metadata: {
+      ...data.metadata,
       annotations: {
         'sealedsecrets.bitnami.com/namespace-wide': 'true',
       },
-<<<<<<< HEAD
-=======
-      name: data.name,
->>>>>>> c2fedd30
       namespace,
     },
     spec: {
@@ -113,21 +107,11 @@
         metadata: {
           name: data.metadata.name,
           namespace,
-<<<<<<< HEAD
-          annotations,
-          labels,
+          ...(!isEmpty(annotations) && { annotations }),
+          ...(!isEmpty(labels) && { labels }),
+          ...(!isEmpty(finalizers) && { finalizers }),
         },
       },
     },
   }
-=======
-          ...(!isEmpty(annotations) && { annotations }),
-          ...(!isEmpty(labels) && { labels }),
-          ...(!isEmpty(data.metadata?.finalizers) && { finalizers: data.metadata?.finalizers }),
-        },
-      },
-    },
-  }
-  return SealedSecretSchema
->>>>>>> c2fedd30
 }