--- conflicted
+++ resolved
@@ -599,16 +599,6 @@
   k8sContext:
     description: The cluster k8s context as found in $KUBECONFIG.
     $ref: '#/definitions/wordCharacterPattern'
-<<<<<<< HEAD
-  k8sVersion:
-    description: The cluster k8s version. Must match one of the list.
-    enum:
-      - '1.23'
-      - '1.24'
-      - '1.25'
-    type: string
-=======
->>>>>>> 0bc675a2
   labels:
     $ref: '#/definitions/labelsAnnotations'
     description: A set of labels.
