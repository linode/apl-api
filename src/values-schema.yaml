$schema: 'http://json-schema.org/draft-07/schema'
version: 3
additionalProperties: true
definitions:
  rawValues:
    description: "May define value overrides for a chart. WARNING: these values currently have no schema and can't be validated as such, and may break deployment. You are on your own here."
    type: object
  alerts:
    additionalProperties: false
    properties:
      drone:
        items:
          enum:
            - slack
            - msteams
            - opsgenie
          type: string
        type: array
        uniqueItems: true
      email:
        additionalProperties: false
        properties:
          critical:
            $ref: '#/definitions/email'
            description: One or more email addresses (comma separated) for critical events.
            x-secret: ''
          nonCritical:
            $ref: '#/definitions/email'
            description: One or more email addresses (comma separated) for non-critical events.
            x-secret: ''
      groupInterval:
        default: 5m
        description: How long to wait before sending a notification about new alerts that are added to a group of alerts for which an initial notification has already been sent. (Usually ~5m or more.)
        $ref: '#/definitions/duration'
      msteams:
        additionalProperties: false
        properties:
          highPrio:
            description: The high prio web hook.
            $ref: '#/definitions/wordCharacterPattern'
            x-secret: ''
          lowPrio:
            description: The low prio web hook.
            $ref: '#/definitions/wordCharacterPattern'
            x-secret: ''
      receivers:
        description: Notification receivers.
        items:
          enum:
            - slack
            - msteams
            - opsgenie
            - email
          type: string
        type: array
        uniqueItems: true
      repeatInterval:
        default: 3h
        description: How long to wait before sending a notification again if it has already been sent successfully for an alert. (Usually ~3h or more).
        $ref: '#/definitions/duration'
      slack:
        additionalProperties: false
        properties:
          channel:
            default: mon-otomi
            description: The Slack channel for non-critical notifications.
            $ref: '#/definitions/wordCharacterPattern'
          channelCrit:
            default: mon-otomi-crit
            description: The Slack channel for critical notifications.
            $ref: '#/definitions/wordCharacterPattern'
          url:
            $ref: '#/definitions/url'
            description: A Slack webhook URL.
            x-secret: ''
      opsgenie:
        additionalProperties: false
        properties:
          apiKey:
            description: The api key to use for authn
            $ref: '#/definitions/wordCharacterPattern'
            x-secret: ''
          url:
            $ref: '#/definitions/url'
            description: A Slack webhook URL.
            x-secret: ''
          responders:
            type: array
            items:
              allOf:
                - properties:
                    type:
                      type: string
                      enum:
                        - team
                        - user
                        - escalation
                        - schedule
                - oneOf:
                    - title: ID
                      required: [id]
                      properties:
                        id:
                          $ref: '#/definitions/wordCharacterPattern'
                    - title: Name
                      required: [name]
                      properties:
                        name:
                          $ref: '#/definitions/idName'
                    - title: Username
                      required: [username]
                      properties:
                        username:
                          $ref: '#/definitions/wordCharacterPattern'
              required: [type]

  annotations:
    $ref: '#/definitions/labelsAnnotations'
    description: A set of annotations.
  autoscaling:
    additionalProperties: false
    properties:
      maxReplicas:
        type: integer
        default: 10
      minReplicas:
        type: integer
        default: 1
  autoscalingEnabled:
    additionalProperties: false
    properties:
      enabled:
        default: true
        type: boolean
      maxReplicas:
        type: integer
        default: 10
      minReplicas:
        type: integer
        default: 1
  aws:
    definitions:
      accessKey:
        title: AWS access key
        description: An AWS access key ID.
        $ref: '#/definitions/wordCharacterPattern'
        x-secret: ''
      secretKey:
        title: AWS secret key
        description: An AWS secret key.
        type: string
        x-secret: ''
      region:
        title: AWS region
        description: An AWS region.
        $ref: '#/definitions/wordCharacterPattern'
      role:
        description: Role may be set explicitly if no metadata can be accessed.
        example: arn:aws:iam::YYYYYYYYYYYY:role/dns-manager
        $ref: '#/definitions/wordCharacterPattern'
  azure:
    definitions:
      clientId:
        title: Azure client id
        description: An Azure client id.
        $ref: '#/definitions/wordCharacterPattern'
      clientSecret:
        title: Azure client secret
        description: An Azure client secret.
        type: string
        x-secret: ''
      dns:
        properties:
          resourceGroup:
            $ref: '#/definitions/azure/definitions/resourceGroup'
          hostedZoneName:
            title: Hosted zone name
            description: Name of the DNS zone that should be used.
            $ref: '#/definitions/wordCharacterPattern'
          tenantId:
            $ref: '#/definitions/azure/definitions/tenantId'
          subscriptionId:
            $ref: '#/definitions/azure/definitions/subscriptionId'
          aadClientId:
            $ref: '#/definitions/azure/definitions/clientId'
          aadClientSecret:
            $ref: '#/definitions/azure/definitions/clientSecret'
            title: Client secret
            type: string
            description: Azure Application Client Secret
            x-secret: ''
        required:
          - tenantId
          - subscriptionId
          - resourceGroup
          - aadClientId
          - aadClientSecret
      environment:
        title: Azure environment
        description: An Azure environment.
        type: string
        default: AzurePublicCloud
        enum:
          - AzurePublicCloud
          - AzureChinaCloud
          - AzureUSGovernment
          - AzureGermanCloud
      monitor:
        additionalProperties: false
        properties:
          appInsightsApiKey:
            $ref: '#/definitions/azure/definitions/clientSecret'
            title: AppInsights api key
            description: An Azure AppInsights client secret.
          appInsightsAppId:
            $ref: '#/definitions/azure/definitions/clientId'
            title: AppInsights app id
          azureLogAnalyticsSameAs:
            title: LogAnalytics using same creds?
            type: boolean
            default: true
          clientId:
            $ref: '#/definitions/azure/definitions/clientId'
          clientSecret:
            $ref: '#/definitions/azure/definitions/clientSecret'
          logAnalyticsClientId:
            $ref: '#/definitions/azure/definitions/clientId'
            title: LogAnalytics client id
            description: An Azure client secret.
          logAnalyticsClientSecret:
            $ref: '#/definitions/azure/definitions/clientSecret'
            title: LogAnalytics client secret
            description: An Azure client secret.
          logAnalyticsTenantId:
            $ref: '#/definitions/azure/definitions/tenantId'
            title: LogAnalytics tenant id
            description: An Azure tenant id.
          logAnalyticsDefaultWorkspace:
            title: LogAnalytics default workspace to show
            description: An Azure LogAnalytics workspace.
            type: string
          subscriptionId:
            $ref: '#/definitions/azure/definitions/subscriptionId'
          tenantId:
            $ref: '#/definitions/azure/definitions/tenantId'
        required:
          - clientId
          - clientSecret
      tenantId:
        title: Azure tenant id
        description: An Azure tenant id.
        $ref: '#/definitions/wordCharacterPattern'
      subscriptionId:
        title: Azure subscription id
        description: An Azure subscription id.
        $ref: '#/definitions/wordCharacterPattern'
      resourceGroup:
        title: Resource group
        description: An Azure resource group.
        $ref: '#/definitions/wordCharacterPattern'
  cluster:
    additionalProperties: false
    properties:
      apiName:
        description:
          Exact name of cluster as created when on AWS. Optional otherwise and will be generated for UI purposes.
          When on AWS this name is used for chart cluster-autoscaler and aws-alb-ingress-controller (enabled if otomi.hasExternalLB).
        $ref: '#/definitions/wordCharacterPattern'
      apiServer:
        description: Used to generate KUBECONFIG for download, for local access to target cluster.
        pattern: '^https:\/\/.*'
      domainSuffix:
        $ref: '#/definitions/domain'
        description: Domain suffix for the cluster. Also added to list of dns zones in the Otomi Console.
      entrypoint:
        description: A public IP address that has a route to a private loadbalancer ip, allowing access to private clusters. (Provider "custom" only.)
        type: string
      k8sContext:
        $ref: '#/definitions/k8sContext'
        description: Optional. Must be set for development mode and must point to an existing context in KUBECONFIG.
      k8sVersion:
        $ref: '#/definitions/k8sVersion'
      name:
        $ref: '#/definitions/clusterName'
        description: Short name that will be used in construction of cluster domain and messaging.
      owner:
        $ref: '#/definitions/idName'
        description: The name of the organization owning the cluster.
        default: otomi
      provider:
        $ref: '#/definitions/provider'
      region:
        description: 'An AWS region. Only required for AWS.'
        examples:
          - eu-central-1
    required:
      - k8sVersion
      - name
      - provider
    allOf:
      - oneOf:
          - properties:
              provider:
                enum: [aws]
            required:
              - apiName
              - region
          - not:
              properties:
                provider:
                  enum: [aws]
  clusterName:
    $ref: '#/definitions/wordCharacterPattern'
    type: string
  containerSpecNoSec:
    properties:
      image:
        $ref: '#/definitions/image'
      resources:
        $ref: '#/definitions/resources'
      env:
        $ref: '#/definitions/env'
      files:
        $ref: '#/definitions/files'
      nativeSecrets:
        $ref: '#/definitions/nativeSecrets'
        description: Reserved for internal use.
      secrets:
        $ref: '#/definitions/secrets'
      secretMounts:
        $ref: '#/definitions/secretMounts'
      command:
        type: array
        items:
          type: string
      args:
        type: array
        items:
          type: string
    required:
      - image
      - resources
  containerSpec:
    allOf:
      - $ref: '#/definitions/securityContext'
      - $ref: '#/definitions/containerSpecNoSec'
  cpuQuantity:
    description: Amount of cpu cores, or slice of cpu core in millis.
    examples:
      - '1'
      - 200m
    pattern: ^([1-9][0-9]*|([0]|[1-9]+)\\.[0-9]{1,3}|[1-9][0-9]*m)$
    type: string
  backup:
    type: object
    description: Team backups
    properties:
      name:
        $ref: '#/definitions/wordCharacterPattern'
      enabled:
        type: boolean
        default: false
      ttl:
        $ref: '#/definitions/backupTtl'
      schedule:
        $ref: '#/definitions/backupSchedule'
      snapshotVolumes:
        type: boolean
        default: false
      labelSelector:
        $ref: '#/definitions/labels'
        description: Individual objects must match this label selector to be included in the backup.
  domain:
    pattern: ^((([a-zA-Z0-9]|[a-zA-Z0-9][a-zA-Z0-9\-]*[a-zA-Z0-9])\.)*([A-Za-z0-9]|[A-Za-z0-9][A-Za-z0-9\-]*[A-Za-z0-9]))|([a-f0-9:]+:+)+[a-f0-9]+$
    type: string
  droneGit:
    properties:
      clientID:
        $ref: '#/definitions/wordCharacterPattern'
      clientSecretValue:
        type: string
        x-secret: ''
  duration:
    description: 'Prometheus duration (See: https://prometheus.io/docs/prometheus/latest/configuration/configuration/#configuration-file)'
    pattern: '((([0-9]+)y)?(([0-9]+)w)?(([0-9]+)d)?(([0-9]+)h)?(([0-9]+)m)?(([0-9]+)s)?(([0-9]+)ms)?|0)'
    type: string
    default: 1d
  email:
    pattern: '^(([^<>()\[\]\\.,;:\s@"]+(\.[^<>()\[\]\\.,;:\s@"]+)*)|(".+"))@((\[[0-9]{1,3}\.[0-9]{1,3}\.[0-9]{1,3}\.[0-9]{1,3}\])|(([a-zA-Z\-0-9]+\.)+[a-zA-Z]{2,}))$'
    type: string
  env:
    additionalProperties: false
    examples:
      - FOO: bar
      - bar: foo
    patternProperties:
      '[a-zA-Z_]{1,}[a-zA-Z0-9_]*':
        maxLength: 131072
        type: string
    nullable: true
    type: object
    title: Environment variables
  files:
    additionalProperties: false
    description: Dictionary of absolute path > content pairs.
    patternProperties:
      '^[/].*':
        type: string
  google:
    additionalProperties: false
    definitions:
      accountJson:
        type: string
        x-secret: ''
      project:
        $ref: '#/definitions/wordCharacterPattern'
  hostPort:
    pattern: '^(([a-zA-Z0-9]|[a-zA-Z0-9][a-zA-Z0-9\-]*[a-zA-Z0-9])\.)*([A-Za-z0-9]|[A-Za-z0-9][A-Za-z0-9\-]*[A-Za-z0-9]):()([1-9]|[1-5]?[0-9]{2,4}|6[1-4][0-9]{3}|65[1-4][0-9]{2}|655[1-2][0-9]|6553[1-5])$'
    type: string
  idName:
    description: A lowercase name that starts with a letter and may contain dashes.
    pattern: '^[a-z0-9]([-a-z0-9]*[a-z0-9])$'
    type: string
  image:
    additionalProperties: false
    properties:
      pullPolicy:
        default: IfNotPresent
        enum:
          - IfNotPresent
          - Always
        type: string
      repository:
        $ref: '#/definitions/repository'
      tag:
        default: latest
        $ref: '#/definitions/wordCharacterPattern'
    title: Container image
  imagePullPolicy:
    default: IfNotPresent
    enum:
      - IfNotPresent
      - Always
    type: string
  imageTag:
    x-default: stable
    pattern: '[\w][\w.-]{0,127}'
    type: string
    x-message: a valid container registry image tag
  imageSimple:
    properties:
      tag:
        $ref: '#/definitions/imageTag'
      pullPolicy:
        $ref: '#/definitions/imagePullPolicy'
    required:
      - tag
    type: object
    title: Container image
  ingressNginx:
    additionalProperties: false
    properties:
      _rawValues:
        $ref: '#/definitions/rawValues'
      autoscaling:
        $ref: '#/definitions/autoscalingEnabled'
      maxBodySize:
        type: string
        default: 1024m
      maxBodySizeBytes:
        type: integer
        minimum: 0
        default: 1073741824
        description: Needed for modsecurity. Should correspond to maxBodySize, but expressed in bytes.
      modsecurity:
        title: MOD Security
        description: Enables MOD Security functionality.
        properties:
          block:
            description: Makes nginx block requests that are marked as violating the modsec rules.
            type: boolean
            default: false
          enabled:
            type: boolean
            default: false
          owasp:
            description: Turns on the default OWASP rule set for modsec. See
            type: boolean
            default: true
        type: object
      image:
        properties:
          tag:
            $ref: '#/definitions/imageTag'
            x-default: v1.0.5
          pullPolicy:
            $ref: '#/definitions/imagePullPolicy'
      resources:
        $ref: '#/definitions/resources'
      service:
        properties:
          annotations:
            $ref: '#/definitions/annotations'
  ingressClassParameters:
    type: object
    properties:
      network:
        title: Load balancer type
        type: string
        enum:
          - public
          - private
        default: public
      loadBalancerIP:
        title: Load balancer IP address
        description: A static IP address assigned to a load balancer
        type: string
      loadBalancerRG:
        title: Load balancer Azure resource group
        type: string
      loadBalancerSubnet:
        title: Load balancer Azure subnet
        type: string
        description: Specify subnet provider for load balancer IP address (applies to private network only)
      sourceIpAddressFiltering:
        title: Source IP address filtering
        type: string
        description: 'Whitelist source IP address ranges. The value is a comma separated list of CIDRs, e.g. 10.0.0.0/24,172.10.0.1'
  ipV4Address:
    type: string
    pattern: ^(?:[0-9]{1,3}\.){3}[0-9]{1,3}$
  jobs:
    description: You may pass an array of Job objects. The Kubernetes API accepts
      a Job specification, which is meant for run-to-completion apps (e.g. batch
      Jobs).
    items:
      type: object
      allOf:
        - properties:
            id:
              type: string
              readOnly: true
          type: object
        - $ref: '#/definitions/jobSpec'
        - $ref: '#/definitions/podSpec'
    type: array
  jobSpec:
    properties:
      type:
        default: Job
        enum:
          - Job
          - CronJob
        type: string
      name:
        $ref: '#/definitions/idName'
        title: Name
        description: A job name
        example: some-job
      enabled:
        default: true
        type: boolean
      runPolicy:
        default: OnSpecChange
        description: |
          If runPolicy is set to 'Always', the job controller will always be re-deployed after a successful deployment with Helm.
          If runPolicy is set to 'OnSpecChange', the job controller will only be re-deployed if one changes this specification.
        enum:
          - Always
          - OnSpecChange
        type: string
      schedule:
        default: 0 1 * * *
        description: Must give a cron-type expression if the job type is 'Cronjob'.
        type: string
      script:
        $ref: '#/definitions/script'
      shell:
        default: /bin/sh
        description: Full path to a shell binary that exists in the image.
        type: string
      ttlSecondsAfterFinished:
        default: 86400
        description: Time To Live after job is finished in seconds. Will be removed afterwards.
        minimum: 0
        title: TTL after finished
        type: integer
      init:
        type: array
        items:
          $ref: '#/definitions/containerSpec'
        nullable: true
    required:
      - name
      - script
      - type
    type: object
  k8sContext:
    description: The cluster k8s context as found in $KUBECONFIG.
    $ref: '#/definitions/wordCharacterPattern'
  k8sVersion:
    description: The cluster k8s version. Must match one of the list.
    enum:
      - '1.22'
      - '1.23'
      - '1.24'
      - '1.25'
    type: string
  labels:
    $ref: '#/definitions/labelsAnnotations'
    description: A set of labels.
  labelsAnnotations:
    additionalProperties: false
    patternProperties:
      '^((([a-zA-Z0-9]|[a-zA-Z0-9][a-zA-Z0-9\-]*[a-zA-Z0-9])\.)*([A-Za-z0-9]|[A-Za-z0-9][A-Za-z0-9\-]*[A-Za-z0-9]){1,253}\/)?([a-z0-9A-Z]+[a-z0-9A-Z-_.]+[a-z0-9A-Z]){1,63}$':
        pattern: '^((.){1,253}\/)?(.){1,63}$'
        type: string
  logLevel:
    type: string
    default: info
    enum:
      - error
      - warn
      - info
      - debug
      - trace
  memoryQuantity:
    description: Amount of memory. Valid units are E|P|T|G|M|K|Ei|Pi|Ti|Gi|Mi|Ki.
    examples:
      - 1Mi
      - 0.5M
    pattern: '^([0-9]+\.)?[0-9]+(E|P|T|G|M|K|Ei|Pi|Ti|Gi|Mi|Ki)?$'
    type: string
  nativeSecrets:
    description: List of kubernetes secret names.
    additionalProperties: false
    patternProperties:
      '[a-zA-Z_]{1,}[a-zA-Z0-9_]*':
        maxLength: 131072
        type: string
    nullable: true
    type: object
    title: Kubernetes secrets
  networkPolicy:
    additionalProperties: false
    properties:
      ingressPrivate:
        title: Internal ingress filtering
        description: 'Pods belonging to this service must contain "otomi.io/app: <service name>" label'
        oneOf:
          - title: Deny all
            description: Deny traffic from all teams (including this one)
            properties:
              mode:
                default: DenyAll
                enum:
                  - DenyAll
          - title: Allow selected
            properties:
              mode:
                default: AllowOnly
                enum:
                  - AllowOnly
              allow:
                title: Add team or team with service
                type: array
                items:
                  type: object
                  properties:
                    team:
                      title: Team name
                      description: 'Allow traffic from a given team'
                      type: string
                    service:
                      title: Service name
                      description: 'Allow traffic from pods with "otomi.io/app: <some service name>" label'
                      type: string
                  required:
                    - team
          - title: Allow all
            description: Allow traffic from all teams
            properties:
              mode:
                default: AllowAll
                enum:
                  - AllowAll
      egressPublic:
        title: External egress filtering
        description: Trusted domains this service can access
        type: array
        items:
          type: object
          properties:
            host:
              title: FQDN or IP address
              $ref: '#/definitions/domain'
            ports:
              type: array
              items:
                properties:
                  number:
                    title: Port number
                    type: integer
                    minimum: 1
                    maximum: 65535
                  protocol:
                    title: Protocol
                    type: string
                    enum: [HTTPS, HTTP, TCP]
                    default: HTTPS
                required:
                  - number
                  - protocol
                minItems: 1
                uniqueItems: true
              default:
                - number: 443
                  protocol: HTTPS
          required:
            - domain
  path:
    description: An absolute path
    type: string
    pattern: '^[/].*$'
  podSecurityContext:
    allOf:
      - $ref: '#/definitions/securityContext'
      - properties:
          fsGroup:
            description: Supplementary group ID. Volumes that support ownership management are modified to be owned and writable by this ID.
            $ref: '#/definitions/unixOwnerId'
          fsGroupChangePolicy:
            description: |
              'Defines behavior for changing ownership and permission of the volume before being exposed inside a Pod. This field only applies to volume types that support fsGroup controlled ownership and permissions.
              This field has two possible values:
              - OnRootMismatch: Only change permissions and ownership if permission and ownership of root directory does not match with expected permissions of the volume. This could help shorten the time it takes to change ownership and permission of a volume.
              - Always: Always change permission and ownership of the volume when volume is mounted.'
            type: string
            enum:
              - Always
              - OnRootMismatch
    description: Security context for the pod.
    title: Pod security context
  podSpec:
    allOf:
      - properties:
          annotations:
            $ref: '#/definitions/annotations'
            title: Pod annotations
        type: object
      - $ref: '#/definitions/podSecurityContext'
      - $ref: '#/definitions/containerSpec'
    type: object
  portNumber:
    maximum: 32768
    minimum: 80
    type: integer
  provider:
    type: string
    description: Enter the cloud provider of this cluster. Choose 'custom' for laptop install (minikube, kind) or onprem installs.
    enum:
      - aws
      - azure
      - digitalocean
      - google
      - custom
      - kind
      - ovh
      - vultr
  redisChart:
    properties:
      _rawValues:
        $ref: '#/definitions/rawValues'
      architecture:
        type: string
        enum:
          - standalone
          - replication
        default: standalone
      password:
        type: string
        x-secret: 'randAlpha 24'
      resources:
        additionalProperties: false
        properties:
          master:
            $ref: '#/definitions/resources'
          sentinel:
            $ref: '#/definitions/resources'
          slave:
            $ref: '#/definitions/resources'
      sizes:
        additionalProperties: false
        properties:
          master:
            $ref: '#/definitions/size'
          sentinel:
            $ref: '#/definitions/size'
          slave:
            $ref: '#/definitions/size'
    type: object
  registry:
    pattern: '^[a-z0-9]+(?:[._-][a-z0-9]+)*$'
    type: string
  repoUrl:
    description: Path to a remote git repo with or without protocol prefix of either https:// or file:// (https:// used if omitted)
    pattern: '^(https://|file://)?(.+@)*([\w\d\.]+)(:[\d]+){0,1}/*(.*)$'
    type: string
  repository:
    description: A container image repository.
    pattern: '^[a-z0-9]+(?:[/._-]{1,2}[a-z0-9]+)*$'
    type: string
  resource:
    additionalProperties: false
    properties:
      cpu:
        $ref: '#/definitions/cpuQuantity'
      memory:
        $ref: '#/definitions/memoryQuantity'
    required:
      - cpu
      - memory
  resources:
    additionalProperties: false
    description: Compute resources for containers.
    properties:
      limits:
        $ref: '#/definitions/resource'
        description: Requested resources (best effort).
      requests:
        $ref: '#/definitions/resource'
        description: Requested resources (guaranteed).
    required:
      - limits
      - requests
    title: Pod resources
  shortcuts:
    type: array
    items:
      additionalProperties: false
      properties:
        title:
          type: string
          description: Title for the shortcut
        description:
          type: string
          description: A short description about the target of this shortcut.
        path:
          $ref: '#/definitions/path'
      type: object
  unixOwnerIdRange:
    type: object
    additionalProperties: false
    required: [min, max]
    properties:
      min:
        type: integer
        minimum: 0
        maximum: 65535
      max:
        type: integer
        minimum: 0
        maximum: 65535
  unixOwnerId:
    description: The UID to run the entrypoint of the container process. Defaults to user specified in image metadata if unspecified. May also be set in PodSecurityContext. If set in both SecurityContext and PodSecurityContext, the value specified in SecurityContext takes precedence.
    type: integer
    minimum: 0
    maximum: 65535
    default: 1001
  script:
    description: May specify a non-empty string containing an executable script.
    type: string
    properties:
      id:
        readOnly: true
        type: string
      name:
        $ref: '#/definitions/idName'
    required:
      - name
      - type
  backupSchedule:
    default: 0 0 * * *
    description: Cron-type expression to schedule the backup. Defaults to once a day at 00:00.
    type: string
  secret:
    type: object
    properties:
      id:
        readOnly: true
        type: string
      clusterWide:
        description: Will create the secret in all namespaces.
        type: boolean
        default: false
      teamWide:
        description: Will create the secret in all team-* namespaces.
        type: boolean
        default: false
      name:
        $ref: '#/definitions/idName'
      namespace:
        $ref: '#/definitions/idName'
        description: A kubernetes namespace.
    required:
      - name
    oneOf:
      - title: Generic
        properties:
          type:
            default: generic
            enum:
              - generic
          entries:
            type: array
            items:
              description: A property name at vaultPath
              minItems: 1
              # a valid secret key must consist of alphanumeric characters, '-', '_' or '.' (e.g. 'key.name',  or 'KEY_NAME',  or 'key-name' )
              pattern: '^[-._a-zA-Z0-9]+$'
              type: string
            uniqueItems: true
        required:
          - type
          - entries
      - title: Docker registry
        properties:
          type:
            default: docker-registry
            enum:
              - docker-registry
            type: string
        required:
          - type
      - title: TLS
        properties:
          type:
            default: tls
            enum:
              - tls
            type: string
          crt:
            type: string
            default: 'tls.crt'
          key:
            type: string
            default: 'tls.key'
          ca:
            type: string
            default: 'ca.crt'
        required:
          - type
          - crt
          - key
  secrets:
    description: List of secret names that will have their props injected as env vars into the container.
    items:
      type: string
      pattern: '[a-zA-Z_]{1,}[a-zA-Z0-9_]*'
    nullable: true
    title: Secrets
    type: array
  secretMounts:
    description: Dictionary of absolute folder path > secret name. Will mount the contents of the secret in the container at the specified folder path.
    examples:
      - /foo: bar
    nullable: true
    patternProperties:
      '^[/].*$':
        type: string
    title: Secret mounts
    type: object
  secretTemplates:
    definitions:
      otomiAdminUsername:
        x-secret: '"admin"'
  securityContext:
    additionalProperties:
      uniqueItems: true
    properties:
      runAsUser:
        $ref: '#/definitions/unixOwnerId'
      runAsNonRoot:
        description: Enforces that the container must run as non root. This implies that the UID must also be set with runAsUser.
        type: boolean
        default: true
      runAsGroup:
        description: The GID to run the entrypoint of the container process. Defaults to group specified in image metadata if unspecified. May also be set in PodSecurityContext.  If set in both SecurityContext and PodSecurityContext, the value specified in SecurityContext takes precedence.
        $ref: '#/definitions/unixOwnerId'
  service:
    additionalProperties: false
    properties:
      authz:
        additionalProperties: false
        description: Identifies a workload to authorize.
        properties:
          forwardOriginalToken:
            default: false
            description: If true istio will forward the bearer token instead of removing it from the headers.
            type: boolean
          workload:
            $ref: '#/definitions/labelsAnnotations'
      certArn:
        description: Only available on AWS when an external LB is configured. The cert ARN will be registered on the load balancer for SSL termination.
        example: arn:aws:acm:eu-central-1:xxx:certificate/xxx
        pattern: 'arn:aws(-cn|-us-gov)?:acm:\S+:\d+:\w+\/\S+'
        type: string
      certName:
        description: The name of a TLS secret known to exist in the team namespace.
        example: www-example-com
        type: string
      domain:
        description: A custom service domain name (max 64 bytes).
        maxLength: 64
        $ref: '#/definitions/wordCharacterPattern'
      forwardPath:
        default: false
        description: Whether to forward the path into the service, or 'terminate' it.
        type: boolean
      hasCert:
        description: Select when a certificate exists and should not be generated.
        type: boolean
      headers:
        properties:
          response:
            properties:
              set:
                type: array
                items:
                  type: object
                  properties:
                    name:
                      type: string
                    value:
                      type: string
                  required:
                    - name
                    - value
      hide:
        description: Used by otomi console to determine wether to render it on screen or not. Only used by core services.
        type: boolean
      host:
        description: Reference to another core service name. Used by otomi console to show a variation of a core service with a different path (i.e. Loki). Only used by core services.
        $ref: '#/definitions/wordCharacterPattern'
      id:
        description: Unique identifier created by and used in API. Optional.
        type: string
      auth:
        description: Available only for core apps.
        type: boolean
      isShared:
        description: When true the service will get it's own domain by prefixing the app name to the cluster domain. Mostly used by core apps.
        type: boolean
      ksvc:
        anyOf:
          - description: Details for a knative service that will be deployed and operated.
            allOf:
              - properties:
                  annotations:
                    $ref: '#/definitions/annotations'
                    title: Pod annotations
                type: object
              - properties:
                  securityContext:
                    properties:
                      runAsUser:
                        $ref: '#/definitions/unixOwnerId'
                      readOnlyRootFilesystem:
                        description: Whether this container has a read-only root filesystem. Default is false.
                        type: boolean
                        default: false
              - $ref: '#/definitions/containerSpecNoSec'
              - properties:
                  containerPort:
                    $ref: '#/definitions/portNumber'
                    description: Container port the knative pod will connect with. Leaving this empty will let knative infer the port from the container, which usually works, but might be problematic when the container does not specifically expose a port. (As is the case with nginx derived images!)
                    title: Container port
                  scaleToZero:
                    default: false
                    description: Scales to zero after 60 seconds and needs approximately 8 seconds to start back up.
                    title: Scale to zero
                    type: boolean
          - description: Choose this when the ksvc is already deployed
            properties:
              predeployed:
                default: true
                description: Has this service been predeployed? Otherwise otomi will start it with the configuration given.
                type: boolean
      logo:
        description: Used by otomi-console as an override mechanism to display another logo.
        properties:
          name:
            type: string
        required:
          - name
      name:
        $ref: '#/definitions/idName'
        description: Short name. Will be used for generation of knative service name, as well as service URL.
      namespace:
        $ref: '#/definitions/idName'
        description: A kubernetes namespace. Only used by core services, so should be disallowed for non-admins.
      networkPolicy:
        $ref: '#/definitions/networkPolicy'
      ownHost:
        default: true
        description: When true the service will get it's own domain by prefixing the app name to the team domain. Mostly set to true. This will probably be removed soon.
        type: boolean
      path:
        description: Used by otomi-console to render a path for the app. Only used by core services.
        $ref: '#/definitions/wordCharacterPattern'
      paths:
        items:
          description: |
            Path mapping to only route certain paths to the service. This allows micro services to operate on the same domain and port.
            When left empty all paths will go to this service.
          $ref: '#/definitions/wordCharacterPattern'
        # nullable: true
        type: array
      port:
        $ref: '#/definitions/portNumber'
        description: Points to the backing k8s service (only used when 'svc' is set).
      ingressClassName:
        description: Ingress class name
        type: string
        default: platform
        pattern: '^[a-z0-9]([-a-z0-9]*[a-z0-9])+$'
      svc:
        $ref: '#/definitions/idName'
        description: When given a backing k8s service is expected to be deployed with this name, which will be exposed through this team service.
      tlsPass:
        description: Will pass the request to the backing service without TLS termination.
        type: boolean
        default: false
      type:
        nullable: true
        default: public
        description: Will determine the ingress routing.
        enum:
          - public
          - cluster
        type: string
      removeRequestHeaders:
        description: >-
          Strip selected headers from HTTP request.
        type: array
        items:
          type: string
    required:
      - name
      - type
  size:
    description: Disk size. Valid units are E|P|T|G|Ti|Gi.
    examples:
      - 1Gi
      - 0.5Ti
    pattern: '^([0-9]+\.)?[0-9]+(E|P|T|G||Ti|Gi)?$'
    type: string
  subdomainType:
    type: string
    # A lowercase RFC 1123 subdomain must consist of lower case alphanumeric characters, '-' or '.', and must start and end with an alphanumeric character (e.g. 'example.com')
    pattern: '^[a-z0-9]([-a-z0-9]*[a-z0-9])?(\.[a-z0-9]([-a-z0-9]*[a-z0-9])?)*$'
  team:
    additionalProperties: false
    properties:
      alerts:
        $ref: '#/definitions/alerts'
      apps:
        type: object
        properties:
          shortcuts:
            $ref: '#/definitions/shortcuts'
      azureMonitor:
        $ref: '#/definitions/azure/definitions/monitor'
      backups:
        type: array
        items:
          $ref: '#/definitions/backup'
      secrets:
        items:
          $ref: '#/definitions/secret'
        type: array
      id:
        $ref: '#/definitions/idName'
        description: Must be the same as the name.
      jobs:
        $ref: '#/definitions/jobs'
      limitRange:
        description: 'Kubernetes limit range. As is.'
        properties:
          default:
            $ref: '#/definitions/resource'
          defaultRequest:
            $ref: '#/definitions/resource'
      oidc:
        additionalProperties: false
        properties:
          groupMapping:
            description: IDP group id to map onto this team.
            $ref: '#/definitions/wordCharacterPattern'
      password:
        description: Will be used to separate team resources.
        type: string
        x-secret: ''
      resourceQuota:
        description: 'List of kubernetes resource quota. Should adhere to the "spec.hard" format as described here: https://kubernetes.io/docs/concepts/policy/resource-quotas/. Not validated as there is no schema published. Change at your own risk.'
        type: object
      billingAlertQuotas:
        title: Billing alert quotas
        properties:
          TeamCpuMonthQuotaReached:
            properties:
              quota:
                type: integer
                default: 100
          TeamMemMonthQuotaReached:
            properties:
              quota:
                type: integer
                default: 100
      selfService:
        $ref: '#/definitions/teamSelfService'
      services:
        items:
          $ref: '#/definitions/service'
        type: array
      monitoringStack:
        properties:
          enabled:
            type: boolean
            default: true
      networkPolicy:
        ingressPrivate:
          title: Enable filtering of ingress traffic inside the cluster
          description: When set a user can define ingress from other services for a particular team service
          type: boolean
          default: true
        egressPublic:
          title: Enable filtering of egress traffic outside the cluster
          description: When set a user can define egress towards FQDNs and public IPs for a team service
          type: boolean
          default: true
      workloads:
        type: array
        items:
          $ref: '#/definitions/workload'
      builds:
        type: array
        items:
          $ref: '#/definitions/build'
  teamSelfService:
    title: Team self service flags
    description: Grant team permissions to modify certain configuration parameters.
    type: object
    properties:
      service:
        type: array
        items:
          type: string
          enum: [ingress, networkPolicy]
        uniqueItems: true
      team:
        type: array
        items:
          type: string
<<<<<<< HEAD
          enum: [alerts, oidc, resourceQuota, billingAlertQuotas, downloadKubeConfig, downloadDockerConfig, networkPolicy]
=======
          enum: [alerts, backup, oidc, resourceQuota, downloadKubeConfig, downloadDockerConfig, networkPolicy]
>>>>>>> 18731df8
        uniqueItems: true
      apps:
        type: array
        items:
          type: string
          enum: [argocd, gitea]
        uniqueItems: true
  backupTtl:
    default: 168h
    description: Expiration of the backup.
    title: TTL after finished
    type: string
  url:
    pattern: '^(https:\/\/)([\w\-])+\.{1}([a-zA-Z]{2,63})([\/\w-]*)*\/?\??([^#\n\r]*)?#?([^\n\r]*)$'
    type: string
  volumes:
    items:
      additionalProperties: false
      properties:
        name:
          description: Name must match mount name.
          $ref: '#/definitions/wordCharacterPattern'
        configMap:
          properties:
            name:
              $ref: '#/definitions/wordCharacterPattern'
    type: array
  wordCharacterPattern:
    type: string
    # At least one non whitespace character
    pattern: ^[^\s]+$
  build:
    type: object
    description: Define location of code to build
    properties:
      name:
        description: Name of the image
        $ref: '#/definitions/wordCharacterPattern'
      tag:
        description: Image tag
        $ref: '#/definitions/imageTag'
      repoAccess:
        properties:
          privateGit:
            type: boolean
            default: false
          otomiGit:
            type: boolean
            default: false
          repoUserName:
            description: The username used for basic authentication to access a private github repo.
            $ref: '#/definitions/wordCharacterPattern'
          repoPassword:
            x-secret: ''
            $ref: '#/definitions/wordCharacterPattern'
            description: The password used for basic authentication to access a private github repo.
      appSource:
        properties:
          repoUrl:
            description: URL of the Git repository holding the application code.
            $ref: '#/definitions/url'
          revision:
            description: This may be a commit sha, branch name, or tag. If omitted, will equal to HEAD.
            $ref: '#/definitions/wordCharacterPattern'
            default: HEAD
          path:
            description: A relative directory path within the Git repository.
            $ref: '#/definitions/wordCharacterPattern'
        required:
          - repoUrl
    required:
      - name

  workload:
    type: object
    description: Define location of the application's manifests or chart
    properties:
      name:
        $ref: '#/definitions/wordCharacterPattern'
      url:
        description: URL to either Helm or Git repository
        $ref: '#/definitions/url'
      path:
        description: A relative directory path within the Git repository. Absolute paths cause errors. (only valid for applications sourced from Git)
        $ref: '#/definitions/wordCharacterPattern'
      chart:
        description: Chart is a Helm chart name, and must be specified for applications sourced from a Helm repo.
        $ref: '#/definitions/wordCharacterPattern'
      revision:
        description: In case of Git, this can be commit, tag, or branch. If omitted, will equal to HEAD. In case of Helm, this is a semver tag for the Chart's version.
        $ref: '#/definitions/wordCharacterPattern'
        default: HEAD
      namespace:
        description: Workload namespace. Applicable only for team-admin. Default value is 'team-<team_id>'
        $ref: '#/definitions/domain'
    required:
      - name
      - url

properties:
  alerts:
    $ref: '#/definitions/alerts'
  azure:
    description: Azure specific configuration.
    properties:
      storageType:
        properties:
          fast:
            type: string
          standard:
            type: string
      appgw:
        properties:
          isManaged:
            default: false
            description: Indicates Azure Application Gateway Ingress Controller add-on is installed by AKS.
            type: boolean
      monitor:
        $ref: '#/definitions/azure/definitions/monitor'

  cloud:
    additionalProperties: true
    properties:
      skipStorageClasses:
        description: |
          List of storage classes to exclude from deployment, to avoid k8s errors due to patching not allowed.
          This is a rather hacky way to circumvent the patching problem, going against idempotency, but we need it.
          Without it we can't add new storageclasses to a cluster upgrading otomi.
        type: array
        items:
          type: string
          enum:
            - std
            - std-immediate
            - fast
            - fast-immediate
  apps:
    additionalProperties: true
    properties:
      alertmanager:
        additionalProperties: false
        properties:
          _rawValues:
            $ref: '#/definitions/rawValues'
          enabled:
            type: boolean
            default: false
          image:
            $ref: '#/definitions/imageSimple'
          resources:
            $ref: '#/definitions/resources'
      argocd:
        additionalProperties: false
        properties:
          _rawValues:
            $ref: '#/definitions/rawValues'
          enabled:
            type: boolean
            default: false
          autoscaling:
            $ref: '#/definitions/autoscalingEnabled'
          resources:
            additionalProperties: false
            properties:
              server:
                $ref: '#/definitions/resources'
              controller:
                $ref: '#/definitions/resources'
              repo:
                $ref: '#/definitions/resources'
              redis:
                $ref: '#/definitions/resources'
      cert-manager:
        additionalProperties: false
        properties:
          _rawValues:
            $ref: '#/definitions/rawValues'
          resources:
            $ref: '#/definitions/resources'
          customRootCA:
            x-secret: ''
            type: string
            description: CA that is used to create and verify self-signed certificates. Leave it empty to generate one automatically.
          customRootCAKey:
            x-secret: ''
            type: string
            description: CA private key that is used to issue certificates. Leave it empty to generate one automatically.
          email:
            $ref: '#/definitions/email'
          issuer:
            type: string
            enum:
              - custom-ca
              - letsencrypt
            default: custom-ca
          stage:
            type: string
            enum:
              - production
              - staging
            default: production
        oneOf:
          - properties:
              issuer:
                const: letsencrypt
            required:
              - email
              - issuer
          - properties:
              issuer:
                const: custom-ca
            required:
              - issuer
          - not:
              anyOf:
                - required:
                    - issuer
      cluster-autoscaler:
        additionalProperties: false
        properties:
          _rawValues:
            $ref: '#/definitions/rawValues'
          enabled:
            type: boolean
      cluster-overprovisioner:
        additionalProperties: false
        properties:
          _rawValues:
            $ref: '#/definitions/rawValues'
          enabled:
            type: boolean
          cpu:
            $ref: '#/definitions/cpuQuantity'
          memory:
            $ref: '#/definitions/memoryQuantity'
      demo-tlspass:
        additionalProperties: false
        properties:
          enabled:
            default: false
            type: boolean
          tlsCert:
            type: string
          tlsKey:
            type: string
      drone:
        additionalProperties: false
        properties:
          _rawValues:
            $ref: '#/definitions/rawValues'
          enabled:
            type: boolean
            description: Discarded as this is a core app.
          adminIsMachine:
            type: boolean
            default: false
          adminUser:
            $ref: '#/definitions/wordCharacterPattern'
          adminToken:
            $ref: '#/definitions/wordCharacterPattern'
            x-secret: ''
          debug:
            type: boolean
            default: false
          githubAdmins:
            additionalProperties: false
            properties:
              org:
                $ref: '#/definitions/wordCharacterPattern'
              team:
                $ref: '#/definitions/wordCharacterPattern'
              token:
                $ref: '#/definitions/wordCharacterPattern'
          orgsFilter:
            $ref: '#/definitions/wordCharacterPattern'
          owner:
            $ref: '#/definitions/wordCharacterPattern'
          repo:
            $ref: '#/definitions/idName'
          repoFilter:
            $ref: '#/definitions/wordCharacterPattern'
          image:
            additionalProperties: false
            properties:
              agent:
                $ref: '#/definitions/imageSimple'
              server:
                $ref: '#/definitions/imageSimple'
          resources:
            additionalProperties: false
            properties:
              runner:
                properties:
                  requests:
                    properties:
                      cpu:
                        description: Requested compute resources for all the containers started by the runner (guaranteed), expressed in millicores.
                        type: integer
                        default: 1000
                      memory:
                        $ref: '#/definitions/memoryQuantity'
                        description: Requested memory resources for all the containers started by the runner (guaranteed).
                        default: 1Gi
              agent:
                $ref: '#/definitions/resources'
              server:
                $ref: '#/definitions/resources'
          sharedSecret:
            description: A secret used by drone-admit-members plugin. https://docs.drone.io/runner/kubernetes/configuration/reference/drone-secret-plugin-token/
            type: string
            x-secret: 'randAlphaNum 32'
          sourceControl:
            additionalProperties: false
            properties:
              bitbucketCloud:
                $ref: '#/definitions/droneGit'
              bitbucketServer:
                properties:
                  consumerKey:
                    default: consumerKey
                    type: string
                    x-secret: ''
                  passwordKey:
                    default: password
                    type: string
                    x-secret: ''
                  privateKey:
                    default: privateKey
                    type: string
                    x-secret: ''
                  server:
                    type: string
                  username:
                    type: string
                    x-secret: ''
              gitea:
                allOf:
                  - $ref: '#/definitions/droneGit'
                  - properties:
                      server:
                        type: string
              github:
                allOf:
                  - $ref: '#/definitions/droneGit'
                  - properties:
                      server:
                        default: 'https://github.com'
                        type: string
              gitlab:
                allOf:
                  - $ref: '#/definitions/droneGit'
                  - properties:
                      server:
                        type: string
              gogs:
                properties:
                  server:
                    type: string
              password:
                type: string
              provider:
                default: github
                enum:
                  - github
                  - gitlab
                  - gitea
                  - gogs
                  - bitbucketCloud
                  - bitbucketServer
                type: string
              secret:
                type: string
              username:
                type: string
          trace:
            default: false
            type: boolean
      external-dns:
        additionalProperties: false
        properties:
          _rawValues:
            $ref: '#/definitions/rawValues'
          logLevel:
            type: string
            default: 'info'
      falco:
        additionalProperties: false
        properties:
          _rawValues:
            $ref: '#/definitions/rawValues'
          enabled:
            type: boolean
            default: false
          falcoSidekick:
            minPrio:
              default: informational
              enum:
                - emergency
                - alert
                - critical
                - error
                - warning
                - notice
                - informational
                - debug
              type: string
            replicas:
              type: integer
              default: 1
          resources:
            additionalProperties: false
            properties:
              falco:
                $ref: '#/definitions/resources'
              falcoSidekick:
                $ref: '#/definitions/resources'
              falcoExporter:
                $ref: '#/definitions/resources'
      gatekeeper:
        additionalProperties: false
        properties:
          _rawValues:
            $ref: '#/definitions/rawValues'
          enabled:
            type: boolean
            default: false
          auditInterval:
            type: integer
            default: 60
          auditFromCache:
            type: boolean
            default: false
          constraintViolationsLimit:
            type: integer
            default: 20
          dataSync:
            type: array
            items:
              type: object
              properties:
                group:
                  description: A k8s resource api group.
                  type: string
                kind:
                  description: A k8s resource kind.
                  type: string
                version:
                  description: A k8s resource version.
                  type: string
              required: [kind, version]
          disableValidatingWebhook:
            type: boolean
            default: true
          excludedNamespaces:
            type: array
            items:
              type: string
          emitAuditEvents:
            type: boolean
            default: false
          emitAdmissionEvents:
            type: boolean
            default: false
          logLevel:
            type: string
            default: 'INFO'
          replicas:
            type: integer
          image:
            $ref: '#/definitions/imageSimple'
          resources:
            additionalProperties: false
            properties:
              audit:
                $ref: '#/definitions/resources'
              controller:
                $ref: '#/definitions/resources'
      gitea:
        properties:
          _rawValues:
            $ref: '#/definitions/rawValues'
          enabled:
            type: boolean
          adminPassword:
            type: string
            x-secret: ''
          postgresqlPassword:
            type: string
            description: This password was generated and cannot be changed without manual intervention.
            x-secret: 'randAlphaNum 20'
            readOnly: true
          image:
            additionalProperties: false
            properties:
              gitea:
                $ref: '#/definitions/imageSimple'
              postgresql:
                $ref: '#/definitions/imageSimple'
              memcached:
                $ref: '#/definitions/imageSimple'
          resources:
            additionalProperties: false
            properties:
              gitea:
                $ref: '#/definitions/resources'
              postgresql:
                $ref: '#/definitions/resources'
              memcached:
                $ref: '#/definitions/resources'
      grafana:
        additionalProperties: false
        properties:
          _rawValues:
            $ref: '#/definitions/rawValues'
          enabled:
            type: boolean
            default: false
          adminPassword:
            type: string
            x-secret: ''
          image:
            $ref: '#/definitions/imageSimple'
          resources:
            $ref: '#/definitions/resources'
      harbor:
        additionalProperties: false
        properties:
          _rawValues:
            $ref: '#/definitions/rawValues'
          enabled:
            type: boolean
            default: true
          privateLibrary:
            type: boolean
            default: true
            description: Will mark the main project named "library" as private.
          adminPassword:
            type: string
            x-secret: ''
          databasePassword:
            type: string
            description: Once set and deployed it cannot be changed with manual intervention.
            x-secret: 'randAlphaNum 20'
          core:
            properties:
              secret:
                type: string
                x-secret: 'randAlphaNum 16'
              xsrfKey:
                type: string
                x-secret: 'randAlphaNum 32'
          jobservice:
            properties:
              secret:
                type: string
                x-secret: 'randAlphaNum 16'
          persistence:
            additionalProperties: false
            properties:
              imageChartStorage:
                additionalProperties: false
                description: For reference go to https://github.com/distribution/distribution/blob/main/docs/configuration.md#storage
                properties:
                  s3:
                    additionalProperties: false
                    properties:
                      accesskey:
                        $ref: '#/definitions/aws/definitions/accessKey'
                      secretkey:
                        $ref: '#/definitions/aws/definitions/secretKey'
                      region:
                        $ref: '#/definitions/aws/definitions/region'
                      regionendpoint:
                        type: string
                      bucket:
                        type: string
                      encrypt:
                        type: boolean
                      keyid:
                        type: string
                      secure:
                        type: boolean
                      v4auth:
                        type: boolean
                      chunksize:
                        type: integer
                      multipartcopychunksize:
                        type: integer
                      multipartcopymaxconcurrency:
                        type: integer
                      multipartcopythresholdsize:
                        type: integer
                      rootdirectory:
                        type: string
                  azure:
                    additionalProperties: false
                    properties:
                      accountname:
                        type: string
                      accountkey:
                        type: string
                        x-secret: ''
                      container:
                        type: string
                      realm:
                        type: string
                  gcs:
                    additionalProperties: false
                    properties:
                      bucket:
                        type: string
                      encodedkey:
                        type: string
                        x-secret: ''
                      rootdirectory:
                        type: string
                  type:
                    type: string
                    enum:
                      - s3
                      - azure
                      - gcs
                      - filesystem
                    default: filesystem
          registry:
            properties:
              secret:
                type: string
                x-secret: 'randAlpha 16'
              credentials:
                properties:
                  htpasswd:
                    type: string
                    x-secret: 'htpasswd .dot.username .dot.password'
                  username:
                    type: string
                    $ref: '#/definitions/secretTemplates/definitions/otomiAdminUsername'
                  password:
                    type: string
                    x-secret: 'randAlphaNum 32'
            required:
              - secret
              - credentials
          image:
            $ref: '#/definitions/imageSimple'
          resources:
            additionalProperties: false
            properties:
              chartmuseum:
                $ref: '#/definitions/resources'
              core:
                $ref: '#/definitions/resources'
              database:
                $ref: '#/definitions/resources'
              jobservice:
                $ref: '#/definitions/resources'
              portal:
                $ref: '#/definitions/resources'
              redis:
                $ref: '#/definitions/resources'
              registry:
                $ref: '#/definitions/resources'
              registry-controller:
                $ref: '#/definitions/resources'
              trivy:
                $ref: '#/definitions/resources'
          secretKey:
            type: string
            x-secret: 'randAlpha 16'
          backup:
            properties:
              enabled:
                type: boolean
                default: false
              schedule:
                $ref: '#/definitions/backupSchedule'
        required:
          - databasePassword
      hello:
        description: Hello world demo chart. When you turn this off you may also have to remove the ingress service.
        properties:
          enabled:
            type: boolean
            default: false
      httpbin:
        description: The famous httpbin application.
        properties:
          enabled:
            type: boolean
            default: false
      host-mods:
        properties:
          enabled:
            type: boolean
            default: false
          certDir:
            type: string
            description: The certificate directory to store the ca. Is dependent on distro/image, so check with provider!
          updateCmd:
            type: string
            description: The update command to run after copying the certificates.
      ingress-azure:
        additionalProperties: false
        description: A chart for Azure Application Gateway.
        properties:
          _rawValues:
            $ref: '#/definitions/rawValues'
          appgw:
            additionalProperties: false
            description: Application Gateway.
            properties:
              name:
                description: A name of the Application Gateway.
                type: string
              resourceGroup:
                description: A name of the Azure Resource Group in which Application Gateway was created.
                type: string
              subnetName:
                description: A subnet of the application gateway.
                type: string
              subnetPrefix:
                description: A subnet in CIDR notation.
                examples:
                  - 10.1.0.0/16
                type: string
              subscriptionId:
                description: The Azure Subscription ID in which Application Gateway resides.
                $ref: '#/definitions/wordCharacterPattern'
              usePrivateIP:
                default: false
                description: Whether a private ip range or not.
                type: boolean
            required:
              - subscriptionId
              - resourceGroup
              - name
              - subnetName
              - subnetPrefix
          armAuth:
            additionalProperties: false
            description: A service Principal secret.
            properties:
              secretJSON:
                description: A service Principal secret JSON key (base64 encoded).
                type: string
            required:
              - secretJSON
        allOf:
          - anyOf:
              - not:
                  properties:
                    enabled:
                      const: true
                  required:
                    - enabled
              - required:
                  - armAuth
                  - appgw
      ingress-nginx-platform:
        $ref: '#/definitions/ingressNginx'
      istio:
        additionalProperties: false
        properties:
          _rawValues:
            $ref: '#/definitions/rawValues'
          enabled:
            default: true
            type: boolean
          autoscaling:
            properties:
              egressgateway:
                $ref: '#/definitions/autoscaling'
              ingressgateway:
                $ref: '#/definitions/autoscaling'
              pilot:
                $ref: '#/definitions/autoscaling'
          egressGateway:
            properties:
              enabled:
                default: false
                type: boolean
          global:
            additionalProperties: false
            properties:
              logging:
                properties:
                  level:
                    type: string
              proxy:
                additionalProperties: false
                properties:
                  resources:
                    $ref: '#/definitions/resources'
          meshConfig:
            properties:
              defaultConfig:
                type: object
            required:
              - defaultConfig
          image:
            $ref: '#/definitions/imageSimple'
          resources:
            properties:
              egressgateway:
                $ref: '#/definitions/resources'
              ingressgateway:
                $ref: '#/definitions/resources'
              ingressgateway-private:
                $ref: '#/definitions/resources'
              pilot:
                $ref: '#/definitions/resources'
      jaeger:
        additionalProperties: false
        properties:
          enabled:
            type: boolean
            default: false
          _rawValues:
            $ref: '#/definitions/rawValues'
      keycloak:
        additionalProperties: false
        properties:
          _rawValues:
            $ref: '#/definitions/rawValues'
          enabled:
            type: boolean
            default: true
          idp:
            additionalProperties: false
            properties:
              alias:
                type: string
                default: otomi-idp
              clientID:
                $ref: '#/definitions/wordCharacterPattern'
                default: otomi
              clientSecret:
                type: string
                x-secret: 'randAlphaNum 32'
          postgresqlPassword:
            type: string
            description: This password was generated and cannot be changed without manual intervention.
            x-secret: 'randAlphaNum 20'
            readOnly: true
          adminPassword:
            type: string
            x-secret: ''
          theme:
            type: string
            default: otomi
          image:
            properties:
              keycloak:
                $ref: '#/definitions/imageSimple'
              postgresql:
                $ref: '#/definitions/imageSimple'
          resources:
            additionalProperties: false
            properties:
              keycloak:
                $ref: '#/definitions/resources'
              postgresql:
                $ref: '#/definitions/resources'
        required:
          - postgresqlPassword
      kiali:
        additionalProperties: false
        properties:
          enabled:
            type: boolean
            default: false
          _rawValues:
            $ref: '#/definitions/rawValues'
          resources:
            additionalProperties: false
            properties:
              operator:
                $ref: '#/definitions/resources'
              pod:
                $ref: '#/definitions/resources'
      knative:
        additionalProperties: false
        properties:
          enabled:
            type: boolean
            default: true
          serving:
            type: object
            properties:
              replicas:
                description: For HA mode set to 5. Read more at https://github.com/knative/operator/issues/376
                default: 1
                type: integer
                minimum: 1
      kubeapps:
        additionalProperties: false
        properties:
          enabled:
            default: false
            type: boolean
          enableCommonGround:
            default: false
            type: boolean
          initialRepos:
            type: array
            items:
              type: object
              required:
                - type
                - url
              properties:
                name:
                  type: string
                type:
                  type: string
                  enum: ['helm', 'oci']
                url:
                  type: string
                description:
                  type: string
                authorizationHeader:
                  type: string
                basicAuth:
                  type: string
                caCert:
                  type: string
                tlsInsecureSkipVerify:
                  type: boolean
                filterRule:
                  type: object
                  properties:
                    jq:
                      type: string
                    variables:
                      type: object
                      additionalProperties:
                        type: string
                ociRepositories:
                  type: array
                  items:
                    type: string
          postgresqlPassword:
            type: string
            description: Once set and deployed it cannot be changed with manual intervention.
            x-secret: 'randAlphaNum 20'
        required:
          - postgresqlPassword
      kubeclarity:
        description: Kubeclarity security scanning Helm chart.
        properties:
          _rawValues:
            $ref: '#/definitions/rawValues'
          enabled:
            type: boolean
            default: false
          logLevel:
            enum:
              - debug
              - info
              - warning
              - error
              - fatal
              - panic
          databasePassword:
            type: string
            description: Once set and deployed it cannot be changed with manual intervention.
            x-secret: 'randAlphaNum 20'
          resources:
            $ref: '#/definitions/resources'
        required:
          - databasePassword
      external-secrets:
        additionalProperties: false
        properties:
          enabled:
            type: boolean
          logLevel:
            $ref: '#/definitions/logLevel'
      kube-descheduler:
        additionalProperties: false
        properties:
          enabled:
            default: true
            type: boolean
          schedule:
            default: '*/30 * * * *'
            type: string
      kured:
        additionalProperties: false
        properties:
          _rawValues:
            $ref: '#/definitions/rawValues'
          enabled:
            default: false
            type: boolean
          resources:
            additionalProperties: false
            properties:
              kuredDaemonSet:
                $ref: '#/definitions/resources'
      kpack:
        additionalProperties: false
        properties:
          _rawValues:
            $ref: '#/definitions/rawValues'
          enabled:
            type: boolean
            default: false
          buildPacks:
            properties:
              java:
                properties:
                  enabled:
                    type: boolean
                    default: true
              nodejs:
                properties:
                  enabled:
                    type: boolean
                    default: true
              go:
                properties:
                  enabled:
                    type: boolean
                    default: true
              dotnetCore:
                properties:
                  enabled:
                    type: boolean
                    default: false
              php:
                properties:
                  enabled:
                    type: boolean
                    default: false

      loki:
        additionalProperties: false
        properties:
          _rawValues:
            $ref: '#/definitions/rawValues'
          enabled:
            type: boolean
            default: false
          resources:
            $ref: '#/definitions/resources'
          adminPassword:
            type: string
            x-secret: 'randAlphaNum 20'
          persistence:
            additionalProperties: false
            properties:
              size:
                default: 20Gi
                type: string
          retention:
            additionalProperties: false
            properties:
              duration:
                default: 24h
                type: string
              period:
                default: 24h
                description: Should be a multiple of 24h. See https://grafana.com/docs/loki/latest/operations/storage/boltdb-shipper/.
                type: string
            required:
              - duration
          storage:
            properties:
              aws:
                type: object
              azure:
                description: Missing from docs but available with this schema.
                properties:
                  account_key:
                    type: string
                    x-secret: ''
                  account_name:
                    type: string
                  container_name:
                    type: string
                type: object
              bigtable:
                type: object
              cassandra:
                type: object
              gcs:
                type: object
              swift:
                type: object
              local:
                type: object
              storageType:
                type: string
                enum:
                  - aws
                  - azure
                  - bigtable
                  - cassandra
                  - filesystem
                  - gcs
                  - swift
                  - local
          v11StartDate:
            description: Set this to a date just after deployment in case of an upgrade. (Otomi started at v9 with filesystem.)
            title: Schema v11 start date
            type: string
        required:
          - adminPassword
      metrics-server:
        additionalProperties: false
        properties:
          _rawValues:
            $ref: '#/definitions/rawValues'
          enabled:
            type: boolean
            default: true
          apiServer:
            additionalProperties: false
            properties:
              enabled:
                type: boolean
                default: true
          extraArgs:
            type: object
            description: See https://github.com/kubernetes-sigs/metrics-server for details.
            default:
              kubelet-preferred-address-types: InternalIP
          resources:
            additionalProperties: false
            properties:
              api:
                $ref: '#/definitions/resources'
              tools:
                $ref: '#/definitions/resources'
      minio:
        additionalProperties: false
        properties:
          _rawValues:
            $ref: '#/definitions/rawValues'
          enabled:
            type: boolean
            default: false
          resources:
            $ref: '#/definitions/resources'
          provisioning:
            additionalProperties: false
            properties:
              enabled:
                type: boolean
                default: true
          persistence:
            properties:
              enabled:
                type: boolean
                default: true
              size:
                $ref: '#/definitions/size'
                default: 20Gi
      oauth2-proxy:
        additionalProperties: false
        properties:
          _rawValues:
            $ref: '#/definitions/rawValues'
          config:
            properties:
              cookieSecret:
                description: Cookie secret must be 32 byte base64 encoded string.
                pattern: '^(?:[A-Za-z0-9+/]{4})*(?:[A-Za-z0-9+/]{2}==|[A-Za-z0-9+/]{3}=)?$'
                type: string
                x-secret: 'randAlphaNum 32 | b64enc'
      oauth2-proxy-redis:
        $ref: '#/definitions/redisChart'
      opa-exporter:
        description: Expose OPA/Gatekeeper Constraint Violations metrics.
        properties:
          _rawValues:
            $ref: '#/definitions/rawValues'
          enabled:
            type: boolean
            default: false
      opencost:
        additionalProperties: false
        properties:
          _rawValues:
            $ref: '#/definitions/rawValues'
          enabled:
            type: boolean
            default: false
          keys:
            properties:
              gcp:
                type: string
                $ref: '#/definitions/wordCharacterPattern'
          alerts:
            properties:
              enabled:
                type: boolean
                default: false
              costOfAllNodesQuotaPerMonthReached:
                properties:
                  quota:
                    type: integer
                    default: 500
          resources:
            additionalProperties: false
            properties:
              exporter:
                $ref: '#/definitions/resources'
              ui:
                $ref: '#/definitions/resources'
      otomi-api:
        additionalProperties: false
        properties:
          _rawValues:
            $ref: '#/definitions/rawValues'
          editorInactivityTimeout:
            type: integer
            default: 10
          git:
            additionalProperties: false
            properties:
              branch:
                type: string
              email:
                $ref: '#/definitions/email'
              password:
                type: string
                x-secret: ''
              repoUrl:
                $ref: '#/definitions/repoUrl'
              user:
                type: string
          resources:
            additionalProperties: false
            properties:
              api:
                $ref: '#/definitions/resources'
              tools:
                $ref: '#/definitions/resources'
      otomi-console:
        additionalProperties: false
        properties:
          _rawValues:
            $ref: '#/definitions/rawValues'
        allOf:
          - anyOf:
              - not:
                  properties:
                    enabled:
                      const: true
                  required:
                    - enabled
              - properties:
                  registry:
                    required:
                      - username
                      - password
        type: object
      prometheus:
        additionalProperties: false
        properties:
          _rawValues:
            $ref: '#/definitions/rawValues'
          enabled:
            type: boolean
            default: false
          remoteWrite:
            properties:
              enabled:
                type: boolean
                default: false
              otomiThanos:
                type: boolean
                default: false
              insecureSkipVerify:
                type: boolean
                default: false
              rwConfig:
                properties:
                  target:
                    type: string
                  basicAuth:
                    properties:
                      enabled:
                        type: boolean
                        default: false
                      username:
                        type: string
                      password:
                        $ref: '#/definitions/wordCharacterPattern'
                        x-secret: ''
                  customConfig:
                    description: Custom remote write config. Will be appended to the remoteWrite list.
                    type: string
          replicas:
            type: integer
            default: 1
          scrapeInterval:
            type: string
            default: 60s
          retention:
            $ref: '#/definitions/duration'
          retentionSize:
            description: 'The maximum number of bytes of storage blocks to retain. The oldest data will be removed first. Defaults to 0 or disabled. Units supported: B, KB, MB, GB, TB, PB, EB'
            default: 4GB
            pattern: '^([0-9]+\.)?[0-9]+(B|KB|MB|GB|TB|PB|EB)?$'
          storageSize:
            $ref: '#/definitions/size'
            default: 5Gi
          image:
            properties:
              prometheus:
                $ref: '#/definitions/imageSimple'
              kube-state-metrics:
                $ref: '#/definitions/imageSimple'
              node-exporter:
                $ref: '#/definitions/imageSimple'
          resources:
            properties:
              prometheus:
                $ref: '#/definitions/resources'
              kube-state-metrics:
                $ref: '#/definitions/resources'
              node-exporter:
                $ref: '#/definitions/resources'
      redis-shared:
        allOf:
          - $ref: '#/definitions/redisChart'
          - properties:
              enabled:
                type: boolean
                default: false
      tigera-operator:
        properties:
          _rawValues:
            $ref: '#/definitions/rawValues'
          enabled:
            type: boolean
            default: false
      thanos:
        properties:
          _rawValues:
            $ref: '#/definitions/rawValues'
          enabled:
            type: boolean
            default: false
          query:
            properties:
              replicaCount:
                description: Number of Thanos Query replicas.
                type: integer
                default: 1
          receiver:
            properties:
              mode:
                title: Receiver mode
                description: Mode to run receiver in.
                type: string
                default: standalone
                enum:
                  - standalone
                  - dual-mode
              replicaCount:
                description: Number of Thanos Receive replicas.
                type: integer
                default: 1
              tsdbRetention:
                type: string
                default: 7d
              replicationFactor:
                type: integer
                default: 1
          compactor:
            description: Resolution and Retention flags.
            properties:
              retentionResolutionRaw:
                type: string
                default: 30d
              retentionResolution5m:
                type: string
                default: 30d
              retentionResolution1h:
                type: string
                default: 10y
          receiverDistributor:
            properties:
              enabled:
                type: boolean
                default: true
          ruler:
            properties:
              enabled:
                type: boolean
                default: false
          objstore:
            properties:
              storageProvider:
                additionalProperties: false
                properties:
                  s3:
                    properties:
                      bucket:
                        type: string
                        description: Name of the blob container.
                        $ref: '#/definitions/wordCharacterPattern'
                      s3Url:
                        description: The name (URL) of the S3 bucket
                        $ref: '#/definitions/wordCharacterPattern'
                      accessKeyId:
                        type: string
                        description: The ID of the access key
                        $ref: '#/definitions/wordCharacterPattern'
                      secretAccessKey:
                        type: string
                        description: The secret of the access key
                        $ref: '#/definitions/wordCharacterPattern'
                        x-secret: ''
                    required:
                      - bucket
                      - s3Url
                      - accessKeyId
                      - secretAccessKey
                  type:
                    type: string
                    enum:
                      - s3
                      - minioLocal
                    default: minioLocal
          resources:
            additionalProperties: false
            properties:
              query:
                $ref: '#/definitions/resources'
              queryFrontend:
                $ref: '#/definitions/resources'
              receiver:
                $ref: '#/definitions/resources'
              storegateway:
                $ref: '#/definitions/resources'
              bucketweb:
                $ref: '#/definitions/resources'
              compactor:
                $ref: '#/definitions/resources'
              receiverDistributor:
                $ref: '#/definitions/resources'
              ruler:
                $ref: '#/definitions/resources'
        persistence:
          properties:
            receiver:
              properties:
                size:
                  $ref: '#/definitions/size'
                  default: 50Gi
            storegateway:
              properties:
                size:
                  $ref: '#/definitions/size'
                  default: 8Gi
            compactor:
              properties:
                size:
                  $ref: '#/definitions/size'
                  default: 8Gi
            ruler:
              properties:
                size:
                  $ref: '#/definitions/size'
                  default: 8Gi
      trivy:
        properties:
          _rawValues:
            $ref: '#/definitions/rawValues'
          enabled:
            type: boolean
            default: false
          operator:
            properties:
              replicaCount:
                description: Number of Operator replicas.
                type: integer
                default: 1
          resources:
            additionalProperties: false
            properties:
              operator:
                $ref: '#/definitions/resources'
              trivy:
                $ref: '#/definitions/resources'
      vault:
        additionalProperties: false
        properties:
          enabled:
            type: boolean
            default: false
          logLevel:
            $ref: '#/definitions/logLevel'
          seal:
            description: |
              Use a KMS to encrypt and decrypt the master key.\n
              WARNING - You must first copy the keys from the "vault-unseal-keys" secret, and import them to your KMS.\n
              (enabling this feature will delete the unseal key from the cluster without pushing to external kms!)
            nullable: true
            type: object
            oneOf:
              - title: gcpckms
                properties:
                  gcpckms:
                    properties:
                      project:
                        $ref: '#/definitions/wordCharacterPattern'
                      region:
                        $ref: '#/definitions/wordCharacterPattern'
                      key_ring:
                        $ref: '#/definitions/wordCharacterPattern'
                      kmsAccount:
                        $ref: '#/definitions/wordCharacterPattern'
                    required:
                      - project
                      - region
                      - key_ring
                      - kmsAccount
                required:
                  - gcpckms
              - title: awskms
                properties:
                  awskms:
                    properties:
                      region:
                        $ref: '#/definitions/wordCharacterPattern'
                      access_key:
                        type: string
                      secret_key:
                        type: string
                        x-secret: ''
                      endpoint:
                        type: string
                    required:
                      - region
                      - access_key
                      - secret_key
                      - endpoint
                required:
                  - awskms
              - title: azurekeyvault
                properties:
                  azurekeyvault:
                    properties:
                      vault_name:
                        $ref: '#/definitions/wordCharacterPattern'
                      tenant_id:
                        $ref: '#/definitions/wordCharacterPattern'
                      client_id:
                        $ref: '#/definitions/wordCharacterPattern'
                      client_secret:
                        type: string
                        x-secret: ''
                      key_name:
                        $ref: '#/definitions/wordCharacterPattern'
                    required:
                      - vault_name
                      - tenant_id
                      - client_id
                      - client_secret
                      - key_name
                required:
                  - azurekeyvault
          storage:
            description: Storage configuration. See https://www.vaultproject.io/docs/configuration/storage.
            type: object
          image:
            properties:
              tag:
                $ref: '#/definitions/imageTag'
          resources:
            $ref: '#/definitions/resources'
      velero:
        additionalProperties: false
        properties:
          _rawValues:
            $ref: '#/definitions/rawValues'
          enabled:
            type: boolean
            default: false
          restic:
            enabled:
              type: boolean
              default: false
          cloud:
            properties:
              azure:
                additionalProperties: false
                description: Azure
                properties:
                  resourceGroup:
                    description: The resource group of the worker nodes (VM's and disks)
                    $ref: '#/definitions/wordCharacterPattern'
                  environment:
                    title: Azure environment
                    type: string
                    enum:
                      - AzurePublicCloud
                      - AzureChinaCloud
                      - AzureUSGovernment
                      - AzureGermanCloud
                    default: AzurePublicCloud
                  tenantId:
                    $ref: '#/definitions/wordCharacterPattern'
                  subscriptionId:
                    $ref: '#/definitions/wordCharacterPattern'
                  aadClientId:
                    $ref: '#/definitions/wordCharacterPattern'
                  aadClientSecret:
                    $ref: '#/definitions/wordCharacterPattern'
                    x-secret: ''
                required:
                  - tenantId
                  - subscriptionId
                  - aadClientId
                  - aadClientSecret
                  - resourceGroup
                  - environment
              aws:
                additionalProperties: false
                description: Amazon Web Services
                properties:
                  region:
                    type: string
                    description: The AWS region where the cluster is running.
                    $ref: '#/definitions/wordCharacterPattern'
                  accessKeyId:
                    type: string
                    description: The ID of the access key
                    $ref: '#/definitions/wordCharacterPattern'
                  secretAccessKey:
                    type: string
                    description: The secret of the access key
                    $ref: '#/definitions/wordCharacterPattern'
                    x-secret: ''
              google:
                additionalProperties: false
                description: Google Cloud Platform
                properties:
                  serviceAccount:
                    type: string
                    description: The IAM account with permissions to manage snapshot resources in the GCP Project.
                    $ref: '#/definitions/wordCharacterPattern'
                  project:
                    type: string
                    description: The name of the GCP project.
                    $ref: '#/definitions/wordCharacterPattern'
              type:
                type: string
                enum:
                  - aws
                  - azure
                  - google
                  - custom
                default: custom
          storage:
            properties:
              azureBlob:
                additionalProperties: false
                properties:
                  storageAccount:
                    type: string
                    description: The used Azure storage account
                    $ref: '#/definitions/wordCharacterPattern'
                  resourceGroup:
                    type: string
                    description: The resource group of the storage account
                    $ref: '#/definitions/wordCharacterPattern'
                  bucket:
                    type: string
                    description: Name of the blob container.
                    $ref: '#/definitions/wordCharacterPattern'
                  tenantId:
                    $ref: '#/definitions/wordCharacterPattern'
                  subscriptionId:
                    $ref: '#/definitions/wordCharacterPattern'
                  aadClientId:
                    $ref: '#/definitions/wordCharacterPattern'
                  aadClientSecret:
                    $ref: '#/definitions/wordCharacterPattern'
                    x-secret: ''
                required:
                  - resourceGroup
                  - storageAccount
                  - bucket
              s3:
                additionalProperties: false
                properties:
                  bucket:
                    type: string
                    description: Name of the blob container.
                    $ref: '#/definitions/wordCharacterPattern'
                  s3Url:
                    description: The name (URL) of the S3 bucket
                    $ref: '#/definitions/wordCharacterPattern'
                  accessKeyId:
                    type: string
                    description: The ID of the access key
                    $ref: '#/definitions/wordCharacterPattern'
                  secretAccessKey:
                    type: string
                    description: The secret of the access key
                    $ref: '#/definitions/wordCharacterPattern'
                    x-secret: ''
                required:
                  - bucket
                  - s3Url
              gcs:
                additionalProperties: false
                properties:
                  bucket:
                    type: string
                    description: Name of the bucket.
                    $ref: '#/definitions/wordCharacterPattern'
                  serviceAccount:
                    description: The name of the GCP service account to use.
                    $ref: '#/definitions/wordCharacterPattern'
                required:
                  - bucket
                  - serviceAccount
              type:
                type: string
                enum:
                  - azureBlob
                  - s3
                  - gcs
                  - minioLocal
                default: minioLocal
          logLevel:
            description: Set log-level for the Velero pod.
            default: info
            enum:
              - debug
              - info
              - warning
              - error
              - fatal
              - panic
          resources:
            $ref: '#/definitions/resources'
    patternProperties:
      '^ingress-nginx-[a-z0-9]([-a-z0-9]*[a-z0-9])+$':
        $ref: '#/definitions/ingressNginx'
  cluster:
    $ref: '#/definitions/cluster'
  dns:
    additionalProperties: false
    properties:
      zones:
        description: Extra dns zones that the cluster can administer. Team services can use this to publish their URLs on.
        items:
          $ref: '#/definitions/domain'
        type: array
      domainFilters:
        description: Limit possible target zones by domain suffixes.
        items:
          type: string
        type: array
      zoneIdFilters:
        description: Limit possible target zones by zone id.
        items:
          type: string
        type: array
      provider:
        description: The DNS provider managing the domains.
        oneOf:
          - title: AWS
            description: Uses credentials when either a pair of id+key or a secret name is provided. Assumes node role otherwise.
            additionalProperties: false
            properties:
              aws:
                properties:
                  credentials:
                    properties:
                      secretKey:
                        $ref: '#/definitions/aws/definitions/secretKey'
                      accessKey:
                        $ref: '#/definitions/aws/definitions/accessKey'
                    required: [secretKey, accessKey]
                  region:
                    $ref: '#/definitions/aws/definitions/region'
                  role:
                    $ref: '#/definitions/aws/definitions/role'
                required: [region]
                oneOf:
                  - required: [credentials]
                  - required: [role]
                  - not:
                      anyOf:
                        - required: [credentials]
                        - required: [role]
            required:
              - aws
          - title: Azure
            additionalProperties: false
            properties:
              azure:
                $ref: '#/definitions/azure/definitions/dns'
            required:
              - azure
          - title: Azure Private
            additionalProperties: false
            properties:
              azure-private-dns:
                $ref: '#/definitions/azure/definitions/dns'
            required:
              - azure-private-dns
          - title: Google
            additionalProperties: false
            properties:
              google:
                properties:
                  serviceAccountKey:
                    $ref: '#/definitions/google/definitions/accountJson'
                    description: A service account key in json format for managing a DNS zone.
                  project:
                    $ref: '#/definitions/google/definitions/project'
                required: [project, serviceAccountKey]
            required:
              - google
          - title: Digital Ocean
            additionalProperties: false
            properties:
              digitalocean:
                properties:
                  apiToken:
                    type: string
                    x-secret: true
                required:
                  - apiToken
            required:
              - digitalocean
          - title: CloudFlare
            additionalProperties: false
            properties:
              cloudflare:
                properties:
                  apiToken:
                    type: string
                    x-secret: true
                  apiSecret:
                    type: string
                    x-secret: true
                    description: Required when Email is set.
                  email:
                    $ref: '#/definitions/email'
                    description: Required when Email is set.
                  proxied:
                    type: boolean
                    x-default: true
                oneOf:
                  - required: [apiToken]
                  - required: [apiSecret, email]
                  - not:
                      anyOf:
                        - required: [apiToken]
                        - required: [apiSecret]
                        - required: [email]
            required:
              - cloudflare
          - title: Other
            additionalProperties: false
            properties:
              other:
                description: This option requires configuration for both external-dns as well as cert-manager. No schema validation is available so provide correct data.
                type: object
                properties:
                  name:
                    type: string
                    description: Name of the provider.
                  external-dns:
                    title: YAML for external-dns.
                    type: object
                    description: 'The provider config as provided here: https://github.com/redkubes/otomi-core/blob/main/charts/external-dns/values.yaml'
                  cert-manager:
                    title: YAML for cert-manager.
                    type: object
                    description: 'The dns01 config as provided here: https://cert-manager.io/docs/configuration/acme/dns01/'
                required:
                  - name
                  - external-dns
                  - cert-manager
            required:
              - other
      entrypoint:
        $ref: '#/definitions/ipV4Address'
        description: Optional. A public IP address that will override (loadbalancer) ip used for registering hosts. This allows for access to private clusters.
  home:
    $ref: '#/definitions/alerts'
  files:
    type: object
    description: 'Custom values for the workload chart.'
    patternProperties:
      '^/|(/[\w-]+)+$':
        type: string
        pattern: ^[^\s]+$
  kms:
    additionalProperties: false
    properties:
      sops:
        oneOf:
          - properties:
              provider:
                type: string
                const: aws
              aws:
                properties:
                  keys:
                    description: Comma separated list of one or two ARNs to keys as defined in AWS KMS. One if used for both enc+dec. Two if one for enc, other for dec. (You can specify a role by appending it to the ARN of the key with a + sign.)
                    title: AWS KMS keys
                    type: string
                  accessKey:
                    $ref: '#/definitions/aws/definitions/accessKey'
                  secretKey:
                    $ref: '#/definitions/aws/definitions/secretKey'
                  region:
                    $ref: '#/definitions/aws/definitions/region'
                required:
                  - accessKey
                  - keys
                  - secretKey
            required:
              - aws
          - properties:
              provider:
                type: string
                const: azure
              azure:
                properties:
                  keys:
                    description: Comma separated list of one or two paths to keys as defined in Azure Keyvault. One if used for both enc+dec. Two if one for enc, other for dec.
                    title: Azure Keyvault keys
                    type: string
                  clientId:
                    $ref: '#/definitions/azure/definitions/clientId'
                  clientSecret:
                    $ref: '#/definitions/azure/definitions/clientSecret'
                  tenantId:
                    $ref: '#/definitions/azure/definitions/tenantId'
                required:
                  - clientId
                  - clientSecret
                  - keys
            required:
              - azure
          - properties:
              provider:
                type: string
                const: google
              google:
                properties:
                  keys:
                    description: Comma separated list of one or two paths to keys as defined in GCP KMS. One if used for both enc+dec. Two if one for enc, other for dec.
                    title: GCP KMS keys
                    type: string
                  accountJson:
                    $ref: '#/definitions/google/definitions/accountJson'
                  project:
                    $ref: '#/definitions/google/definitions/project'
                required:
                  - keys
                  - accountJson
                  - project
            required:
              - google
          - properties:
              provider:
                type: string
                const: vault
              vault:
                properties:
                  keys:
                    description: Comma separated list of one or two paths to keys as defined in Vault. One if used for both enc+dec. Two if one for enc, other for dec.
                    title: Vault keys
                    type: string
                  token:
                    type: string
                    x-secret: ''
                required:
                  - keys
                  - token
            required:
              - vault
  oidc:
    additionalProperties: false
    description: 'Holds many parts used in different locations. Please see keycloak, grafana, istio and oauth-proxy as those are all consuming (parts of) these settings.'
    properties:
      issuer:
        $ref: '#/definitions/url'
      clientID:
        $ref: '#/definitions/wordCharacterPattern'
      clientSecret:
        type: string
        x-secret: ''
      adminGroupID:
        $ref: '#/definitions/wordCharacterPattern'
      teamAdminGroupID:
        $ref: '#/definitions/wordCharacterPattern'
      usernameClaimMapper:
        $ref: '#/definitions/wordCharacterPattern'
        description: Claim name from identity provider used by Keycloak to create the username. Best to not change this from the default.
        default: '${CLAIM.upn}'
      subClaimMapper:
        type: string
        description: Claim name passed by Keycloak as a unique user identifier. Best to not change this from the default.
        default: sub
    required:
      - clientID
      - clientSecret
      - issuer
  otomi:
    additionalProperties: false
    properties:
      additionalClusters:
        type: array
        items:
          title: Additional cluster
          description: A k8s cluster managed by Otomi.
          properties:
            domainSuffix:
              $ref: '#/definitions/domain'
            name:
              $ref: '#/definitions/idName'
            provider:
              $ref: '#/definitions/provider'
          required:
            - domainSuffix
            - name
            - provider
      adminPassword:
        type: string
        x-secret: 'randAlphaNum 20'
      globalPullSecret:
        title: Global pullsecret
        description: Will be connected to each "default" service account in all otomi app namespaces.
          Handy for authenticating with DockerHub to avoid rate limiting.
          Also useful when pulling all otomi images from a private repo. (One would need to override all the images in the config first.)
        additionalProperties: false
        properties:
          username:
            $ref: '#/definitions/wordCharacterPattern'
          password:
            type: string
            x-secret: ''
          email:
            $ref: '#/definitions/email'
            default: not@us.ed
          server:
            $ref: '#/definitions/wordCharacterPattern'
            default: docker.io
        required:
          - username
          - password
      hasCloudLB:
        default: false
        description: "Set this to true when a cloud specific ingress controller is wanted/installed that terminates TLS and forwards traffic unencrypted. Otherwise Otomi's Nginx controller will create a loadbalancer that will take care of this."
        type: boolean
      hasExternalDNS:
        description: Set this to true when an external dns zone is available to manage dns records. (Expects required `dns:` fields to be set.)
        default: false
        type: boolean
      hasExternalIDP:
        default: false
        description: Set this to true when bringing your own external IDP such as Azure AD. (Expects required `oidc:` fields to be set.)
        type: boolean
      isHomeMonitored:
        default: false
        description: Whether this cluster is home monitored (like when under a Premium SLA). Sends criticals home.
        type: boolean
      isMultitenant:
        default: true
        description: Whether to separate team metrics and logs. Disabling this lets everybody be admin and see everything.
        type: boolean
      nodeSelector:
        $ref: '#/definitions/labelsAnnotations'
        description: 'One or more "label: value" pairs that must exist on one or more nodes, which will force all otomi platform workloads to be scheduled there.'
      version:
        default: latest
        description: 'Best pin this to a valid release version found in the repo.'
        pattern: '(v[0-9]+.[0-9]+.[0-9]+|[a-zA-Z]+[a-zA-Z0-9-])'
  policies:
    type: object
    description: |
      List of policy objects used by Open Policy Agent tools (Conftest, Gatekeeper) to run policy based validation against both in-cluster Kubernetes contexts and plain Yaml resources
    additionalProperties: false
    properties:
      banned-image-tags:
        additionalProperties: false
        required: [enabled]
        properties:
          tags:
            type: array
            items:
              $ref: '#/definitions/wordCharacterPattern'
          enabled:
            type: boolean
            default: false
      container-limits:
        additionalProperties: false
        required: [enabled]
        properties:
          cpu:
            '$ref': '#/definitions/cpuQuantity'
          memory:
            '$ref': '#/definitions/memoryQuantity'
          enabled:
            type: boolean
            default: false
      psp-allowed-repos:
        additionalProperties: false
        required: [enabled]
        properties:
          repos:
            type: array
            items:
              $ref: '#/definitions/wordCharacterPattern'
          enabled:
            type: boolean
            default: false
      psp-host-filesystem:
        additionalProperties: false
        required: [enabled]
        properties:
          allowedHostPaths:
            type: array
            items:
              type: object
              required: [pathPrefix, readOnly]
              properties:
                pathPrefix:
                  type: string
                readOnly:
                  type: boolean
              additionalProperties: false
          enabled:
            type: boolean
            default: false
      psp-allowed-users:
        additionalProperties: false
        required: [enabled]
        properties:
          runAsUser:
            type: object
            additionalProperties: false
            required: [rule]
            properties:
              rule:
                type: string
                enum: [RunAsAny, MustRunAsNonRoot, MustRunAs]
              ranges:
                type: array
                items:
                  $ref: '#/definitions/unixOwnerIdRange'
          runAsGroup:
            type: object
            properties:
              rule:
                type: string
                enum: [RunAsAny, MayRunAs, MustRunAs]
              ranges:
                type: array
                items:
                  $ref: '#/definitions/unixOwnerIdRange'
          supplementalGroups:
            type: object
            properties:
              rule:
                type: string
                enum: [RunAsAny, MayRunAs, MustRunAs]
              ranges:
                type: array
                items:
                  $ref: '#/definitions/unixOwnerIdRange'
          fsGroup:
            type: object
            properties:
              rule:
                type: string
                enum: [RunAsAny, MayRunAs, MustRunAs]
              ranges:
                type: array
                items:
                  $ref: '#/definitions/unixOwnerIdRange'
          enabled:
            type: boolean
            default: false
      psp-host-security:
        additionalProperties: false
        required: [enabled]
        properties:
          enabled:
            type: boolean
            default: false
      psp-host-networking-ports:
        additionalProperties: false
        required: [enabled]
        properties:
          enabled:
            type: boolean
            default: false
      psp-privileged:
        additionalProperties: false
        required: [enabled]
        properties:
          enabled:
            type: boolean
            default: false
      psp-capabilities:
        additionalProperties: false
        required: [enabled]
        properties:
          enabled:
            type: boolean
            default: false
          allowedCapabilities:
            type: array
            items:
              type: string
          requiredDropCapabilities:
            type: array
            items:
              type: string
      psp-forbidden-sysctls:
        additionalProperties: false
        required: [enabled]
        properties:
          enabled:
            type: boolean
            default: false
          forbiddenSysctls:
            type: array
            items:
              type: string
      psp-apparmor:
        additionalProperties: false
        required: [enabled]
        properties:
          enabled:
            type: boolean
            default: false
          allowedProfiles:
            type: array
            items:
              type: string
      psp-seccomp:
        additionalProperties: false
        required: [enabled]
        properties:
          enabled:
            type: boolean
            default: false
          allowedProfiles:
            type: array
            items:
              type: string
      psp-selinux:
        additionalProperties: false
        required: [enabled]
        properties:
          enabled:
            type: boolean
            default: false
          seLinuxContext:
            type: string
            enum: [MustRunAs, RunAsAny]
          allowedSELinuxOptions:
            type: array
            items:
              type: object
              additionalProperties: false
              properties:
                level:
                  $ref: '#/definitions/wordCharacterPattern'
                role:
                  $ref: '#/definitions/wordCharacterPattern'
                type:
                  $ref: '#/definitions/wordCharacterPattern'
                user:
                  $ref: '#/definitions/wordCharacterPattern'
  ingress:
    properties:
      platformClass:
        type: object
        allOf:
          - properties:
              className:
                type: string
                enum: [platform]
          - $ref: '#/definitions/ingressClassParameters'
      classes:
        type: array
        items:
          allOf:
            - type: object
              properties:
                className:
                  type: string
            - $ref: '#/definitions/ingressClassParameters'
          required:
            - className
  smtp:
    additionalProperties: false
    properties:
      auth_identity:
        type: string
      auth_password:
        type: string
        x-secret: ''
      auth_secret:
        type: string
        x-secret: ''
      auth_username:
        type: string
      from:
        $ref: '#/definitions/email'
        description: The "from" address. Defaults to alerts@$clusterDomain.
      hello:
        type: string
      smarthost:
        $ref: '#/definitions/hostPort'
        description: 'The smtp host:port combination.'
    required:
      - smarthost
  backups:
    properties:
      gitea:
        title: Gitea
        properties:
          enabled:
            type: boolean
            default: false
          ttl:
            $ref: '#/definitions/backupTtl'
          schedule:
            $ref: '#/definitions/backupSchedule'
      drone:
        title: Drone
        properties:
          enabled:
            type: boolean
            default: false
          ttl:
            $ref: '#/definitions/backupTtl'
          schedule:
            $ref: '#/definitions/backupSchedule'
      keycloak:
        title: Keycloak
        properties:
          enabled:
            type: boolean
            default: false
          ttl:
            $ref: '#/definitions/backupTtl'
          schedule:
            $ref: '#/definitions/backupSchedule'
      harbor:
        title: Harbor
        properties:
          enabled:
            type: boolean
            default: false
          ttl:
            $ref: '#/definitions/backupTtl'
          schedule:
            $ref: '#/definitions/backupSchedule'
      vault:
        title: Vault
        properties:
          enabled:
            type: boolean
            default: false
          ttl:
            $ref: '#/definitions/backupTtl'
          schedule:
            $ref: '#/definitions/backupSchedule'
      argo:
        title: ArgoCD
        properties:
          enabled:
            type: boolean
            default: false
          ttl:
            $ref: '#/definitions/backupTtl'
          schedule:
            $ref: '#/definitions/backupSchedule'
      kubeapps:
        title: Kubeapps
        properties:
          enabled:
            type: boolean
            default: false
          ttl:
            $ref: '#/definitions/backupTtl'
          schedule:
            $ref: '#/definitions/backupSchedule'
      minio:
        title: Minio
        properties:
          enabled:
            type: boolean
            default: false
          ttl:
            $ref: '#/definitions/backupTtl'
          schedule:
            $ref: '#/definitions/backupSchedule'
  teamConfig:
    additionalProperties: false
    patternProperties:
      '^[a-z0-9]([-a-z0-9]*[a-z0-9])+$':
        $ref: '#/definitions/team'
    properties:
      admin:
        properties:
          password:
            type: string
            x-secret: randAlpha 16
  version:
    type: integer
    description: DO NOT CHANGE! Holds the values-schema version. For more details, see `otomi migrate`.
required:
  - cluster<|MERGE_RESOLUTION|>--- conflicted
+++ resolved
@@ -1262,11 +1262,17 @@
         type: array
         items:
           type: string
-<<<<<<< HEAD
-          enum: [alerts, oidc, resourceQuota, billingAlertQuotas, downloadKubeConfig, downloadDockerConfig, networkPolicy]
-=======
-          enum: [alerts, backup, oidc, resourceQuota, downloadKubeConfig, downloadDockerConfig, networkPolicy]
->>>>>>> 18731df8
+          enum:
+            [
+              alerts,
+              backup,
+              billingAlertQuotas,
+              oidc,
+              resourceQuota,
+              downloadKubeConfig,
+              downloadDockerConfig,
+              networkPolicy,
+            ]
         uniqueItems: true
       apps:
         type: array
