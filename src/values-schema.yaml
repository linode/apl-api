--- conflicted
+++ resolved
@@ -2400,28 +2400,22 @@
                 description: Number of Thanos Receive replicas.
                 type: integer
                 default: 1
-<<<<<<< HEAD
-=======
               persistence:
                 properties:
                   size:
                     type: string
->>>>>>> 46896098
               tsdbRetention:
                 type: string
                 default: 7d
               replicationFactor:
                 type: integer
                 default: 1
-<<<<<<< HEAD
-=======
           storegateway:
             properties:
               persistence:
                 properties:
                   size:
                     type: string
->>>>>>> 46896098
           compactor:
             description: Resolution and Retention flags.
             properties:
@@ -2434,13 +2428,10 @@
               retentionResolution1h:
                 type: string
                 default: 10y
-<<<<<<< HEAD
-=======
               persistence:
                 properties:
                   size:
                     type: string
->>>>>>> 46896098
           receiverDistributor:
             properties:
               enabled:
@@ -2451,13 +2442,10 @@
               enabled:
                 type: boolean
                 default: false
-<<<<<<< HEAD
-=======
               persistence:
                 properties:
                   size:
                     type: string
->>>>>>> 46896098
           objstore:
             properties:
               storageProvider:
@@ -2515,38 +2503,22 @@
           properties:
             receiver:
               properties:
-<<<<<<< HEAD
-                size:
-=======
                 size: 
->>>>>>> 46896098
                   $ref: '#/definitions/size'
                   default: 50Gi
             storegateway:
               properties:
-<<<<<<< HEAD
-                size:
-=======
                 size: 
->>>>>>> 46896098
                   $ref: '#/definitions/size'
                   default: 8Gi
             compactor:
               properties:
-<<<<<<< HEAD
-                size:
-=======
                 size: 
->>>>>>> 46896098
                   $ref: '#/definitions/size'
                   default: 8Gi
             ruler:
               properties:
-<<<<<<< HEAD
-                size:
-=======
                 size: 
->>>>>>> 46896098
                   $ref: '#/definitions/size'
                   default: 8Gi
       vault:
