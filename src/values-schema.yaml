$schema: 'http://json-schema.org/draft-07/schema'
version: 3
additionalProperties: true
definitions:
  rawValues:
    description: "May define value overrides for a chart. WARNING: these values currently have no schema and can't be validated as such, and may break deployment. You are on your own here."
    type: object
  alerts:
    additionalProperties: false
    properties:
      drone:
        items:
          enum:
            - slack
            - msteams
            - opsgenie
          type: string
        type: array
        uniqueItems: true
      email:
        additionalProperties: false
        properties:
          critical:
            $ref: '#/definitions/email'
            description: One or more email addresses (comma separated) for critical events.
            x-secret: ''
          nonCritical:
            $ref: '#/definitions/email'
            description: One or more email addresses (comma separated) for non-critical events.
            x-secret: ''
      groupInterval:
        default: 5m
        description: How long to wait before sending a notification about new alerts that are added to a group of alerts for which an initial notification has already been sent. (Usually ~5m or more.)
        $ref: '#/definitions/duration'
      msteams:
        additionalProperties: false
        properties:
          highPrio:
            description: The high prio web hook.
            $ref: '#/definitions/wordCharacterPattern'
            x-secret: ''
          lowPrio:
            description: The low prio web hook.
            $ref: '#/definitions/wordCharacterPattern'
            x-secret: ''
      receivers:
        description: Notification receivers.
        items:
          enum:
            - slack
            - msteams
            - opsgenie
            - email
          type: string
        type: array
        uniqueItems: true
      repeatInterval:
        default: 3h
        description: How long to wait before sending a notification again if it has already been sent successfully for an alert. (Usually ~3h or more).
        $ref: '#/definitions/duration'
      slack:
        additionalProperties: false
        properties:
          channel:
            default: mon-otomi
            description: The Slack channel for non-critical notifications.
            $ref: '#/definitions/wordCharacterPattern'
          channelCrit:
            default: mon-otomi-crit
            description: The Slack channel for critical notifications.
            $ref: '#/definitions/wordCharacterPattern'
          url:
            $ref: '#/definitions/url'
            description: A Slack webhook URL.
            x-secret: ''
      opsgenie:
        additionalProperties: false
        properties:
          apiKey:
            description: The api key to use for authn
            $ref: '#/definitions/wordCharacterPattern'
            x-secret: ''
          url:
            $ref: '#/definitions/url'
            description: A Slack webhook URL.
            x-secret: ''
          responders:
            type: array
            items:
              allOf:
                - properties:
                    type:
                      type: string
                      enum:
                        - team
                        - user
                        - escalation
                        - schedule
                - oneOf:
                    - title: ID
                      required: [id]
                      properties:
                        id:
                          $ref: '#/definitions/wordCharacterPattern'
                    - title: Name
                      required: [name]
                      properties:
                        name:
                          $ref: '#/definitions/idName'
                    - title: Username
                      required: [username]
                      properties:
                        username:
                          $ref: '#/definitions/wordCharacterPattern'
              required: [type]

  annotations:
    $ref: '#/definitions/labelsAnnotations'
    description: A set of annotations.
  autoscaling:
    additionalProperties: false
    properties:
      maxReplicas:
        type: integer
        default: 10
      minReplicas:
        type: integer
        default: 1
  autoscalingEnabled:
    additionalProperties: false
    properties:
      enabled:
        default: true
        type: boolean
      maxReplicas:
        type: integer
        default: 10
      minReplicas:
        type: integer
        default: 1
  aws:
    definitions:
      accessKey:
        title: AWS access key
        description: An AWS access key ID.
        $ref: '#/definitions/wordCharacterPattern'
        x-secret: ''
      secretKey:
        title: AWS secret key
        description: An AWS secret key.
        type: string
        x-secret: ''
      region:
        title: AWS region
        description: An AWS region.
        $ref: '#/definitions/wordCharacterPattern'
      role:
        description: Role may be set explicitly if no metadata can be accessed.
        example: arn:aws:iam::YYYYYYYYYYYY:role/dns-manager
        $ref: '#/definitions/wordCharacterPattern'
  azure:
    definitions:
      clientId:
        title: Azure client id
        description: An Azure client id.
        $ref: '#/definitions/wordCharacterPattern'
      clientSecret:
        title: Azure client secret
        description: An Azure client secret.
        type: string
        x-secret: ''
      dns:
        properties:
          resourceGroup:
            $ref: '#/definitions/azure/definitions/resourceGroup'
          hostedZoneName:
            title: Hosted zone name
            description: Name of the DNS zone that should be used.
            $ref: '#/definitions/wordCharacterPattern'
          tenantId:
            $ref: '#/definitions/azure/definitions/tenantId'
          subscriptionId:
            $ref: '#/definitions/azure/definitions/subscriptionId'
          aadClientId:
            $ref: '#/definitions/azure/definitions/clientId'
          aadClientSecret:
            $ref: '#/definitions/azure/definitions/clientSecret'
            title: Client secret
            type: string
            description: Azure Application Client Secret
            x-secret: ''
        required:
          - tenantId
          - subscriptionId
          - resourceGroup
          - aadClientId
          - aadClientSecret
      environment:
        title: Azure environment
        description: An Azure environment.
        type: string
        default: AzurePublicCloud
        enum:
          - AzurePublicCloud
          - AzureChinaCloud
          - AzureUSGovernment
          - AzureGermanCloud
      monitor:
        additionalProperties: false
        properties:
          appInsightsApiKey:
            $ref: '#/definitions/azure/definitions/clientSecret'
            title: AppInsights api key
            description: An Azure AppInsights client secret.
          appInsightsAppId:
            $ref: '#/definitions/azure/definitions/clientId'
            title: AppInsights app id
          azureLogAnalyticsSameAs:
            title: LogAnalytics using same creds?
            type: boolean
            default: true
          clientId:
            $ref: '#/definitions/azure/definitions/clientId'
          clientSecret:
            $ref: '#/definitions/azure/definitions/clientSecret'
          logAnalyticsClientId:
            $ref: '#/definitions/azure/definitions/clientId'
            title: LogAnalytics client id
            description: An Azure client secret.
          logAnalyticsClientSecret:
            $ref: '#/definitions/azure/definitions/clientSecret'
            title: LogAnalytics client secret
            description: An Azure client secret.
          logAnalyticsTenantId:
            $ref: '#/definitions/azure/definitions/tenantId'
            title: LogAnalytics tenant id
            description: An Azure tenant id.
          logAnalyticsDefaultWorkspace:
            title: LogAnalytics default workspace to show
            description: An Azure LogAnalytics workspace.
            type: string
          subscriptionId:
            $ref: '#/definitions/azure/definitions/subscriptionId'
          tenantId:
            $ref: '#/definitions/azure/definitions/tenantId'
        required:
          - clientId
          - clientSecret
      tenantId:
        title: Azure tenant id
        description: An Azure tenant id.
        $ref: '#/definitions/wordCharacterPattern'
      subscriptionId:
        title: Azure subscription id
        description: An Azure subscription id.
        $ref: '#/definitions/wordCharacterPattern'
      resourceGroup:
        title: Resource group
        description: An Azure resource group.
        $ref: '#/definitions/wordCharacterPattern'
  backup:
    definitions:
      ttl:
        default: 240h
        description: Expiration of the backup.
        title: TTL after finished
        type: string
      schedule:
        default: 0 0 * * *
        description: Cron-type expression to schedule the backup. Defaults to once a day at 00:00.
        type: string
  cluster:
    additionalProperties: false
    properties:
      apiName:
        description:
          Exact name of cluster as created when on AWS. Optional otherwise and will be generated for UI purposes.
          When on AWS this name is used for chart cluster-autoscaler and aws-alb-ingress-controller (enabled if otomi.hasExternalLB).
        $ref: '#/definitions/wordCharacterPattern'
      apiServer:
        description: Used to generate KUBECONFIG for download, for local access to target cluster.
        pattern: '^https:\/\/.*'
      domainSuffix:
        $ref: '#/definitions/domain'
        description: Domain suffix for the cluster. Also added to list of dns zones in the Otomi Console.
      entrypoint:
        description: A public IP address that has a route to a private loadbalancer ip, allowing access to private clusters. (Provider "custom" only.)
        type: string
      k8sContext:
        $ref: '#/definitions/k8sContext'
        description: Optional. Must be set for development mode and must point to an existing context in KUBECONFIG.
      k8sVersion:
        $ref: '#/definitions/k8sVersion'
      name:
        $ref: '#/definitions/clusterName'
        description: Short name that will be used in construction of cluster domain and messaging.
      owner:
        $ref: '#/definitions/idName'
        description: The name of the organization owning the cluster.
        default: otomi
      provider:
        $ref: '#/definitions/provider'
      region:
        description: 'An AWS region. Only required for AWS.'
        examples:
          - eu-central-1
    required:
      - k8sVersion
      - name
      - provider
    allOf:
      - oneOf:
          - properties:
              provider:
                enum: [aws]
            required:
              - apiName
              - region
          - not:
              properties:
                provider:
                  enum: [aws]
  clusterName:
    $ref: '#/definitions/wordCharacterPattern'
    type: string
  containerSpecNoSec:
    properties:
      image:
        $ref: '#/definitions/image'
      resources:
        $ref: '#/definitions/resources'
      env:
        $ref: '#/definitions/env'
      files:
        $ref: '#/definitions/files'
      nativeSecrets:
        $ref: '#/definitions/nativeSecrets'
        description: Reserved for internal use.
      secrets:
        $ref: '#/definitions/secrets'
      secretMounts:
        $ref: '#/definitions/secretMounts'
      command:
        type: array
        items:
          type: string
      args:
        type: array
        items:
          type: string
    required:
      - image
      - resources
  containerSpec:
    allOf:
      - $ref: '#/definitions/securityContext'
      - $ref: '#/definitions/containerSpecNoSec'
  cpuQuantity:
    description: Amount of cpu cores, or slice of cpu core in millis.
    examples:
      - '1'
      - 200m
    pattern: ^([1-9][0-9]*|([0]|[1-9]+)\\.[0-9]{1,3}|[1-9][0-9]*m)$
    type: string
  domain:
    pattern: ^((([a-zA-Z0-9]|[a-zA-Z0-9][a-zA-Z0-9\-]*[a-zA-Z0-9])\.)*([A-Za-z0-9]|[A-Za-z0-9][A-Za-z0-9\-]*[A-Za-z0-9]))|([a-f0-9:]+:+)+[a-f0-9]+$
    type: string
  droneGit:
    properties:
      clientID:
        $ref: '#/definitions/wordCharacterPattern'
      clientSecretValue:
        type: string
        x-secret: ''
  duration:
    description: 'Prometheus duration (See: https://prometheus.io/docs/prometheus/latest/configuration/configuration/#configuration-file)'
    pattern: '((([0-9]+)y)?(([0-9]+)w)?(([0-9]+)d)?(([0-9]+)h)?(([0-9]+)m)?(([0-9]+)s)?(([0-9]+)ms)?|0)'
    type: string
    default: 1d
  email:
    pattern: '^(([^<>()\[\]\\.,;:\s@"]+(\.[^<>()\[\]\\.,;:\s@"]+)*)|(".+"))@((\[[0-9]{1,3}\.[0-9]{1,3}\.[0-9]{1,3}\.[0-9]{1,3}\])|(([a-zA-Z\-0-9]+\.)+[a-zA-Z]{2,}))$'
    type: string
  env:
    additionalProperties: false
    examples:
      - FOO: bar
      - bar: foo
    patternProperties:
      '[a-zA-Z_]{1,}[a-zA-Z0-9_]*':
        maxLength: 131072
        type: string
    nullable: true
    type: object
    title: Environment variables
  files:
    additionalProperties: false
    description: Dictionary of absolute path > content pairs.
    patternProperties:
      '^[/].*':
        type: string
  google:
    additionalProperties: false
    definitions:
      accountJson:
        type: string
        x-secret: ''
      project:
        $ref: '#/definitions/wordCharacterPattern'
  hostPort:
    pattern: '^(([a-zA-Z0-9]|[a-zA-Z0-9][a-zA-Z0-9\-]*[a-zA-Z0-9])\.)*([A-Za-z0-9]|[A-Za-z0-9][A-Za-z0-9\-]*[A-Za-z0-9]):()([1-9]|[1-5]?[0-9]{2,4}|6[1-4][0-9]{3}|65[1-4][0-9]{2}|655[1-2][0-9]|6553[1-5])$'
    type: string
  idName:
    description: A lowercase name that starts with a letter and may contain dashes.
    pattern: '^[a-z0-9]([-a-z0-9]*[a-z0-9])$'
    type: string
  image:
    additionalProperties: false
    properties:
      pullPolicy:
        default: IfNotPresent
        enum:
          - IfNotPresent
          - Always
        type: string
      repository:
        $ref: '#/definitions/repository'
      tag:
        default: latest
        $ref: '#/definitions/wordCharacterPattern'
    title: Container image
  imagePullPolicy:
    default: IfNotPresent
    enum:
      - IfNotPresent
      - Always
    type: string
  imageTag:
    x-default: stable
    pattern: '[\w][\w.-]{0,127}'
    type: string
    x-message: a valid container registry image tag
  imageSimple:
    properties:
      tag:
        $ref: '#/definitions/imageTag'
      pullPolicy:
        $ref: '#/definitions/imagePullPolicy'
    required:
      - tag
    type: object
    title: Container image
  ingressNginx:
    additionalProperties: false
    properties:
      _rawValues:
        $ref: '#/definitions/rawValues'
      autoscaling:
        $ref: '#/definitions/autoscalingEnabled'
      maxBodySize:
        type: string
        default: 1024m
      maxBodySizeBytes:
        type: integer
        minimum: 0
        default: 1073741824
        description: Needed for modsecurity. Should correspond to maxBodySize, but expressed in bytes.
      modsecurity:
        title: MOD Security
        description: Enables MOD Security functionality.
        properties:
          block:
            description: Makes nginx block requests that are marked as violating the modsec rules.
            type: boolean
            default: false
          enabled:
            type: boolean
            default: false
          owasp:
            description: Turns on the default OWASP rule set for modsec. See
            type: boolean
            default: true
        type: object
      image:
        properties:
          tag:
            $ref: '#/definitions/imageTag'
            x-default: v1.0.5
          pullPolicy:
            $ref: '#/definitions/imagePullPolicy'
      resources:
        $ref: '#/definitions/resources'
      service:
        properties:
          annotations:
            $ref: '#/definitions/annotations'
  ingressClassParameters:
    type: object
    properties:
      network:
        title: Load balancer type
        type: string
        enum:
          - public
          - private
        default: public
      loadBalancerIP:
        title: Load balancer IP address
        description: A static IP address assigned to a load balancer
        type: string
      loadBalancerRG:
        title: Load balancer Azure resource group
        type: string
      loadBalancerSubnet:
        title: Load balancer Azure subnet
        type: string
        description: Specify subnet provider for load balancer IP address (applies to private network only)
      sourceIpAddressFiltering:
        title: Source IP address filtering
        type: string
        description: 'Whitelist source IP address ranges. The value is a comma separated list of CIDRs, e.g. 10.0.0.0/24,172.10.0.1'
  ipV4Address:
    type: string
    pattern: ^(?:[0-9]{1,3}\.){3}[0-9]{1,3}$
  jobs:
    description: You may pass an array of Job objects. The Kubernetes API accepts
      a Job specification, which is meant for run-to-completion apps (e.g. batch
      Jobs).
    items:
      type: object
      allOf:
        - properties:
            id:
              type: string
              readOnly: true
          type: object
        - $ref: '#/definitions/jobSpec'
        - $ref: '#/definitions/podSpec'
    type: array
  jobSpec:
    properties:
      type:
        default: Job
        enum:
          - Job
          - CronJob
        type: string
      name:
        $ref: '#/definitions/idName'
        title: Name
        description: A job name
        example: some-job
      enabled:
        default: true
        type: boolean
      runPolicy:
        default: OnSpecChange
        description: |
          If runPolicy is set to 'Always', the job controller will always be re-deployed after a successful deployment with Helm.
          If runPolicy is set to 'OnSpecChange', the job controller will only be re-deployed if one changes this specification.
        enum:
          - Always
          - OnSpecChange
        type: string
      schedule:
        default: 0 1 * * *
        description: Must give a cron-type expression if the job type is 'Cronjob'.
        type: string
      script:
        $ref: '#/definitions/script'
      shell:
        default: /bin/sh
        description: Full path to a shell binary that exists in the image.
        type: string
      ttlSecondsAfterFinished:
        default: 86400
        description: Time To Live after job is finished in seconds. Will be removed afterwards.
        minimum: 0
        title: TTL after finished
        type: integer
      init:
        type: array
        items:
          $ref: '#/definitions/containerSpec'
        nullable: true
    required:
      - name
      - script
      - type
    type: object
  k8sContext:
    description: The cluster k8s context as found in $KUBECONFIG.
    $ref: '#/definitions/wordCharacterPattern'
  k8sVersion:
    description: The cluster k8s version. Must match one of the list.
    enum:
      - '1.22'
      - '1.23'
      - '1.24'
      - '1.25'
    type: string
  labels:
    $ref: '#/definitions/labelsAnnotations'
    description: A set of labels.
  labelsAnnotations:
    additionalProperties: false
    patternProperties:
      '^((([a-zA-Z0-9]|[a-zA-Z0-9][a-zA-Z0-9\-]*[a-zA-Z0-9])\.)*([A-Za-z0-9]|[A-Za-z0-9][A-Za-z0-9\-]*[A-Za-z0-9]){1,253}\/)?([a-z0-9A-Z]+[a-z0-9A-Z-_.]+[a-z0-9A-Z]){1,63}$':
        pattern: '^((.){1,253}\/)?(.){1,63}$'
        type: string
  logLevel:
    type: string
    default: info
    enum:
      - error
      - warn
      - info
      - debug
      - trace
  memoryQuantity:
    description: Amount of memory. Valid units are E|P|T|G|M|K|Ei|Pi|Ti|Gi|Mi|Ki.
    examples:
      - 1Mi
      - 0.5M
    pattern: '^([0-9]+\.)?[0-9]+(E|P|T|G|M|K|Ei|Pi|Ti|Gi|Mi|Ki)?$'
    type: string
  nativeSecrets:
    description: List of kubernetes secret names.
    additionalProperties: false
    patternProperties:
      '[a-zA-Z_]{1,}[a-zA-Z0-9_]*':
        maxLength: 131072
        type: string
    nullable: true
    type: object
    title: Kubernetes secrets
  networkPolicy:
    additionalProperties: false
    properties:
      ingressPrivate:
        title: Internal ingress filtering
        description: 'Pods belonging to this service must contain "otomi.io/app: <service name>" label'
        oneOf:
          - title: Deny all
            description: Deny traffic from all teams (including this one)
            properties:
              mode:
                default: DenyAll
                enum:
                  - DenyAll
          - title: Allow selected
            properties:
              mode:
                default: AllowOnly
                enum:
                  - AllowOnly
              allow:
                title: Add team or team with service
                type: array
                items:
                  type: object
                  properties:
                    team:
                      title: Team name
                      description: 'Allow traffic from a given team'
                      type: string
                    service:
                      title: Service name
                      description: 'Allow traffic from pods with "otomi.io/app: <some service name>" label'
                      type: string
                  required:
                    - team
          - title: Allow all
            description: Allow traffic from all teams
            properties:
              mode:
                default: AllowAll
                enum:
                  - AllowAll
      egressPublic:
        title: External egress filtering
        description: Trusted domains this service can access
        type: array
        items:
          type: object
          properties:
            host:
              title: FQDN or IP address
              $ref: '#/definitions/domain'
            ports:
              type: array
              items:
                properties:
                  number:
                    title: Port number
                    type: integer
                    minimum: 1
                    maximum: 65535
                  protocol:
                    title: Protocol
                    type: string
                    enum: [HTTPS, HTTP, TCP]
                    default: HTTPS
                required:
                  - number
                  - protocol
                minItems: 1
                uniqueItems: true
              default:
                - number: 443
                  protocol: HTTPS
          required:
            - domain
  path:
    description: An absolute path
    type: string
    pattern: '^[/].*$'
  podSecurityContext:
    allOf:
      - $ref: '#/definitions/securityContext'
      - properties:
          fsGroup:
            description: Supplementary group ID. Volumes that support ownership management are modified to be owned and writable by this ID.
            $ref: '#/definitions/unixOwnerId'
          fsGroupChangePolicy:
            description: |
              'Defines behavior for changing ownership and permission of the volume before being exposed inside a Pod. This field only applies to volume types that support fsGroup controlled ownership and permissions.
              This field has two possible values:
              - OnRootMismatch: Only change permissions and ownership if permission and ownership of root directory does not match with expected permissions of the volume. This could help shorten the time it takes to change ownership and permission of a volume.
              - Always: Always change permission and ownership of the volume when volume is mounted.'
            type: string
            enum:
              - Always
              - OnRootMismatch
    description: Security context for the pod.
    title: Pod security context
  podSpec:
    allOf:
      - properties:
          annotations:
            $ref: '#/definitions/annotations'
            title: Pod annotations
        type: object
      - $ref: '#/definitions/podSecurityContext'
      - $ref: '#/definitions/containerSpec'
    type: object
  portNumber:
    maximum: 32768
    minimum: 80
    type: integer
  provider:
    type: string
    description: Enter the cloud provider of this cluster. Choose 'custom' for laptop install (minikube, kind) or onprem installs.
    enum:
      - aws
      - azure
      - digitalocean
      - google
      - custom
      - kind
      - ovh
      - vultr
  redisChart:
    properties:
      _rawValues:
        $ref: '#/definitions/rawValues'
      architecture:
        type: string
        enum:
          - standalone
          - replication
        default: standalone
      password:
        type: string
        x-secret: 'randAlpha 24'
      resources:
        additionalProperties: false
        properties:
          master:
            $ref: '#/definitions/resources'
          sentinel:
            $ref: '#/definitions/resources'
          slave:
            $ref: '#/definitions/resources'
      sizes:
        additionalProperties: false
        properties:
          master:
            $ref: '#/definitions/size'
          sentinel:
            $ref: '#/definitions/size'
          slave:
            $ref: '#/definitions/size'
    type: object
  registry:
    pattern: '^[a-z0-9]+(?:[._-][a-z0-9]+)*$'
    type: string
  repoUrl:
    description: Path to a remote git repo with or without protocol prefix of either https:// or file:// (https:// used if omitted)
    pattern: '^(https://|file://)?(.+@)*([\w\d\.]+)(:[\d]+){0,1}/*(.*)$'
    type: string
  repository:
    description: A container image repository.
    pattern: '^[a-z0-9]+(?:[/._-]{1,2}[a-z0-9]+)*$'
    type: string
  resource:
    additionalProperties: false
    properties:
      cpu:
        $ref: '#/definitions/cpuQuantity'
      memory:
        $ref: '#/definitions/memoryQuantity'
    required:
      - cpu
      - memory
  resources:
    additionalProperties: false
    description: Compute resources for containers.
    properties:
      limits:
        $ref: '#/definitions/resource'
        description: Requested resources (best effort).
      requests:
        $ref: '#/definitions/resource'
        description: Requested resources (guaranteed).
    required:
      - limits
      - requests
    title: Pod resources
  shortcuts:
    type: array
    items:
      additionalProperties: false
      properties:
        title:
          type: string
          description: Title for the shortcut
        description:
          type: string
          description: A short description about the target of this shortcut.
        path:
          $ref: '#/definitions/path'
      type: object
  unixOwnerIdRange:
    type: object
    additionalProperties: false
    required: [min, max]
    properties:
      min:
        type: integer
        minimum: 0
        maximum: 65535
      max:
        type: integer
        minimum: 0
        maximum: 65535
  unixOwnerId:
    description: The UID to run the entrypoint of the container process. Defaults to user specified in image metadata if unspecified. May also be set in PodSecurityContext. If set in both SecurityContext and PodSecurityContext, the value specified in SecurityContext takes precedence.
    type: integer
    minimum: 0
    maximum: 65535
    default: 1001
  script:
    description: May specify a non-empty string containing an executable script.
    type: string
    properties:
      id:
        readOnly: true
        type: string
      name:
        $ref: '#/definitions/idName'
    required:
      - name
      - type
  secret:
    type: object
    properties:
      id:
        readOnly: true
        type: string
      clusterWide:
        description: Will create the secret in all namespaces.
        type: boolean
        default: false
      teamWide:
        description: Will create the secret in all team-* namespaces.
        type: boolean
        default: false
      name:
        $ref: '#/definitions/idName'
      namespace:
        $ref: '#/definitions/idName'
        description: A kubernetes namespace.
    required:
      - name
    oneOf:
      - title: Generic
        properties:
          type:
            default: generic
            enum:
              - generic
          entries:
            type: array
            items:
              description: A property name at vaultPath
              minItems: 1
              # a valid secret key must consist of alphanumeric characters, '-', '_' or '.' (e.g. 'key.name',  or 'KEY_NAME',  or 'key-name' )
              pattern: '^[-._a-zA-Z0-9]+$'
              type: string
            uniqueItems: true
        required:
          - type
          - entries
      - title: Docker registry
        properties:
          type:
            default: docker-registry
            enum:
              - docker-registry
            type: string
        required:
          - type
      - title: TLS
        properties:
          type:
            default: tls
            enum:
              - tls
            type: string
          crt:
            type: string
            default: 'tls.crt'
          key:
            type: string
            default: 'tls.key'
          ca:
            type: string
            default: 'ca.crt'
        required:
          - type
          - crt
          - key
  secrets:
    description: List of secret names that will have their props injected as env vars into the container.
    items:
      type: string
      pattern: '[a-zA-Z_]{1,}[a-zA-Z0-9_]*'
    nullable: true
    title: Secrets
    type: array
  secretMounts:
    description: Dictionary of absolute folder path > secret name. Will mount the contents of the secret in the container at the specified folder path.
    examples:
      - /foo: bar
    nullable: true
    patternProperties:
      '^[/].*$':
        type: string
    title: Secret mounts
    type: object
  secretTemplates:
    definitions:
      otomiAdminUsername:
        x-secret: '"admin"'
  securityContext:
    additionalProperties:
      uniqueItems: true
    properties:
      runAsUser:
        $ref: '#/definitions/unixOwnerId'
      runAsNonRoot:
        description: Enforces that the container must run as non root. This implies that the UID must also be set with runAsUser.
        type: boolean
        default: true
      runAsGroup:
        description: The GID to run the entrypoint of the container process. Defaults to group specified in image metadata if unspecified. May also be set in PodSecurityContext.  If set in both SecurityContext and PodSecurityContext, the value specified in SecurityContext takes precedence.
        $ref: '#/definitions/unixOwnerId'
  service:
    additionalProperties: false
    properties:
      authz:
        additionalProperties: false
        description: Identifies a workload to authorize.
        properties:
          forwardOriginalToken:
            default: false
            description: If true istio will forward the bearer token instead of removing it from the headers.
            type: boolean
          workload:
            $ref: '#/definitions/labelsAnnotations'
      certArn:
        description: Only available on AWS when an external LB is configured. The cert ARN will be registered on the load balancer for SSL termination.
        example: arn:aws:acm:eu-central-1:xxx:certificate/xxx
        pattern: 'arn:aws(-cn|-us-gov)?:acm:\S+:\d+:\w+\/\S+'
        type: string
      certName:
        description: The name of a TLS secret known to exist in the team namespace.
        example: www-example-com
        type: string
      domain:
        description: A custom service domain name (max 64 bytes).
        maxLength: 64
        $ref: '#/definitions/wordCharacterPattern'
      forwardPath:
        default: false
        description: Whether to forward the path into the service, or 'terminate' it.
        type: boolean
      hasCert:
        description: Select when a certificate exists and should not be generated.
        type: boolean
      headers:
        properties:
          response:
            properties:
              set:
                type: array
                items:
                  type: object
                  properties:
                    name:
                      type: string
                    value:
                      type: string
                  required:
                    - name
                    - value
      hide:
        description: Used by otomi console to determine wether to render it on screen or not. Only used by core services.
        type: boolean
      host:
        description: Reference to another core service name. Used by otomi console to show a variation of a core service with a different path (i.e. Loki). Only used by core services.
        $ref: '#/definitions/wordCharacterPattern'
      id:
        description: Unique identifier created by and used in API. Optional.
        type: string
      auth:
        description: Available only for core apps.
        type: boolean
      isShared:
        description: When true the service will get it's own domain by prefixing the app name to the cluster domain. Mostly used by core apps.
        type: boolean
      ksvc:
        anyOf:
          - description: Details for a knative service that will be deployed and operated.
            allOf:
              - properties:
                  annotations:
                    $ref: '#/definitions/annotations'
                    title: Pod annotations
                type: object
              - properties:
                  securityContext:
                    properties:
                      runAsUser:
                        $ref: '#/definitions/unixOwnerId'
                      readOnlyRootFilesystem:
                        description: Whether this container has a read-only root filesystem. Default is false.
                        type: boolean
                        default: false
              - $ref: '#/definitions/containerSpecNoSec'
              - properties:
                  containerPort:
                    $ref: '#/definitions/portNumber'
                    description: Container port the knative pod will connect with. Leaving this empty will let knative infer the port from the container, which usually works, but might be problematic when the container does not specifically expose a port. (As is the case with nginx derived images!)
                    title: Container port
                  scaleToZero:
                    default: false
                    description: Scales to zero after 60 seconds and needs approximately 8 seconds to start back up.
                    title: Scale to zero
                    type: boolean
          - description: Choose this when the ksvc is already deployed
            properties:
              predeployed:
                default: true
                description: Has this service been predeployed? Otherwise otomi will start it with the configuration given.
                type: boolean
      logo:
        description: Used by otomi-console as an override mechanism to display another logo.
        properties:
          name:
            type: string
        required:
          - name
      name:
        $ref: '#/definitions/idName'
        description: Short name. Will be used for generation of knative service name, as well as service URL.
      namespace:
        $ref: '#/definitions/idName'
        description: A kubernetes namespace. Only used by core services, so should be disallowed for non-admins.
      networkPolicy:
        $ref: '#/definitions/networkPolicy'
      ownHost:
        default: true
        description: When true the service will get it's own domain by prefixing the app name to the team domain. Mostly set to true. This will probably be removed soon.
        type: boolean
      path:
        description: Used by otomi-console to render a path for the app. Only used by core services.
        $ref: '#/definitions/wordCharacterPattern'
      paths:
        items:
          description: |
            Path mapping to only route certain paths to the service. This allows micro services to operate on the same domain and port.
            When left empty all paths will go to this service.
          $ref: '#/definitions/wordCharacterPattern'
        # nullable: true
        type: array
      port:
        $ref: '#/definitions/portNumber'
        description: Points to the backing k8s service (only used when 'svc' is set).
      ingressClassName:
        description: Ingress class name
        type: string
        default: platform
        pattern: '^[a-z0-9]([-a-z0-9]*[a-z0-9])+$'
      svc:
        $ref: '#/definitions/idName'
        description: When given a backing k8s service is expected to be deployed with this name, which will be exposed through this team service.
      tlsPass:
        description: Will pass the request to the backing service without TLS termination.
        type: boolean
        default: false
      type:
        nullable: true
        default: public
        description: Will determine the ingress routing.
        enum:
          - public
          - cluster
        type: string
      removeRequestHeaders:
        description: >-
          Strip selected headers from HTTP request.
        type: array
        items:
          type: string
    required:
      - name
      - type
  size:
    description: Disk size. Valid units are E|P|T|G|Ti|Gi.
    examples:
      - 1Gi
      - 0.5Ti
    pattern: '^([0-9]+\.)?[0-9]+(E|P|T|G||Ti|Gi)?$'
    type: string
  subdomainType:
    type: string
    # A lowercase RFC 1123 subdomain must consist of lower case alphanumeric characters, '-' or '.', and must start and end with an alphanumeric character (e.g. 'example.com')
    pattern: '^[a-z0-9]([-a-z0-9]*[a-z0-9])?(\.[a-z0-9]([-a-z0-9]*[a-z0-9])?)*$'
  team:
    additionalProperties: false
    properties:
      alerts:
        $ref: '#/definitions/alerts'
      apps:
        type: object
        properties:
          shortcuts:
            $ref: '#/definitions/shortcuts'
      azureMonitor:
        $ref: '#/definitions/azure/definitions/monitor'
      secrets:
        items:
          $ref: '#/definitions/secret'
        type: array
      id:
        $ref: '#/definitions/idName'
        description: Must be the same as the name.
      jobs:
        $ref: '#/definitions/jobs'
      limitRange:
        description: 'Kubernetes limit range. As is.'
        properties:
          default:
            $ref: '#/definitions/resource'
          defaultRequest:
            $ref: '#/definitions/resource'
      oidc:
        additionalProperties: false
        properties:
          groupMapping:
            description: IDP group id to map onto this team.
            $ref: '#/definitions/wordCharacterPattern'
      password:
        description: Will be used to separate team resources.
        type: string
        x-secret: ''
      resourceQuota:
        description: 'List of kubernetes resource quota. Should adhere to the "spec.hard" format as described here: https://kubernetes.io/docs/concepts/policy/resource-quotas/. Not validated as there is no schema published. Change at your own risk.'
        type: object
      billingAlertQuotas:
        title: Billing alert quotas
        properties:
          TeamCpuMonthQuotaReached:
            properties:
              quota:
                type: integer
                default: 100
          TeamMemMonthQuotaReached:
            properties:
              quota:
                type: integer
                default: 100
      selfService:
        $ref: '#/definitions/teamSelfService'
      services:
        items:
          $ref: '#/definitions/service'
        type: array
      monitoringStack:
        properties:
          enabled:
            type: boolean
            default: true
      networkPolicy:
        ingressPrivate:
          title: Enable filtering of ingress traffic inside the cluster
          description: When set a user can define ingress from other services for a particular team service
          type: boolean
          default: true
        egressPublic:
          title: Enable filtering of egress traffic outside the cluster
          description: When set a user can define egress towards FQDNs and public IPs for a team service
          type: boolean
          default: true
      workloads:
        type: array
        items:
          $ref: '#/definitions/workload'
      builds:
        type: array
        items:
          $ref: '#/definitions/build'
  teamSelfService:
    title: Team self service flags
    description: Grant team permissions to modify certain configuration parameters.
    type: object
    properties:
      service:
        type: array
        items:
          type: string
          enum: [ingress, networkPolicy]
        uniqueItems: true
      team:
        type: array
        items:
          type: string
          enum: [alerts, oidc, resourceQuota, billingAlertQuotas, downloadKubeConfig, downloadDockerConfig, networkPolicy]
        uniqueItems: true
      apps:
        type: array
        items:
          type: string
          enum: [argocd, gitea]
        uniqueItems: true
  url:
    pattern: '^(https:\/\/)([\w\-])+\.{1}([a-zA-Z]{2,63})([\/\w-]*)*\/?\??([^#\n\r]*)?#?([^\n\r]*)$'
    type: string
  volumes:
    items:
      additionalProperties: false
      properties:
        name:
          description: Name must match mount name.
          $ref: '#/definitions/wordCharacterPattern'
        configMap:
          properties:
            name:
              $ref: '#/definitions/wordCharacterPattern'
    type: array
  wordCharacterPattern:
    type: string
    # At least one non whitespace character
    pattern: ^[^\s]+$
  build:
    type: object
    description: Define location of code to build
    properties:
      name:
        description: Name of the image
        $ref: '#/definitions/wordCharacterPattern'
      tag:
        description: Image tag
        $ref: '#/definitions/imageTag'
      repoAccess:
        properties:
          privateGit:
            type: boolean
            default: false
          otomiGit:
            type: boolean
            default: false
          repoUserName:
            description: The username used for basic authentication to access a private github repo.
            $ref: '#/definitions/wordCharacterPattern'
          repoPassword:
            x-secret: ''
            $ref: '#/definitions/wordCharacterPattern'
            description: The password used for basic authentication to access a private github repo.
      appSource:
        properties:
          repoUrl:
            description: URL of the Git repository holding the application code.
            $ref: '#/definitions/url'
          revision:
            description: This may be a commit sha, branch name, or tag. If omitted, will equal to HEAD.
            $ref: '#/definitions/wordCharacterPattern'
            default: HEAD
          path:
            description: A relative directory path within the Git repository.
            $ref: '#/definitions/wordCharacterPattern'
        required:
          - repoUrl
    required:
      - name

  workload:
    type: object
    description: Define location of the application's manifests or chart
    properties:
      name:
        $ref: '#/definitions/wordCharacterPattern'
      url:
        description: URL to either Helm or Git repository
        $ref: '#/definitions/url'
      path:
        description: A relative directory path within the Git repository. Absolute paths cause errors. (only valid for applications sourced from Git)
        $ref: '#/definitions/wordCharacterPattern'
      chart:
        description: Chart is a Helm chart name, and must be specified for applications sourced from a Helm repo.
        $ref: '#/definitions/wordCharacterPattern'
      revision:
        description: In case of Git, this can be commit, tag, or branch. If omitted, will equal to HEAD. In case of Helm, this is a semver tag for the Chart's version.
        $ref: '#/definitions/wordCharacterPattern'
        default: HEAD
      namespace:
        description: Workload namespace. Applicable only for team-admin. Default value is 'team-<team_id>'
        $ref: '#/definitions/domain'

    required:
      - name
      - url

properties:
  alerts:
    $ref: '#/definitions/alerts'
  azure:
    description: Azure specific configuration.
    properties:
      storageType:
        properties:
          fast:
            type: string
          standard:
            type: string
      appgw:
        properties:
          isManaged:
            default: false
            description: Indicates Azure Application Gateway Ingress Controller add-on is installed by AKS.
            type: boolean
      monitor:
        $ref: '#/definitions/azure/definitions/monitor'

  cloud:
    additionalProperties: true
    properties:
      skipStorageClasses:
        description: |
          List of storage classes to exclude from deployment, to avoid k8s errors due to patching not allowed.
          This is a rather hacky way to circumvent the patching problem, going against idempotency, but we need it.
          Without it we can't add new storageclasses to a cluster upgrading otomi.
        type: array
        items:
          type: string
          enum:
            - std
            - std-immediate
            - fast
            - fast-immediate
  apps:
    additionalProperties: true
    properties:
      alertmanager:
        additionalProperties: false
        properties:
          _rawValues:
            $ref: '#/definitions/rawValues'
          enabled:
            type: boolean
            default: false
          image:
            $ref: '#/definitions/imageSimple'
          resources:
            $ref: '#/definitions/resources'
      argocd:
        additionalProperties: false
        properties:
          _rawValues:
            $ref: '#/definitions/rawValues'
          enabled:
            type: boolean
            default: false
          autoscaling:
            $ref: '#/definitions/autoscalingEnabled'
          resources:
            additionalProperties: false
            properties:
              server:
                $ref: '#/definitions/resources'
              controller:
                $ref: '#/definitions/resources'
              repo:
                $ref: '#/definitions/resources'
              redis:
                $ref: '#/definitions/resources'
      cert-manager:
        additionalProperties: false
        properties:
          _rawValues:
            $ref: '#/definitions/rawValues'
          resources:
            $ref: '#/definitions/resources'
          customRootCA:
            x-secret: ''
            type: string
            description: CA that is used to create and verify self-signed certificates. Leave it empty to generate one automatically.
          customRootCAKey:
            x-secret: ''
            type: string
            description: CA private key that is used to issue certificates. Leave it empty to generate one automatically.
          email:
            $ref: '#/definitions/email'
          issuer:
            type: string
            enum:
              - custom-ca
              - letsencrypt
            default: custom-ca
          stage:
            type: string
            enum:
              - production
              - staging
            default: production
        oneOf:
          - properties:
              issuer:
                const: letsencrypt
            required:
              - email
              - issuer
          - properties:
              issuer:
                const: custom-ca
            required:
              - issuer
          - not:
              anyOf:
                - required:
                    - issuer
      cluster-autoscaler:
        additionalProperties: false
        properties:
          _rawValues:
            $ref: '#/definitions/rawValues'
          enabled:
            type: boolean
      cluster-overprovisioner:
        additionalProperties: false
        properties:
          _rawValues:
            $ref: '#/definitions/rawValues'
          enabled:
            type: boolean
          cpu:
            $ref: '#/definitions/cpuQuantity'
          memory:
            $ref: '#/definitions/memoryQuantity'
      demo-tlspass:
        additionalProperties: false
        properties:
          enabled:
            default: false
            type: boolean
          tlsCert:
            type: string
          tlsKey:
            type: string
      drone:
        additionalProperties: false
        properties:
          _rawValues:
            $ref: '#/definitions/rawValues'
          enabled:
            type: boolean
            description: Discarded as this is a core app.
          adminIsMachine:
            type: boolean
            default: false
          adminUser:
            $ref: '#/definitions/wordCharacterPattern'
          adminToken:
            $ref: '#/definitions/wordCharacterPattern'
            x-secret: ''
          debug:
            type: boolean
            default: false
          githubAdmins:
            additionalProperties: false
            properties:
              org:
                $ref: '#/definitions/wordCharacterPattern'
              team:
                $ref: '#/definitions/wordCharacterPattern'
              token:
                $ref: '#/definitions/wordCharacterPattern'
          orgsFilter:
            $ref: '#/definitions/wordCharacterPattern'
          owner:
            $ref: '#/definitions/wordCharacterPattern'
          repo:
            $ref: '#/definitions/idName'
          repoFilter:
            $ref: '#/definitions/wordCharacterPattern'
          image:
            additionalProperties: false
            properties:
              agent:
                $ref: '#/definitions/imageSimple'
              server:
                $ref: '#/definitions/imageSimple'
          resources:
            additionalProperties: false
            properties:
              runner:
                properties:
                  requests:
                    properties:
                      cpu:
                        description: Requested compute resources for all the containers started by the runner (guaranteed), expressed in millicores.
                        type: integer
                        default: 1000
                      memory:
                        $ref: '#/definitions/memoryQuantity'
                        description: Requested memory resources for all the containers started by the runner (guaranteed).
                        default: 1Gi
              agent:
                $ref: '#/definitions/resources'
              server:
                $ref: '#/definitions/resources'
          sharedSecret:
            description: A secret used by drone-admit-members plugin. https://docs.drone.io/runner/kubernetes/configuration/reference/drone-secret-plugin-token/
            type: string
            x-secret: 'randAlphaNum 32'
          sourceControl:
            additionalProperties: false
            properties:
              bitbucketCloud:
                $ref: '#/definitions/droneGit'
              bitbucketServer:
                properties:
                  consumerKey:
                    default: consumerKey
                    type: string
                    x-secret: ''
                  passwordKey:
                    default: password
                    type: string
                    x-secret: ''
                  privateKey:
                    default: privateKey
                    type: string
                    x-secret: ''
                  server:
                    type: string
                  username:
                    type: string
                    x-secret: ''
              gitea:
                allOf:
                  - $ref: '#/definitions/droneGit'
                  - properties:
                      server:
                        type: string
              github:
                allOf:
                  - $ref: '#/definitions/droneGit'
                  - properties:
                      server:
                        default: 'https://github.com'
                        type: string
              gitlab:
                allOf:
                  - $ref: '#/definitions/droneGit'
                  - properties:
                      server:
                        type: string
              gogs:
                properties:
                  server:
                    type: string
              password:
                type: string
              provider:
                default: github
                enum:
                  - github
                  - gitlab
                  - gitea
                  - gogs
                  - bitbucketCloud
                  - bitbucketServer
                type: string
              secret:
                type: string
              username:
                type: string
          trace:
            default: false
            type: boolean
      external-dns:
        additionalProperties: false
        properties:
          _rawValues:
            $ref: '#/definitions/rawValues'
          logLevel:
            type: string
            default: 'info'
      falco:
        additionalProperties: false
        properties:
          _rawValues:
            $ref: '#/definitions/rawValues'
          enabled:
            type: boolean
            default: false
          falcoSidekick:
            minPrio:
              default: informational
              enum:
                - emergency
                - alert
                - critical
                - error
                - warning
                - notice
                - informational
                - debug
              type: string
            replicas:
              type: integer
              default: 1
          resources:
            additionalProperties: false
            properties:
              falco:
                $ref: '#/definitions/resources'
              falcoSidekick:
                $ref: '#/definitions/resources'
              falcoExporter:
                $ref: '#/definitions/resources'
      gatekeeper:
        additionalProperties: false
        properties:
          _rawValues:
            $ref: '#/definitions/rawValues'
          enabled:
            type: boolean
            default: false
          auditInterval:
            type: integer
            default: 60
          auditFromCache:
            type: boolean
            default: false
          constraintViolationsLimit:
            type: integer
            default: 20
          dataSync:
            type: array
            items:
              type: object
              properties:
                group:
                  description: A k8s resource api group.
                  type: string
                kind:
                  description: A k8s resource kind.
                  type: string
                version:
                  description: A k8s resource version.
                  type: string
              required: [kind, version]
          disableValidatingWebhook:
            type: boolean
            default: true
          excludedNamespaces:
            type: array
            items:
              type: string
          emitAuditEvents:
            type: boolean
            default: false
          emitAdmissionEvents:
            type: boolean
            default: false
          logLevel:
            type: string
            default: 'INFO'
          replicas:
            type: integer
          image:
            $ref: '#/definitions/imageSimple'
          resources:
            additionalProperties: false
            properties:
              audit:
                $ref: '#/definitions/resources'
              controller:
                $ref: '#/definitions/resources'
      gitea:
        properties:
          _rawValues:
            $ref: '#/definitions/rawValues'
          enabled:
            type: boolean
          adminPassword:
            type: string
            x-secret: ''
          postgresqlPassword:
            type: string
            description: This password was generated and cannot be changed without manual intervention.
            x-secret: 'randAlphaNum 20'
            readOnly: true
          image:
            additionalProperties: false
            properties:
              gitea:
                $ref: '#/definitions/imageSimple'
              postgresql:
                $ref: '#/definitions/imageSimple'
              memcached:
                $ref: '#/definitions/imageSimple'
          resources:
            additionalProperties: false
            properties:
              gitea:
                $ref: '#/definitions/resources'
              postgresql:
                $ref: '#/definitions/resources'
              memcached:
                $ref: '#/definitions/resources'
      grafana:
        additionalProperties: false
        properties:
          _rawValues:
            $ref: '#/definitions/rawValues'
          enabled:
            type: boolean
            default: false
          adminPassword:
            type: string
            x-secret: ''
          image:
            $ref: '#/definitions/imageSimple'
          resources:
            $ref: '#/definitions/resources'
      harbor:
        additionalProperties: false
        properties:
          _rawValues:
            $ref: '#/definitions/rawValues'
          enabled:
            type: boolean
            default: true
          privateLibrary:
            type: boolean
            default: true
            description: Will mark the main project named "library" as private.
          adminPassword:
            type: string
            x-secret: ''
          databasePassword:
            type: string
            description: Once set and deployed it cannot be changed with manual intervention.
            x-secret: 'randAlphaNum 20'
          core:
            properties:
              secret:
                type: string
                x-secret: 'randAlphaNum 16'
              xsrfKey:
                type: string
                x-secret: 'randAlphaNum 32'
          jobservice:
            properties:
              secret:
                type: string
                x-secret: 'randAlphaNum 16'
          persistence:
            additionalProperties: false
            properties:
              imageChartStorage:
                additionalProperties: false
                description: For reference go to https://github.com/distribution/distribution/blob/main/docs/configuration.md#storage
                properties:
                  s3:
                    additionalProperties: false
                    properties:
                      accesskey:
                        $ref: '#/definitions/aws/definitions/accessKey'
                      secretkey:
                        $ref: '#/definitions/aws/definitions/secretKey'
                      region:
                        $ref: '#/definitions/aws/definitions/region'
                      regionendpoint:
                        type: string
                      bucket:
                        type: string
                      encrypt:
                        type: boolean
                      keyid:
                        type: string
                      secure:
                        type: boolean
                      v4auth:
                        type: boolean
                      chunksize:
                        type: integer
                      multipartcopychunksize:
                        type: integer
                      multipartcopymaxconcurrency:
                        type: integer
                      multipartcopythresholdsize:
                        type: integer
                      rootdirectory:
                        type: string
                  azure:
                    additionalProperties: false
                    properties:
                      accountname:
                        type: string
                      accountkey:
                        type: string
                        x-secret: ''
                      container:
                        type: string
                      realm:
                        type: string
                  gcs:
                    additionalProperties: false
                    properties:
                      bucket:
                        type: string
                      encodedkey:
                        type: string
                        x-secret: ''
                      rootdirectory:
                        type: string
                  type:
                    type: string
                    enum:
                      - s3
                      - azure
                      - gcs
                      - filesystem
                    default: filesystem
          registry:
            properties:
              secret:
                type: string
                x-secret: 'randAlpha 16'
              credentials:
                properties:
                  htpasswd:
                    type: string
                    x-secret: 'htpasswd .dot.username .dot.password'
                  username:
                    type: string
                    $ref: '#/definitions/secretTemplates/definitions/otomiAdminUsername'
                  password:
                    type: string
                    x-secret: 'randAlphaNum 32'
            required:
              - secret
              - credentials
          image:
            $ref: '#/definitions/imageSimple'
          resources:
            additionalProperties: false
            properties:
              chartmuseum:
                $ref: '#/definitions/resources'
              core:
                $ref: '#/definitions/resources'
              database:
                $ref: '#/definitions/resources'
              jobservice:
                $ref: '#/definitions/resources'
              portal:
                $ref: '#/definitions/resources'
              redis:
                $ref: '#/definitions/resources'
              registry:
                $ref: '#/definitions/resources'
              registry-controller:
                $ref: '#/definitions/resources'
              trivy:
                $ref: '#/definitions/resources'
          secretKey:
            type: string
            x-secret: 'randAlpha 16'
          backup:
            properties:
              enabled:
                type: boolean
                default: false
              schedule:
                $ref: '#/definitions/backup/definitions/schedule'
        required:
          - databasePassword
      hello:
        description: Hello world demo chart. When you turn this off you may also have to remove the ingress service.
        properties:
          enabled:
            type: boolean
            default: false
      httpbin:
        description: The famous httpbin application.
        properties:
          enabled:
            type: boolean
            default: false
      host-mods:
        properties:
          enabled:
            type: boolean
            default: false
          certDir:
            type: string
            description: The certificate directory to store the ca. Is dependent on distro/image, so check with provider!
          updateCmd:
            type: string
            description: The update command to run after copying the certificates.
      ingress-azure:
        additionalProperties: false
        description: A chart for Azure Application Gateway.
        properties:
          _rawValues:
            $ref: '#/definitions/rawValues'
          appgw:
            additionalProperties: false
            description: Application Gateway.
            properties:
              name:
                description: A name of the Application Gateway.
                type: string
              resourceGroup:
                description: A name of the Azure Resource Group in which Application Gateway was created.
                type: string
              subnetName:
                description: A subnet of the application gateway.
                type: string
              subnetPrefix:
                description: A subnet in CIDR notation.
                examples:
                  - 10.1.0.0/16
                type: string
              subscriptionId:
                description: The Azure Subscription ID in which Application Gateway resides.
                $ref: '#/definitions/wordCharacterPattern'
              usePrivateIP:
                default: false
                description: Whether a private ip range or not.
                type: boolean
            required:
              - subscriptionId
              - resourceGroup
              - name
              - subnetName
              - subnetPrefix
          armAuth:
            additionalProperties: false
            description: A service Principal secret.
            properties:
              secretJSON:
                description: A service Principal secret JSON key (base64 encoded).
                type: string
            required:
              - secretJSON
        allOf:
          - anyOf:
              - not:
                  properties:
                    enabled:
                      const: true
                  required:
                    - enabled
              - required:
                  - armAuth
                  - appgw
      ingress-nginx-platform:
        $ref: '#/definitions/ingressNginx'
      istio:
        additionalProperties: false
        properties:
          _rawValues:
            $ref: '#/definitions/rawValues'
          enabled:
            default: true
            type: boolean
          autoscaling:
            properties:
              egressgateway:
                $ref: '#/definitions/autoscaling'
              ingressgateway:
                $ref: '#/definitions/autoscaling'
              pilot:
                $ref: '#/definitions/autoscaling'
          egressGateway:
            properties:
              enabled:
                default: false
                type: boolean
          global:
            additionalProperties: false
            properties:
              logging:
                properties:
                  level:
                    type: string
              proxy:
                additionalProperties: false
                properties:
                  resources:
                    $ref: '#/definitions/resources'
          meshConfig:
            properties:
              defaultConfig:
                type: object
            required:
              - defaultConfig
          image:
            $ref: '#/definitions/imageSimple'
          resources:
            properties:
              egressgateway:
                $ref: '#/definitions/resources'
              ingressgateway:
                $ref: '#/definitions/resources'
              ingressgateway-private:
                $ref: '#/definitions/resources'
              pilot:
                $ref: '#/definitions/resources'
      jaeger:
        additionalProperties: false
        properties:
          enabled:
            type: boolean
            default: false
          _rawValues:
            $ref: '#/definitions/rawValues'
      keycloak:
        additionalProperties: false
        properties:
          _rawValues:
            $ref: '#/definitions/rawValues'
          enabled:
            type: boolean
            default: true
          idp:
            additionalProperties: false
            properties:
              alias:
                type: string
                default: otomi-idp
              clientID:
                $ref: '#/definitions/wordCharacterPattern'
                default: otomi
              clientSecret:
                type: string
                x-secret: 'randAlphaNum 32'
          postgresqlPassword:
            type: string
            description: This password was generated and cannot be changed without manual intervention.
            x-secret: 'randAlphaNum 20'
            readOnly: true
          adminPassword:
            type: string
            x-secret: ''
          theme:
            type: string
            default: otomi
          image:
            properties:
              keycloak:
                $ref: '#/definitions/imageSimple'
              postgresql:
                $ref: '#/definitions/imageSimple'
          resources:
            additionalProperties: false
            properties:
              keycloak:
                $ref: '#/definitions/resources'
              postgresql:
                $ref: '#/definitions/resources'
        required:
          - postgresqlPassword
      kiali:
        additionalProperties: false
        properties:
          enabled:
            type: boolean
            default: false
          _rawValues:
            $ref: '#/definitions/rawValues'
          resources:
            additionalProperties: false
            properties:
              operator:
                $ref: '#/definitions/resources'
              pod:
                $ref: '#/definitions/resources'
      knative:
        additionalProperties: false
        properties:
          enabled:
            type: boolean
            default: true
          serving:
            type: object
            properties:
              replicas:
                description: For HA mode set to 5. Read more at https://github.com/knative/operator/issues/376
                default: 1
                type: integer
                minimum: 1
      kubeapps:
        additionalProperties: false
        properties:
          enabled:
            default: false
            type: boolean
          enableCommonGround:
            default: false
            type: boolean
          initialRepos:
            type: array
            items:
              type: object
              required:
                - type
                - url
              properties:
                name:
                  type: string
                type:
                  type: string
                  enum: ['helm', 'oci']
                url:
                  type: string
                description:
                  type: string
                authorizationHeader:
                  type: string
                basicAuth:
                  type: string
                caCert:
                  type: string
                tlsInsecureSkipVerify:
                  type: boolean
                filterRule:
                  type: object
                  properties:
                    jq:
                      type: string
                    variables:
                      type: object
                      additionalProperties:
                        type: string
                ociRepositories:
                  type: array
                  items:
                    type: string
          postgresqlPassword:
            type: string
            description: Once set and deployed it cannot be changed with manual intervention.
            x-secret: 'randAlphaNum 20'
        required:
          - postgresqlPassword
      kubeclarity:
        description: Kubeclarity security scanning Helm chart.
        properties:
          _rawValues:
            $ref: '#/definitions/rawValues'
          enabled:
            type: boolean
            default: false
          logLevel:
            enum:
              - debug
              - info
              - warning
              - error
              - fatal
              - panic
          databasePassword:
            type: string
            description: Once set and deployed it cannot be changed with manual intervention.
            x-secret: 'randAlphaNum 20'
          resources:
            $ref: '#/definitions/resources'
        required:
          - databasePassword
      external-secrets:
        additionalProperties: false
        properties:
          enabled:
            type: boolean
          logLevel:
            $ref: '#/definitions/logLevel'
      kube-descheduler:
        additionalProperties: false
        properties:
          enabled:
            default: true
            type: boolean
          schedule:
            default: '*/30 * * * *'
            type: string
      kured:
        additionalProperties: false
        properties:
          _rawValues:
            $ref: '#/definitions/rawValues'
          enabled:
            default: false
            type: boolean
          resources:
            additionalProperties: false
            properties:
              kuredDaemonSet:
                $ref: '#/definitions/resources'
      kpack:
        additionalProperties: false
        properties:
          _rawValues:
            $ref: '#/definitions/rawValues'
          enabled:
            type: boolean
            default: false
          buildPacks:
            properties:
              java:
                properties:
                  enabled:
                    type: boolean
                    default: true
              nodejs:
                properties:
                  enabled:
                    type: boolean
                    default: true
              go:
                properties:
                  enabled:
                    type: boolean
                    default: true
              dotnetCore:
                properties:
                  enabled:
                    type: boolean
                    default: false
              php:
                properties:
                  enabled:
                    type: boolean
                    default: false

      loki:
        additionalProperties: false
        properties:
          _rawValues:
            $ref: '#/definitions/rawValues'
          enabled:
            type: boolean
            default: false
          resources:
            $ref: '#/definitions/resources'
          adminPassword:
            type: string
            x-secret: 'randAlphaNum 20'
          persistence:
            additionalProperties: false
            properties:
              size:
                default: 20Gi
                type: string
          retention:
            additionalProperties: false
            properties:
              duration:
                default: 24h
                type: string
              period:
                default: 24h
                description: Should be a multiple of 24h. See https://grafana.com/docs/loki/latest/operations/storage/boltdb-shipper/.
                type: string
            required:
              - duration
          storage:
            properties:
              aws:
                type: object
              azure:
                description: Missing from docs but available with this schema.
                properties:
                  account_key:
                    type: string
                    x-secret: ''
                  account_name:
                    type: string
                  container_name:
                    type: string
                type: object
              bigtable:
                type: object
              cassandra:
                type: object
              gcs:
                type: object
              swift:
                type: object
              local:
                type: object
              storageType:
                type: string
                enum:
                  - aws
                  - azure
                  - bigtable
                  - cassandra
                  - filesystem
                  - gcs
                  - swift
                  - local
          v11StartDate:
            description: Set this to a date just after deployment in case of an upgrade. (Otomi started at v9 with filesystem.)
            title: Schema v11 start date
            type: string
        required:
          - adminPassword
      metrics-server:
        additionalProperties: false
        properties:
          _rawValues:
            $ref: '#/definitions/rawValues'
          enabled:
            type: boolean
            default: true
          apiServer:
            additionalProperties: false
            properties:
              enabled:
                type: boolean
                default: true
          extraArgs:
            type: object
            description: See https://github.com/kubernetes-sigs/metrics-server for details.
            default:
              kubelet-preferred-address-types: InternalIP
          resources:
            additionalProperties: false
            properties:
              api:
                $ref: '#/definitions/resources'
              tools:
                $ref: '#/definitions/resources'
      minio:
        additionalProperties: false
        properties:
          _rawValues:
            $ref: '#/definitions/rawValues'
          enabled:
            type: boolean
            default: false
          resources:
            $ref: '#/definitions/resources'
          provisioning:
            additionalProperties: false
            properties:
              enabled:
                type: boolean
                default: true
          persistence:
            properties:
              enabled:
                type: boolean
                default: true
              size:
                $ref: '#/definitions/size'
                default: 20Gi
      oauth2-proxy:
        additionalProperties: false
        properties:
          _rawValues:
            $ref: '#/definitions/rawValues'
          config:
            properties:
              cookieSecret:
                description: Cookie secret must be 32 byte base64 encoded string.
                pattern: '^(?:[A-Za-z0-9+/]{4})*(?:[A-Za-z0-9+/]{2}==|[A-Za-z0-9+/]{3}=)?$'
                type: string
                x-secret: 'randAlphaNum 32 | b64enc'
      oauth2-proxy-redis:
        $ref: '#/definitions/redisChart'
<<<<<<< HEAD
      opencost:
        additionalProperties: false
=======
      opa-exporter:
        description: Expose OPA/Gatekeeper Constraint Violations metrics.
>>>>>>> c1a4de5e
        properties:
          _rawValues:
            $ref: '#/definitions/rawValues'
          enabled:
            type: boolean
            default: false
<<<<<<< HEAD
          keys:
            properties:
              gcp:
                type: string
                $ref: '#/definitions/wordCharacterPattern'
          alerts:
            properties:
              enabled:
                type: boolean
                default: false
              costOfAllNodesQuotaPerMonthReached:
                properties:
                  quota:
                    type: integer
                    default: 500
          resources:
            additionalProperties: false
            properties:
              exporter:
                $ref: '#/definitions/resources'
              ui:
                $ref: '#/definitions/resources'
=======
>>>>>>> c1a4de5e
      otomi-api:
        additionalProperties: false
        properties:
          _rawValues:
            $ref: '#/definitions/rawValues'
          editorInactivityTimeout:
            type: integer
            default: 10
          git:
            additionalProperties: false
            properties:
              branch:
                type: string
              email:
                $ref: '#/definitions/email'
              password:
                type: string
                x-secret: ''
              repoUrl:
                $ref: '#/definitions/repoUrl'
              user:
                type: string
          resources:
            additionalProperties: false
            properties:
              api:
                $ref: '#/definitions/resources'
              tools:
                $ref: '#/definitions/resources'
      otomi-console:
        additionalProperties: false
        properties:
          _rawValues:
            $ref: '#/definitions/rawValues'
        allOf:
          - anyOf:
              - not:
                  properties:
                    enabled:
                      const: true
                  required:
                    - enabled
              - properties:
                  registry:
                    required:
                      - username
                      - password
        type: object
      prometheus:
        additionalProperties: false
        properties:
          _rawValues:
            $ref: '#/definitions/rawValues'
          enabled:
            type: boolean
            default: false
          remoteWrite:
            properties:
              enabled:
                type: boolean
                default: false
              otomiThanos:
                type: boolean
                default: false
              insecureSkipVerify:
                type: boolean
                default: false
              rwConfig:
                properties:
                  target:
                    type: string
                  basicAuth:
                    properties:
                      enabled:
                        type: boolean
                        default: false
                      username:
                        type: string
                      password:
                        $ref: '#/definitions/wordCharacterPattern'
                        x-secret: ''
                  customConfig:
                    description: Custom remote write config. Will be appended to the remoteWrite list.
                    type: string
          replicas:
            type: integer
            default: 1
          scrapeInterval:
            type: string
            default: 60s
          retention:
            $ref: '#/definitions/duration'
          retentionSize:
            description: 'The maximum number of bytes of storage blocks to retain. The oldest data will be removed first. Defaults to 0 or disabled. Units supported: B, KB, MB, GB, TB, PB, EB'
            default: 4GB
            pattern: '^([0-9]+\.)?[0-9]+(B|KB|MB|GB|TB|PB|EB)?$'
          storageSize:
            $ref: '#/definitions/size'
            default: 5Gi
          image:
            properties:
              prometheus:
                $ref: '#/definitions/imageSimple'
              kube-state-metrics:
                $ref: '#/definitions/imageSimple'
              node-exporter:
                $ref: '#/definitions/imageSimple'
          resources:
            properties:
              prometheus:
                $ref: '#/definitions/resources'
              kube-state-metrics:
                $ref: '#/definitions/resources'
              node-exporter:
                $ref: '#/definitions/resources'
      redis-shared:
        allOf:
          - $ref: '#/definitions/redisChart'
          - properties:
              enabled:
                type: boolean
                default: false
      tigera-operator:
        properties:
          _rawValues:
            $ref: '#/definitions/rawValues'
          enabled:
            type: boolean
            default: false
      thanos:
        properties:
          _rawValues:
            $ref: '#/definitions/rawValues'
          enabled:
            type: boolean
            default: false
          query:
            properties:
              replicaCount:
                description: Number of Thanos Query replicas.
                type: integer
                default: 1
          receiver:
            properties:
              mode:
                title: Receiver mode
                description: Mode to run receiver in.
                type: string
                default: standalone
                enum:
                  - standalone
                  - dual-mode
              replicaCount:
                description: Number of Thanos Receive replicas.
                type: integer
                default: 1
              tsdbRetention:
                type: string
                default: 7d
              replicationFactor:
                type: integer
                default: 1
          compactor:
            description: Resolution and Retention flags.
            properties:
              retentionResolutionRaw:
                type: string
                default: 30d
              retentionResolution5m:
                type: string
                default: 30d
              retentionResolution1h:
                type: string
                default: 10y
          receiverDistributor:
            properties:
              enabled:
                type: boolean
                default: true
          ruler:
            properties:
              enabled:
                type: boolean
                default: false
          objstore:
            properties:
              storageProvider:
                additionalProperties: false
                properties:
                  s3:
                    properties:
                      bucket:
                        type: string
                        description: Name of the blob container.
                        $ref: '#/definitions/wordCharacterPattern'
                      s3Url:
                        description: The name (URL) of the S3 bucket
                        $ref: '#/definitions/wordCharacterPattern'
                      accessKeyId:
                        type: string
                        description: The ID of the access key
                        $ref: '#/definitions/wordCharacterPattern'
                      secretAccessKey:
                        type: string
                        description: The secret of the access key
                        $ref: '#/definitions/wordCharacterPattern'
                        x-secret: ''
                    required:
                      - bucket
                      - s3Url
                      - accessKeyId
                      - secretAccessKey
                  type:
                    type: string
                    enum:
                      - s3
                      - minioLocal
                    default: minioLocal
          resources:
            additionalProperties: false
            properties:
              query:
                $ref: '#/definitions/resources'
              queryFrontend:
                $ref: '#/definitions/resources'
              receiver:
                $ref: '#/definitions/resources'
              storegateway:
                $ref: '#/definitions/resources'
              bucketweb:
                $ref: '#/definitions/resources'
              compactor:
                $ref: '#/definitions/resources'
              receiverDistributor:
                $ref: '#/definitions/resources'
              ruler:
                $ref: '#/definitions/resources'
        persistence:
          properties:
            receiver:
              properties:
                size:
                  $ref: '#/definitions/size'
                  default: 50Gi
            storegateway:
              properties:
                size:
                  $ref: '#/definitions/size'
                  default: 8Gi
            compactor:
              properties:
                size:
                  $ref: '#/definitions/size'
                  default: 8Gi
            ruler:
              properties:
                size:
                  $ref: '#/definitions/size'
                  default: 8Gi
      trivy:
        properties:
          _rawValues:
            $ref: '#/definitions/rawValues'
          enabled:
            type: boolean
            default: false
          operator:
            properties:
              replicaCount:
                description: Number of Operator replicas.
                type: integer
                default: 1
          resources:
            additionalProperties: false
            properties:
              operator:
                $ref: '#/definitions/resources'
              trivy:
                $ref: '#/definitions/resources'
      vault:
        additionalProperties: false
        properties:
          enabled:
            type: boolean
            default: false
          logLevel:
            $ref: '#/definitions/logLevel'
          seal:
            description: |
              Use a KMS to encrypt and decrypt the master key.\n
              WARNING - You must first copy the keys from the "vault-unseal-keys" secret, and import them to your KMS.\n
              (enabling this feature will delete the unseal key from the cluster without pushing to external kms!)
            nullable: true
            type: object
            oneOf:
              - title: gcpckms
                properties:
                  gcpckms:
                    properties:
                      project:
                        $ref: '#/definitions/wordCharacterPattern'
                      region:
                        $ref: '#/definitions/wordCharacterPattern'
                      key_ring:
                        $ref: '#/definitions/wordCharacterPattern'
                      kmsAccount:
                        $ref: '#/definitions/wordCharacterPattern'
                    required:
                      - project
                      - region
                      - key_ring
                      - kmsAccount
                required:
                  - gcpckms
              - title: awskms
                properties:
                  awskms:
                    properties:
                      region:
                        $ref: '#/definitions/wordCharacterPattern'
                      access_key:
                        type: string
                      secret_key:
                        type: string
                        x-secret: ''
                      endpoint:
                        type: string
                    required:
                      - region
                      - access_key
                      - secret_key
                      - endpoint
                required:
                  - awskms
              - title: azurekeyvault
                properties:
                  azurekeyvault:
                    properties:
                      vault_name:
                        $ref: '#/definitions/wordCharacterPattern'
                      tenant_id:
                        $ref: '#/definitions/wordCharacterPattern'
                      client_id:
                        $ref: '#/definitions/wordCharacterPattern'
                      client_secret:
                        type: string
                        x-secret: ''
                      key_name:
                        $ref: '#/definitions/wordCharacterPattern'
                    required:
                      - vault_name
                      - tenant_id
                      - client_id
                      - client_secret
                      - key_name
                required:
                  - azurekeyvault
          storage:
            description: Storage configuration. See https://www.vaultproject.io/docs/configuration/storage.
            type: object
          image:
            properties:
              tag:
                $ref: '#/definitions/imageTag'
          resources:
            $ref: '#/definitions/resources'
      velero:
        additionalProperties: false
        properties:
          _rawValues:
            $ref: '#/definitions/rawValues'
          enabled:
            type: boolean
            default: false
          cloud:
            properties:
              azure:
                additionalProperties: false
                description: Azure
                properties:
                  resourceGroup:
                    description: The resource group of the worker nodes (VM's and disks)
                    $ref: '#/definitions/wordCharacterPattern'
                  environment:
                    title: Azure environment
                    type: string
                    enum:
                      - AzurePublicCloud
                      - AzureChinaCloud
                      - AzureUSGovernment
                      - AzureGermanCloud
                    default: AzurePublicCloud
                  tenantId:
                    $ref: '#/definitions/wordCharacterPattern'
                  subscriptionId:
                    $ref: '#/definitions/wordCharacterPattern'
                  aadClientId:
                    $ref: '#/definitions/wordCharacterPattern'
                  aadClientSecret:
                    $ref: '#/definitions/wordCharacterPattern'
                    x-secret: ''
                required:
                  - tenantId
                  - subscriptionId
                  - aadClientId
                  - aadClientSecret
                  - resourceGroup
                  - environment
              aws:
                additionalProperties: false
                description: Amazon Web Services
                properties:
                  region:
                    type: string
                    description: The AWS region where the cluster is running.
                    $ref: '#/definitions/wordCharacterPattern'
                  accessKeyId:
                    type: string
                    description: The ID of the access key
                    $ref: '#/definitions/wordCharacterPattern'
                  secretAccessKey:
                    type: string
                    description: The secret of the access key
                    $ref: '#/definitions/wordCharacterPattern'
                    x-secret: ''
              type:
                type: string
                enum:
                  - aws
                  - azure
                  - custom
                default: custom
          storage:
            properties:
              azureBlob:
                additionalProperties: false
                properties:
                  storageAccount:
                    type: string
                    description: The used Azure storage account
                    $ref: '#/definitions/wordCharacterPattern'
                  resourceGroup:
                    type: string
                    description: The resource group of the storage account
                    $ref: '#/definitions/wordCharacterPattern'
                  bucket:
                    type: string
                    description: Name of the blob container.
                    $ref: '#/definitions/wordCharacterPattern'
                  tenantId:
                    $ref: '#/definitions/wordCharacterPattern'
                  subscriptionId:
                    $ref: '#/definitions/wordCharacterPattern'
                  aadClientId:
                    $ref: '#/definitions/wordCharacterPattern'
                  aadClientSecret:
                    $ref: '#/definitions/wordCharacterPattern'
                    x-secret: ''
                required:
                  - resourceGroup
                  - storageAccount
                  - bucket
              s3:
                additionalProperties: false
                properties:
                  bucket:
                    type: string
                    description: Name of the blob container.
                    $ref: '#/definitions/wordCharacterPattern'
                  s3Url:
                    description: The name (URL) of the S3 bucket
                    $ref: '#/definitions/wordCharacterPattern'
                  accessKeyId:
                    type: string
                    description: The ID of the access key
                    $ref: '#/definitions/wordCharacterPattern'
                  secretAccessKey:
                    type: string
                    description: The secret of the access key
                    $ref: '#/definitions/wordCharacterPattern'
                    x-secret: ''
                required:
                  - bucket
                  - s3Url
              type:
                type: string
                enum:
                  - azureBlob
                  - s3
                  - minioLocal
                default: minioLocal
          logLevel:
            description: Set log-level for the Velero pod.
            default: info
            enum:
              - debug
              - info
              - warning
              - error
              - fatal
              - panic
          resources:
            $ref: '#/definitions/resources'
    patternProperties:
      '^ingress-nginx-[a-z0-9]([-a-z0-9]*[a-z0-9])+$':
        $ref: '#/definitions/ingressNginx'
  cluster:
    $ref: '#/definitions/cluster'
  dns:
    additionalProperties: false
    properties:
      zones:
        description: Extra dns zones that the cluster can administer. Team services can use this to publish their URLs on.
        items:
          $ref: '#/definitions/domain'
        type: array
      domainFilters:
        description: Limit possible target zones by domain suffixes.
        items:
          type: string
        type: array
      zoneIdFilters:
        description: Limit possible target zones by zone id.
        items:
          type: string
        type: array
      provider:
        description: The DNS provider managing the domains.
        oneOf:
          - title: AWS
            description: Uses credentials when either a pair of id+key or a secret name is provided. Assumes node role otherwise.
            additionalProperties: false
            properties:
              aws:
                properties:
                  credentials:
                    properties:
                      secretKey:
                        $ref: '#/definitions/aws/definitions/secretKey'
                      accessKey:
                        $ref: '#/definitions/aws/definitions/accessKey'
                    required: [secretKey, accessKey]
                  region:
                    $ref: '#/definitions/aws/definitions/region'
                  role:
                    $ref: '#/definitions/aws/definitions/role'
                required: [region]
                oneOf:
                  - required: [credentials]
                  - required: [role]
                  - not:
                      anyOf:
                        - required: [credentials]
                        - required: [role]
            required:
              - aws
          - title: Azure
            additionalProperties: false
            properties:
              azure:
                $ref: '#/definitions/azure/definitions/dns'
            required:
              - azure
          - title: Azure Private
            additionalProperties: false
            properties:
              azure-private-dns:
                $ref: '#/definitions/azure/definitions/dns'
            required:
              - azure-private-dns
          - title: Google
            additionalProperties: false
            properties:
              google:
                properties:
                  serviceAccountKey:
                    $ref: '#/definitions/google/definitions/accountJson'
                    description: A service account key in json format for managing a DNS zone.
                  project:
                    $ref: '#/definitions/google/definitions/project'
                required: [project, serviceAccountKey]
            required:
              - google
          - title: Digital Ocean
            additionalProperties: false
            properties:
              digitalocean:
                properties:
                  apiToken:
                    type: string
                    x-secret: true
                required:
                  - apiToken
            required:
              - digitalocean
          - title: CloudFlare
            additionalProperties: false
            properties:
              cloudflare:
                properties:
                  apiToken:
                    type: string
                    x-secret: true
                  apiSecret:
                    type: string
                    x-secret: true
                    description: Required when Email is set.
                  email:
                    $ref: '#/definitions/email'
                    description: Required when Email is set.
                  proxied:
                    type: boolean
                    x-default: true
                oneOf:
                  - required: [apiToken]
                  - required: [apiSecret, email]
                  - not:
                      anyOf:
                        - required: [apiToken]
                        - required: [apiSecret]
                        - required: [email]
            required:
              - cloudflare
          - title: Other
            additionalProperties: false
            properties:
              other:
                description: This option requires configuration for both external-dns as well as cert-manager. No schema validation is available so provide correct data.
                type: object
                properties:
                  name:
                    type: string
                    description: Name of the provider.
                  external-dns:
                    title: YAML for external-dns.
                    type: object
                    description: 'The provider config as provided here: https://github.com/redkubes/otomi-core/blob/main/charts/external-dns/values.yaml'
                  cert-manager:
                    title: YAML for cert-manager.
                    type: object
                    description: 'The dns01 config as provided here: https://cert-manager.io/docs/configuration/acme/dns01/'
                required:
                  - name
                  - external-dns
                  - cert-manager
            required:
              - other
      entrypoint:
        $ref: '#/definitions/ipV4Address'
        description: Optional. A public IP address that will override (loadbalancer) ip used for registering hosts. This allows for access to private clusters.
  home:
    $ref: '#/definitions/alerts'
  files:
    type: object
    description: 'Custom values for the workload chart.'
    patternProperties:
      '^/|(/[\w-]+)+$':
        type: string
        pattern: ^[^\s]+$
  kms:
    additionalProperties: false
    properties:
      sops:
        oneOf:
          - properties:
              provider:
                type: string
                const: aws
              aws:
                properties:
                  keys:
                    description: Comma separated list of one or two ARNs to keys as defined in AWS KMS. One if used for both enc+dec. Two if one for enc, other for dec. (You can specify a role by appending it to the ARN of the key with a + sign.)
                    title: AWS KMS keys
                    type: string
                  accessKey:
                    $ref: '#/definitions/aws/definitions/accessKey'
                  secretKey:
                    $ref: '#/definitions/aws/definitions/secretKey'
                  region:
                    $ref: '#/definitions/aws/definitions/region'
                required:
                  - accessKey
                  - keys
                  - secretKey
            required:
              - aws
          - properties:
              provider:
                type: string
                const: azure
              azure:
                properties:
                  keys:
                    description: Comma separated list of one or two paths to keys as defined in Azure Keyvault. One if used for both enc+dec. Two if one for enc, other for dec.
                    title: Azure Keyvault keys
                    type: string
                  clientId:
                    $ref: '#/definitions/azure/definitions/clientId'
                  clientSecret:
                    $ref: '#/definitions/azure/definitions/clientSecret'
                  tenantId:
                    $ref: '#/definitions/azure/definitions/tenantId'
                required:
                  - clientId
                  - clientSecret
                  - keys
            required:
              - azure
          - properties:
              provider:
                type: string
                const: google
              google:
                properties:
                  keys:
                    description: Comma separated list of one or two paths to keys as defined in GCP KMS. One if used for both enc+dec. Two if one for enc, other for dec.
                    title: GCP KMS keys
                    type: string
                  accountJson:
                    $ref: '#/definitions/google/definitions/accountJson'
                  project:
                    $ref: '#/definitions/google/definitions/project'
                required:
                  - keys
                  - accountJson
                  - project
            required:
              - google
          - properties:
              provider:
                type: string
                const: vault
              vault:
                properties:
                  keys:
                    description: Comma separated list of one or two paths to keys as defined in Vault. One if used for both enc+dec. Two if one for enc, other for dec.
                    title: Vault keys
                    type: string
                  token:
                    type: string
                    x-secret: ''
                required:
                  - keys
                  - token
            required:
              - vault
  oidc:
    additionalProperties: false
    description: 'Holds many parts used in different locations. Please see keycloak, grafana, istio and oauth-proxy as those are all consuming (parts of) these settings.'
    properties:
      issuer:
        $ref: '#/definitions/url'
      clientID:
        $ref: '#/definitions/wordCharacterPattern'
      clientSecret:
        type: string
        x-secret: ''
      adminGroupID:
        $ref: '#/definitions/wordCharacterPattern'
      teamAdminGroupID:
        $ref: '#/definitions/wordCharacterPattern'
      usernameClaimMapper:
        $ref: '#/definitions/wordCharacterPattern'
        description: Claim name from identity provider used by Keycloak to create the username. Best to not change this from the default.
        default: '${CLAIM.upn}'
      subClaimMapper:
        type: string
        description: Claim name passed by Keycloak as a unique user identifier. Best to not change this from the default.
        default: sub
    required:
      - clientID
      - clientSecret
      - issuer
  otomi:
    additionalProperties: false
    properties:
      additionalClusters:
        type: array
        items:
          title: Additional cluster
          description: A k8s cluster managed by Otomi.
          properties:
            domainSuffix:
              $ref: '#/definitions/domain'
            name:
              $ref: '#/definitions/idName'
            provider:
              $ref: '#/definitions/provider'
          required:
            - domainSuffix
            - name
            - provider
      adminPassword:
        type: string
        x-secret: 'randAlphaNum 20'
      globalPullSecret:
        title: Global pullsecret
        description: Will be connected to each "default" service account in all otomi app namespaces.
          Handy for authenticating with DockerHub to avoid rate limiting.
          Also useful when pulling all otomi images from a private repo. (One would need to override all the images in the config first.)
        additionalProperties: false
        properties:
          username:
            $ref: '#/definitions/wordCharacterPattern'
          password:
            type: string
            x-secret: ''
          email:
            $ref: '#/definitions/email'
            default: not@us.ed
          server:
            $ref: '#/definitions/wordCharacterPattern'
            default: docker.io
        required:
          - username
          - password
      hasCloudLB:
        default: false
        description: "Set this to true when a cloud specific ingress controller is wanted/installed that terminates TLS and forwards traffic unencrypted. Otherwise Otomi's Nginx controller will create a loadbalancer that will take care of this."
        type: boolean
      hasExternalDNS:
        description: Set this to true when an external dns zone is available to manage dns records. (Expects required `dns:` fields to be set.)
        default: false
        type: boolean
      hasExternalIDP:
        default: false
        description: Set this to true when bringing your own external IDP such as Azure AD. (Expects required `oidc:` fields to be set.)
        type: boolean
      isHomeMonitored:
        default: false
        description: Whether this cluster is home monitored (like when under a Premium SLA). Sends criticals home.
        type: boolean
      isMultitenant:
        default: true
        description: Whether to separate team metrics and logs. Disabling this lets everybody be admin and see everything.
        type: boolean
      nodeSelector:
        $ref: '#/definitions/labelsAnnotations'
        description: 'One or more "label: value" pairs that must exist on one or more nodes, which will force all otomi platform workloads to be scheduled there.'
      version:
        default: latest
        description: 'Best pin this to a valid release version found in the repo.'
        pattern: '(v[0-9]+.[0-9]+.[0-9]+|[a-zA-Z]+[a-zA-Z0-9-])'
  policies:
    type: object
    description: |
      List of policy objects used by Open Policy Agent tools (Conftest, Gatekeeper) to run policy based validation against both in-cluster Kubernetes contexts and plain Yaml resources
    additionalProperties: false
    properties:
      banned-image-tags:
        additionalProperties: false
        required: [enabled]
        properties:
          tags:
            type: array
            items:
              $ref: '#/definitions/wordCharacterPattern'
          enabled:
            type: boolean
            default: false
      container-limits:
        additionalProperties: false
        required: [enabled]
        properties:
          cpu:
            '$ref': '#/definitions/cpuQuantity'
          memory:
            '$ref': '#/definitions/memoryQuantity'
          enabled:
            type: boolean
            default: false
      psp-allowed-repos:
        additionalProperties: false
        required: [enabled]
        properties:
          repos:
            type: array
            items:
              $ref: '#/definitions/wordCharacterPattern'
          enabled:
            type: boolean
            default: false
      psp-host-filesystem:
        additionalProperties: false
        required: [enabled]
        properties:
          allowedHostPaths:
            type: array
            items:
              type: object
              required: [pathPrefix, readOnly]
              properties:
                pathPrefix:
                  type: string
                readOnly:
                  type: boolean
              additionalProperties: false
          enabled:
            type: boolean
            default: false
      psp-allowed-users:
        additionalProperties: false
        required: [enabled]
        properties:
          runAsUser:
            type: object
            additionalProperties: false
            required: [rule]
            properties:
              rule:
                type: string
                enum: [RunAsAny, MustRunAsNonRoot, MustRunAs]
              ranges:
                type: array
                items:
                  $ref: '#/definitions/unixOwnerIdRange'
          runAsGroup:
            type: object
            properties:
              rule:
                type: string
                enum: [RunAsAny, MayRunAs, MustRunAs]
              ranges:
                type: array
                items:
                  $ref: '#/definitions/unixOwnerIdRange'
          supplementalGroups:
            type: object
            properties:
              rule:
                type: string
                enum: [RunAsAny, MayRunAs, MustRunAs]
              ranges:
                type: array
                items:
                  $ref: '#/definitions/unixOwnerIdRange'
          fsGroup:
            type: object
            properties:
              rule:
                type: string
                enum: [RunAsAny, MayRunAs, MustRunAs]
              ranges:
                type: array
                items:
                  $ref: '#/definitions/unixOwnerIdRange'
          enabled:
            type: boolean
            default: false
      psp-host-security:
        additionalProperties: false
        required: [enabled]
        properties:
          enabled:
            type: boolean
            default: false
      psp-host-networking-ports:
        additionalProperties: false
        required: [enabled]
        properties:
          enabled:
            type: boolean
            default: false
      psp-privileged:
        additionalProperties: false
        required: [enabled]
        properties:
          enabled:
            type: boolean
            default: false
      psp-capabilities:
        additionalProperties: false
        required: [enabled]
        properties:
          enabled:
            type: boolean
            default: false
          allowedCapabilities:
            type: array
            items:
              type: string
          requiredDropCapabilities:
            type: array
            items:
              type: string
      psp-forbidden-sysctls:
        additionalProperties: false
        required: [enabled]
        properties:
          enabled:
            type: boolean
            default: false
          forbiddenSysctls:
            type: array
            items:
              type: string
      psp-apparmor:
        additionalProperties: false
        required: [enabled]
        properties:
          enabled:
            type: boolean
            default: false
          allowedProfiles:
            type: array
            items:
              type: string
      psp-seccomp:
        additionalProperties: false
        required: [enabled]
        properties:
          enabled:
            type: boolean
            default: false
          allowedProfiles:
            type: array
            items:
              type: string
      psp-selinux:
        additionalProperties: false
        required: [enabled]
        properties:
          enabled:
            type: boolean
            default: false
          seLinuxContext:
            type: string
            enum: [MustRunAs, RunAsAny]
          allowedSELinuxOptions:
            type: array
            items:
              type: object
              additionalProperties: false
              properties:
                level:
                  $ref: '#/definitions/wordCharacterPattern'
                role:
                  $ref: '#/definitions/wordCharacterPattern'
                type:
                  $ref: '#/definitions/wordCharacterPattern'
                user:
                  $ref: '#/definitions/wordCharacterPattern'
  ingress:
    properties:
      platformClass:
        type: object
        allOf:
          - properties:
              className:
                type: string
                enum: [platform]
          - $ref: '#/definitions/ingressClassParameters'
      classes:
        type: array
        items:
          allOf:
            - type: object
              properties:
                className:
                  type: string
            - $ref: '#/definitions/ingressClassParameters'
          required:
            - className
  smtp:
    additionalProperties: false
    properties:
      auth_identity:
        type: string
      auth_password:
        type: string
        x-secret: ''
      auth_secret:
        type: string
        x-secret: ''
      auth_username:
        type: string
      from:
        $ref: '#/definitions/email'
        description: The "from" address. Defaults to alerts@$clusterDomain.
      hello:
        type: string
      smarthost:
        $ref: '#/definitions/hostPort'
        description: 'The smtp host:port combination.'
    required:
      - smarthost
  backup:
    properties:
      platform:
        title: Platform applications
        description: Select platform apps to backup.
        properties:
          gitea:
            title: Gitea
            properties:
              enabled:
                type: boolean
                default: false
              ttl:
                $ref: '#/definitions/backup/definitions/ttl'
              schedule:
                $ref: '#/definitions/backup/definitions/schedule'
          drone:
            title: Drone
            properties:
              enabled:
                type: boolean
                default: false
              ttl:
                $ref: '#/definitions/backup/definitions/ttl'
              schedule:
                $ref: '#/definitions/backup/definitions/schedule'
          keycloak:
            title: Keycloak
            properties:
              enabled:
                type: boolean
                default: false
              ttl:
                $ref: '#/definitions/backup/definitions/ttl'
              schedule:
                $ref: '#/definitions/backup/definitions/schedule'
          harbor:
            title: Harbor
            properties:
              enabled:
                type: boolean
                default: false
              ttl:
                $ref: '#/definitions/backup/definitions/ttl'
              schedule:
                $ref: '#/definitions/backup/definitions/schedule'
          vault:
            title: Vault
            properties:
              enabled:
                type: boolean
                default: false
              ttl:
                $ref: '#/definitions/backup/definitions/ttl'
              schedule:
                $ref: '#/definitions/backup/definitions/schedule'
          argo:
            title: ArgoCD
            properties:
              enabled:
                type: boolean
                default: false
              ttl:
                $ref: '#/definitions/backup/definitions/ttl'
              schedule:
                $ref: '#/definitions/backup/definitions/schedule'
          kubeapps:
            title: Kubeapps
            properties:
              enabled:
                type: boolean
                default: false
              ttl:
                $ref: '#/definitions/backup/definitions/ttl'
              schedule:
                $ref: '#/definitions/backup/definitions/schedule'
          minio:
            title: Minio
            properties:
              enabled:
                type: boolean
                default: false
              ttl:
                $ref: '#/definitions/backup/definitions/ttl'
              schedule:
                $ref: '#/definitions/backup/definitions/schedule'
      teams:
        enabled:
          type: boolean
          default: false
        ttl:
          $ref: '#/definitions/backup/definitions/ttl'
        schedule:
          $ref: '#/definitions/backup/definitions/schedule'
  teamConfig:
    additionalProperties: false
    patternProperties:
      '^[a-z0-9]([-a-z0-9]*[a-z0-9])+$':
        $ref: '#/definitions/team'
    properties:
      admin:
        properties:
          password:
            type: string
            x-secret: randAlpha 16
  version:
    type: integer
    description: DO NOT CHANGE! Holds the values-schema version. For more details, see `otomi migrate`.
required:
  - cluster<|MERGE_RESOLUTION|>--- conflicted
+++ resolved
@@ -1337,7 +1337,6 @@
       namespace:
         description: Workload namespace. Applicable only for team-admin. Default value is 'team-<team_id>'
         $ref: '#/definitions/domain'
-
     required:
       - name
       - url
@@ -2416,20 +2415,22 @@
                 x-secret: 'randAlphaNum 32 | b64enc'
       oauth2-proxy-redis:
         $ref: '#/definitions/redisChart'
-<<<<<<< HEAD
-      opencost:
-        additionalProperties: false
-=======
       opa-exporter:
         description: Expose OPA/Gatekeeper Constraint Violations metrics.
->>>>>>> c1a4de5e
         properties:
           _rawValues:
             $ref: '#/definitions/rawValues'
           enabled:
             type: boolean
             default: false
-<<<<<<< HEAD
+      opencost:
+        additionalProperties: false
+        properties:
+          _rawValues:
+            $ref: '#/definitions/rawValues'
+          enabled:
+            type: boolean
+            default: false
           keys:
             properties:
               gcp:
@@ -2452,8 +2453,6 @@
                 $ref: '#/definitions/resources'
               ui:
                 $ref: '#/definitions/resources'
-=======
->>>>>>> c1a4de5e
       otomi-api:
         additionalProperties: false
         properties:
