appsInfo:
  alertmanager:
    title: Alertmanager
    appVersion: 0.24.0
    repo: https://github.com/prometheus/alertmanager
    maintainers: Prometheus Community
    relatedLinks:
      - https://otomi.io/docs/apps/alertmanager
      - https://prometheus.io/docs/alerting/latest/alertmanager]
    license: Apache 2.0
    about: Alertmanager handles alerts sent by client applications such as the Prometheus server. It takes care of de-duplicating, grouping, and routing them to the correct receiver integration such as email, PagerDuty, or OpsGenie. Alertmanager also takes care of silencing and inhibition of alerts.
    integration: Alertmanager can be activated to send alerts to configured receivers. It is configured by Otomi to use the global values found under settings/alerts. A team can override global settings to send alerts to their own endpoints.
  argocd:
    title: ArgoCD
    appVersion: v2.4.7
    repo: https://github.com/argoproj/argo-helm
    maintainers: Argo Project
    relatedLinks:
      - https://otomi.io/docs/apps/argocd
      - https://argo-cd.readthedocs.io
    license: Apache 2.0
    about: Argo CD is a declarative, GitOps continuous delivery tool for Kubernetes.
    integration: Argo CD is configured by Otomi to use the SSO provided by keycloak, and maps otomi groups to Argo CD roles. The otomi-admin role is made super admin within Argo CD. The team-admin role has access to Argo CD and is admin of all team projects. Members of team roles are only allowed to administer their own projects. All Teams will automatically get access to a Git repo, and Argo CD is configured to listen to this repo. All a team has to do is to fill their repo with intended state, commit, and automation takes care of the rest.
  cert-manager:
    title: CertManager
    appVersion: 1.8.0
    repo: https://github.com/cert-manager/cert-manager
    maintainers: The Linux Foundation
    relatedLinks:
      - https://otomi.io/docs/apps/certmanager
      - https://cert-manager.io/
    license: Apache 2.0
    about: Cert-manager adds certificates and certificate issuers as resource types in Kubernetes clusters, and simplifies the process of obtaining, renewing and using those certificates. It can issue certificates from a variety of supported sources, including Let's Encrypt, HashiCorp Vault, and Venafi as well as private PKI, and it ensures certificates remain valid and up to date, attempting to renew certificates at an appropriate time before expiry.
    integration: Cert-manager is used by Otomi to automatically create and rotate TLS certificates for service endpoints. You may bring your own CA, or let Otomi create one for you (default). It is recommended to use Let's Encrypt for production certificates. Setting cert-manager to use Let's Encrypt requires DNS availability of the requesting domains, and forces Otomi to install external-dns. Because a lot of DNS settings are used by other Otomi contexts, most DNS configuration is found under settings/dns.
  cnpg:
    title: CloudNative-pg
    appVersion: 1.20.0
    repo: https://github.com/cloudnative-pg/cloudnative-pg
    maintainers: EnterpriseDB
    relatedLinks:
      - https://cloudnative-pg.io/
      - https://cloudnative-pg.io/documentation/1.20/
    license: Apache 2.0
    about: CloudNativePG is an open source operator designed to manage PostgreSQL workloads on any supported Kubernetes cluster running in private, public, hybrid, or multi-cloud environments.
    integration: CloudNativePG is used by Otomi to provide Postgresql database for various applications. In the values you can configure a storageprovider for backups. The backups can be enabled in settings.
  drone:
    title: Drone
    appVersion: 2.7.3
    repo: https://github.com/harness/drone
    maintainers: Harness
    relatedLinks:
      - https://otomi.io/docs/apps/drone
      - https://www.drone.io/
    license: Apache 2.0
    about: Drone is a continuous delivery system built on container technology. Drone uses a simple YAML build file, to define and execute build pipelines inside Docker containers.
    integration: Otomi uses Drone to deploy changes to the configuration (values) repository. Drone is installed and configured by default. When no external source control is configured (default), Otomi will use Gitea as Drone's git hosting dependency. Teams can use Drone for other purposes if desired, with the limitation that it can't be configured for multiple git services.
    isDeprecated: true
    deprecationInfo:
      replacement: tekton
      path: '/#/namespaces/otomi-pipelines/pipelineruns'
      message: Drone is deprecated for enhanced performance, maintainability, and integration.
      reasons:
        - To improve overall system performance.
        - To enhance maintainability.
        - To offer better integration with other Kubernetes components and Otomi.
      replacementAdvantages:
        - Superior performance.
        - Scalability.
        - Security.
        - CNCF support.
        - Easier pipeline configuration and management.
      options:
        - To see previous pipeline runs, click 'I understand' and view them in the Drone dashboard.
        - To see new pipeline runs, navigate to the Tekton dashboard.
  external-dns:
    title: External DNS
    appVersion: 0.10.2
    repo: https://github.com/kubernetes-sigs/external-dns
    maintainers: Kubernetes SIGs
    relatedLinks:
      - https://otomi.io/docs/apps/external-dns
      - https://kubernetes-sigs.github.io/external-dns/v0.12.2/
    license: Apache 2.0
    about: ExternalDNS synchronizes exposed Kubernetes Services and Ingresses with DNS providers.
    integration: ExternalDNS is used by Otomi to make public service domains accessible by registering them with Otomi's load balancer CNAME or IP address. When ExternalDNS is not enabled (default), then Otomi will rely on nip.io to create host names for all services.
  falco:
    title: Falco
    appVersion: 0.33.1
    repo: https://github.com/prometheus/prometheus
    maintainers: The Falco Authors
    relatedLinks:
      - https://otomi.io/docs/apps/falco
      - https://falco.org/docs
    license: Apache 2.0
    about: Falco is an open source cloud native runtime security tool that makes it easy to consume kernel events, and enrich those events with information from Kubernetes. Falco has a rich set of security rules specifically built for Kubernetes and Linux. If a rule is violated in a system, Falco will send an alert notifying the user of the violation and its severity.
    integration: Falco can be enabled in Otomi for runtime intrusion detection. Macros have been configured to exclude all known platform violations so platform admins are only notified when user workloads are not compliant to the security rules. Alerts are automatically send using Alertmanager and the Falco Dashboard is added to Grafana.
  gatekeeper:
    title: Gatekeeper
    appVersion: 3.8.1
    repo: https://github.com/open-policy-agent/gatekeeper
    maintainers: Open Policy Agent
    relatedLinks:
      - https://otomi.io/docs/apps/gatekeeper
      - https://open-policy-agent.github.io/gatekeeper/website/docs/
    license: Apache 2.0
    about: Kubernetes allows decoupling policy decisions from the inner workings of the API Server by means of admission controller webhooks, which are executed whenever a resource is created, updated or deleted. Gatekeeper is a validating (mutating TBA) webhook that enforces CRD-based policies executed by Open Policy Agent.
    integration: OPA/Gatekeeper can be enabled for policy enforcement. The Otomi configuration repository holds a policies.yaml file with sane default policy presets. A selection of usable policies for Otomi are used by Conftest as well for static analysis of manifests generated by Otomi. YAML Resources are verified against defined .rego policy rules, using the defined preset parameters as their constraint value. When enabled, policies can be turned on/off in the Otomi web UI.
  gitea:
    title: Gitea
    appVersion: 1.15.8
    repo: https://github.com/go-gitea/gitea
    maintainers: Gitea
    relatedLinks:
      - https://otomi.io/docs/apps/gitea
      - https://docs.gitea.io/en-us/
    license: MIT
    about: Gitea is a painless self-hosted Git service. It is similar to GitHub, Bitbucket, and GitLab. Gitea is a fork of Gogs. See the Gitea Announcement blog post to read about the justification for a fork.
    integration: Otomi uses Gitea as its default repository for otomi configuration (values). Gitea can also be used by Teams to provide application code repositories. Access to Gitea is provided by the OIDC integration in Otomi. Members of the otomi-admin and team-admin group can seamlessly sign in to Gitea. When Argo CD is enabled, Otomi will automatically create a Gitops repository for each Team in Gitea.
  grafana:
    title: Grafana
    appVersion: 9.0.1
    repo: https://github.com/grafana/grafana
    maintainers: Grafana Labs
    relatedLinks:
      - https://otomi.io/docs/apps/grafana
      - https://grafana.com/docs/grafana/latest/
    license: AGPL-3.0
    about: Grafana allows you to query, visualize, alert on and understand your metrics no matter where they are stored. Create, explore, and share dashboards with your team and foster a data-driven culture.
    integration: Otomi uses Grafana to visualize Prometheus metrics and Loki logs. Team members are automatically given the Editor role, while admins are also given the Admin role. It is possible to make configuration changes directly in Grafana, but only to non-conflicting settings. Data sources are preconfigured and must not be edited as changes will be gone when Grafana is redeployed.
  harbor:
    title: Harbor
    appVersion: 2.5.4
    repo: https://github.com/goharbor/harbor
    maintainers: Project Harbor
    relatedLinks:
      - https://otomi.io/docs/apps/harbor
      - https://goharbor.io/docs/2.5.0/
    license: Apache 2.0
    about: Harbor is an open source trusted cloud native registry project that stores, signs, and scans content. Harbor extends the open source Docker Distribution by adding the functionalities usually required by users such as security, identity and management. Having a registry closer to the build and run environment can improve the image transfer efficiency. Harbor supports replication of images between registries, and also offers advanced security features such as user management, access control and activity auditing.
    integration: Harbor can be enabled to provide each team with a private registry. Harbor has been made user and tenant aware. Otomi runs automated tasks that take care of creating a project in Harbor for each team, creating a bot-account for each team, and creating a Kubernetes pull secret in the team namespace to enable pulling of images out of the local registry.
  httpbin:
    title: HTTPbin
    appVersion: 0.1.0
    repo: https://github.com/postmanlabs/httpbin
    maintainers: Postman Inc.
    relatedLinks:
      - https://httpbin.org/
    license: ISC
    about: HTTP Request & Response Service
    integration: Httpbin is by default available for developers to use.
  ingress-nginx:
    title: Ingress-NGINX
    appVersion: 1.1.2
    repo: https://github.com/kubernetes/ingress-nginx
    maintainers: NGINX
    relatedLinks: ['https://otomi.io/docs/apps/ingress-nginx', 'https://docs.nginx.com/nginx-ingress-controller/']
    license: Apache 2.0
    about: ingress-nginx is an Ingress controller for Kubernetes using NGINX as a reverse proxy and load balancer.
    integration: Otomi integrated ingress-nginx into an advanced ingress architecture.
  istio:
    title: Istio
    appVersion: 1.10.1
    repo: https://github.com/istio/istio
    maintainers: Istio
    relatedLinks:
      - https://istio.io/
    license: Apache 2.0
    about: Istio is an open platform for providing a uniform way to integrate microservices, manage traffic flow across microservices, enforce policies and aggregate telemetry data. Istio's control plane provides an abstraction layer over the underlying cluster management platform.
    integration: Otomi has security best practices built in, and is designed for intrusion. Istio is used by Otomi as a service mesh to deliver mTLS enforcement for all traffic that is deemed compromisable, egress control to force teams to choose explicit egress endpoints, and advanced routing capabilities such as weight based load balancing (A/B or blue/green testing). Istio is part of the core of Otomi and can not be disabled.
  jaeger:
    title: Jaeger
    appVersion: 1.25.0
    repo: https://github.com/jaegertracing/jaeger
    maintainers: CNCF
    relatedLinks:
      - https://www.jaegertracing.io/docs/1.37/
    license: Apache 2.0
    about: Jaeger is a distributed tracing platform. It can be used for monitoring microservices-based distributed systems. As on-the-ground microservice practitioners are quickly realizing, the majority of operational problems that arise when moving to a distributed architecture are ultimately grounded in networking and observability. It is simply an orders of magnitude larger problem to network and debug a set of intertwined distributed services versus a single monolithic application.
    integration: Jaeger can be activated to gain tracing insights on its network traffic. It runs in anonymous mode and each authenticated user is given the same authorization, allowing them to see everything.
  keycloak:
    title: Keycloak
    appVersion: 15.0.2
    repo: https://github.com/keycloak/keycloak
    maintainers: Keycloak
    relatedLinks:
      - https://otomi.io/docs/apps/keycloak
      - https://www.keycloak.org/documentation.html
    license: Apache 2.0
    about: Keycloak is an Open Source Identity and Access Management solution for modern Applications and Services.
    integration: The SSO login page for Otomi is served by Keycloak. Keycloak is used as an identity broker or provider for all Otomi integrated applications. By default Keycloak is configured as an Identity Broker. Keycloak is part of the core of Otomi and is always enabled.
  kiali:
    title: Kiali
    appVersion: 1.47.0
    repo: https://github.com/kiali/kiali
    maintainers: Kiali
    relatedLinks:
      - https://kiali.io/
    license: Apache 2.0
    about: Kiali is a management console for Istio to manage, visualize, validate and troubleshoot the service mesh.
    integration: Kiali can be activated to gain observability insights on its network traffic. Kiali runs in anonymous mode and each authenticated user is given the same authorization, allowing them to see everything.
  knative:
    title: Knative
    appVersion: dependent on k8s version
    repo: https://github.com/knative/serving
    maintainers: Knative
    relatedLinks:
      - https://otomi.io/docs/apps/knative
      - https://knative.dev/docs/serving/
    license: Apache 2.0
    about: Knative Serving builds on Kubernetes to support deploying and serving of applications and functions as serverless containers. Serving is easy to get started with and scales to support advanced scenarios.
    integration: Knative serving can be activated to deliver Container-as-a-Service (CaaS) functionality with a scale-to-zero option. It can be compared to Functions-as-a-service (FaaS) but is container oriented, and takes only one manifest to configure an auto scaling service based on a container image of choice. Otomi offers an on-the-fly Knative service deployment, making it very easy to deploy containerized services without the hassle of providing all the supporting resources involved with Helm charts. Istio Virtual Services are used to route traffic coming in for a public domain to its backing Knative Service, allowing it to set a custom domain.
  kured:
    title: Kured
    appVersion: 1.9.2
    repo: https://github.com/kubereboot/kured
    maintainers: Kured project
    relatedLinks:
      - https://otomi.io/docs/apps/kured
      - https://kured.dev/
    license: Apache 2.0
    about: Kured (KUbernetes REboot Daemon) is a Kubernetes daemonset that performs safe automatic node reboots when the need to do so is indicated by the package management system of the underlying OS.
    integration: Kured can be activated to perform safe automatic node reboots. Only activate Kured if cluster autoscaling is enabled and make sure the cloud resource quota is sufficent.
  tekton:
    title: Tekton
    appVersion: 1.9.2
    repo: https://github.com/kubereboot/kured
    maintainers: Kured project
    relatedLinks:
      - https://otomi.io/docs/apps/kured
      - https://kured.dev/
    license: Apache 2.0
    about: bla bla
  loki:
    title: Loki
    appVersion: 2.4.1
    repo: https://github.com/grafana/loki
    maintainers: Grafana Labs
    relatedLinks:
      - https://otomi.io/docs/apps/loki
      - https://grafana.com/docs/loki/latest/
    license: AGPL-3.0
    about: Loki is a horizontally-scalable, highly-available, multi-tenant log aggregation system inspired by Prometheus. It is designed to be very cost effective and easy to operate. It does not index the contents of the logs, but rather a set of labels for each log stream.
    integration: Loki can be activated to aggregate all the container logs on the platform and store them in a storage endpoint of choice (defaults to PVC). When Otomi is configured in multi-tenancy mode, logs will be split-up between team namespaces and made available for team members only. Otomi shortcuts can be used to provide selections of logs based on interest.
  minio:
    title: Minio
    appVersion: 11.10.13
    repo: https://github.com/minio/minio
    maintainers: Minio
    relatedLinks:
      - https://otomi.io/docs/apps/minio
      - https://minio.io/
    license: Apache 2.0
    about: MinIO is a High Performance Object Storage and its API is compatible with the Amazon Web Services S3 cloud storage service.
    integration: Otomi installs Minio in a stand-alone setup. Optionally Minio Provisioning can be enabled to create buckets and policies for applications in Otomi capable of using object storage for data persistence.
  opencost:
    title: Opencost
    appVersion: 1.9.8
    repo: https://github.com/opencost/opencost
    maintainers: Opencost
    relatedLinks:
      - https://otomi.io/docs/apps/opencost
      - https://www.opencost.io/
    license: Apache 2.0
    about: OpenCost models give teams visibility into current and historical Kubernetes spend and resource allocation.
    integration: Opencost can be activated to provide insight into cost spend for the platform and Otomi teams. The platform admin can set CPU and memory quotas for teams on the platform and receive an alert when a quota has been reached.
  prometheus:
    title: Prometheus
    appVersion: 0.57.0
    repo: https://github.com/prometheus/prometheus
    maintainers: Prometheus
    relatedLinks:
      - https://otomi.io/docs/apps/prometheus
      - https://prometheus.io/
    license: Apache 2.0
    about: Prometheus is a systems and service monitoring system. It collects metrics from configured targets at given intervals, evaluates rule expressions, displays the results, and can trigger alerts when specified conditions are observed.
    integration: Prometheus can be activated to aggregate all platform metrics and store them in a storage endpoint of choice (defaults to PVC). When Otomi is configured in multi-tenancy mode, each team will be provided with a dedicated Prometheus instance. This instance can be used to aggregate custom team metrics.
<<<<<<< HEAD
  rabbitmq:
    title: RabbitMQ
    appVersion: 2.7.0
    repo: https://github.com/rabbitmq/cluster-operator
    maintainers: RabbitMQ
    relatedLinks:
      - https://github.com/rabbitmq/cluster-operator
      - https://www.rabbitmq.com
    license: MPL-2.0 license
    dependencies: ''
    about: RabbitMQ is the most widely deployed open source message broker.
    integration: Otomi install the RabbitMQ-Cluster-Kubernetes-Operator, afterwards users can use the RabbitMQ Catalog item to create RabbitMQ-cluster with queues and policies.
=======
  sealed-secrets:
    title: Sealed Secrets
    appVersion: 0.24.5
    repo: https://github.com/bitnami-labs/sealed-secrets
    maintainers: Bitnami Labs
    relatedLinks:
      - https://otomi.io/docs/apps/sealed-secrets
      - https://github.com/bitnami-labs/sealed-secrets/tree/main/docs
    license: Apache 2.0
    about: Sealed Secrets is a Kubernetes Custom Resource Definition Controller which allows you to store even sensitive information in Git repositories.
    integration: Otomi uses Sealed Secrets to provide a secure way to store Kubernetes secrets in Git repositories. Sealed Secrets can be used to store secrets in the values repository.
>>>>>>> 09114641
    isBeta: true
  tempo:
    title: Tempo
    appVersion: 2.1.1
    repo: https://github.com/grafana/tempo
    maintainers: Grafana labs
    relatedLinks:
      - https://grafana.com/docs/tempo/latest/
    license: AGPL-3.0
    dependencies: Prometheus, Grafana, Minio (if no external Object Storage is used)
    about: Grafana Tempo is an open source, easy-to-use and high-scale distributed tracing backend. Tempo is cost-efficient, requiring only object storage to operate, and is deeply integrated with Grafana, Prometheus, and Loki.
    integration: Otomi installs and configures Tempo based on best-practices defaults. By default storage is configured to use the tempo bucket of the local Minio instance. For each team a Grafana agent is installed and configured to enable writes to the Tempo cluster.
  thanos:
    title: Thanos
    appVersion: 0.28.1
    repo: https://github.com/thanos-io/thanos
    maintainers: Thanos
    relatedLinks:
      - https://otomi.io/docs/apps/thanos
      - https://thanos.io
    license: Apache 2.0
    about: Thanos is a tool to set up a Highly Available Prometheus with long-term storage capabilities.
    integration: Otomi installs and configures Thanos in a Remote Write setup. The Receiver is exposed for external Prometheus instances to upload metrics in real-time. By default Thanos Object Store is configured to use the thanos bucket of the local Minio instance. When Thanos is enabled, an extra data source is added to Grafana for Thanos Query.
  trivy:
    title: Trivy Operator
    appVersion: 0.11.0
    repo: https://github.com/aquasecurity/trivy-operator
    maintainers: Aqua Security
    relatedLinks:
      - https://otomi.io/docs/apps/trivy-operator
      - https://aquasecurity.github.io/trivy-operator/v0.11.0/
    license: Apache 2.0
    about: Trivy Operator continuously scans your Kubernetes cluster for security issues, and generates security reports as Kubernetes Custom Resources. It does it by watching Kubernetes for state changes and automatically triggering scans in response to changes.
    integration: Otomi installs and configures Trivy Operator to scan all resources deployed by a team and makes results visible in a Grafana dashboard.
  otel:
    title: Open Telemetry
    appVersion: 2.1.1
    repo: https://github.com/grafana/tempo
    maintainers: Grafana labs
    relatedLinks:
      - https://grafana.com/docs/tempo/latest/
    license: AGPL-3.0
    dependencies: Prometheus, Grafana, Minio (if no external Object Storage is used)
    about: Grafana Tempo is an open source, easy-to-use and high-scale distributed tracing backend. Tempo is cost-efficient, requiring only object storage to operate, and is deeply integrated with Grafana, Prometheus, and Loki.
    integration: Otomi installs and configures Tempo based
  vault:
    title: Vault
    appVersion: 1.6.1
    repo: https://github.com/hashicorp/vault
    maintainers: HashiCorp
    relatedLinks:
      - https://otomi.io/docs/apps/vault
      - https://www.vaultproject.io/
      - https://www.vaultproject.io/docs/configuration/storage
    license: MPL-2.0
    about: Vault is a tool for securely accessing secrets. A secret is anything that you want to tightly control access to, such as API keys, passwords, certificates, and more. Vault provides a unified interface to any secret, while providing tight access control and recording a detailed audit log.
    integration: Vault has been made team aware. When enabled, a space will automatically be created for each team, and only team members are allowed access. Vault is automatically configured to use Otomi's Keycloak OIDC settings for SSO. Vault runs natively on Kubernetes. To prevent data from Vault being lost during a rolling cluster upgrade, data persistence can be configured in combination with external (blob) storage.
  velero:
    title: Velero
    appVersion: 1.9.0
    repo: https://github.com/vmware-tanzu/velero
    maintainers: VMware Tanzu
    relatedLinks:
      - https://otomi.io/docs/apps/velero
      - https://velero.io/docs/v1.9/
      - https://velero.io/docs/main/restic/
    license: Apache 2.0
    about: Velero is a tool to back up and restore Kubernetes cluster resources and persistent volumes.
    integration: When enabled, Velero can be used to automatically create backups of Otomi platform services. Based on the selected provider, Otomi installs required plug-ins. Otomi also installs the Restic integration for Velero to back up and restore almost any type of Kubernetes volume.<|MERGE_RESOLUTION|>--- conflicted
+++ resolved
@@ -274,7 +274,6 @@
     license: Apache 2.0
     about: Prometheus is a systems and service monitoring system. It collects metrics from configured targets at given intervals, evaluates rule expressions, displays the results, and can trigger alerts when specified conditions are observed.
     integration: Prometheus can be activated to aggregate all platform metrics and store them in a storage endpoint of choice (defaults to PVC). When Otomi is configured in multi-tenancy mode, each team will be provided with a dedicated Prometheus instance. This instance can be used to aggregate custom team metrics.
-<<<<<<< HEAD
   rabbitmq:
     title: RabbitMQ
     appVersion: 2.7.0
@@ -287,7 +286,6 @@
     dependencies: ''
     about: RabbitMQ is the most widely deployed open source message broker.
     integration: Otomi install the RabbitMQ-Cluster-Kubernetes-Operator, afterwards users can use the RabbitMQ Catalog item to create RabbitMQ-cluster with queues and policies.
-=======
   sealed-secrets:
     title: Sealed Secrets
     appVersion: 0.24.5
@@ -299,7 +297,6 @@
     license: Apache 2.0
     about: Sealed Secrets is a Kubernetes Custom Resource Definition Controller which allows you to store even sensitive information in Git repositories.
     integration: Otomi uses Sealed Secrets to provide a secure way to store Kubernetes secrets in Git repositories. Sealed Secrets can be used to store secrets in the values repository.
->>>>>>> 09114641
     isBeta: true
   tempo:
     title: Tempo
