appsInfo:
  alertmanager:
    title: Alertmanager
    appVersion: 0.65.1
    repo: https://github.com/prometheus/alertmanager
    maintainers: Prometheus Community
    relatedLinks:
      - https://otomi.io/docs/apps/alertmanager
      - https://prometheus.io/docs/alerting/latest/alertmanager]
    license: Apache 2.0
    dependencies: Prometheus
    about: Alertmanager handles alerts sent by client applications such as the Prometheus server. It takes care of de-duplicating, grouping, and routing them to the correct receiver integration such as email, PagerDuty, or OpsGenie. Alertmanager also takes care of silencing and inhibition of alerts.
    integration: Alertmanager can be activated to send alerts to configured receivers. It is configured by Otomi to use the global values found under settings/alerts. A team can override global settings to send alerts to their own endpoints.
  argocd:
    title: Argo CD
    appVersion: 2.5.3
    repo: https://github.com/argoproj/argo-helm
    maintainers: Argo Project
    relatedLinks:
      - https://otomi.io/docs/apps/argocd
      - https://argo-cd.readthedocs.io
    license: Apache 2.0
    dependencies: None
    about: Argo CD is a declarative, GitOps continuous delivery tool for Kubernetes.
    integration: Argo CD is configured by Otomi to use the SSO provided by keycloak, and maps otomi groups to Argo CD roles. The otomi-admin role is made super admin within Argo CD. The team-admin role has access to Argo CD and is admin of all team projects. Members of team roles are only allowed to administer their own projects. All Teams will automatically get access to a Git repo, and Argo CD is configured to listen to this repo. All a team has to do is to fill their repo with intended state, commit, and automation takes care of the rest.
  cert-manager:
    title: Certificate Manager
    appVersion: 1.11.4
    repo: https://github.com/cert-manager/cert-manager
    maintainers: The Linux Foundation
    relatedLinks:
      - https://otomi.io/docs/apps/certmanager
      - https://cert-manager.io/
    license: Apache 2.0
    about: Cert-manager adds certificates and certificate issuers as resource types in Kubernetes clusters, and simplifies the process of obtaining, renewing and using those certificates. It can issue certificates from a variety of supported sources, including Let's Encrypt, HashiCorp Vault, and Venafi as well as private PKI, and it ensures certificates remain valid and up to date, attempting to renew certificates at an appropriate time before expiry.
    integration: Cert-manager is used by Otomi to automatically create and rotate TLS certificates for service endpoints. You may bring your own CA, or let Otomi create one for you (default). It is recommended to use Let's Encrypt for production certificates. Setting cert-manager to use Let's Encrypt requires DNS availability of the requesting domains, and forces Otomi to install external-dns. Because a lot of DNS settings are used by other Otomi contexts, most DNS configuration is found under settings/dns.
  cnpg:
    title: CloudNative PostgreSQL Operator
    appVersion: 1.20.0
    repo: https://github.com/cloudnative-pg/cloudnative-pg
    maintainers: EDB
    relatedLinks:
      - https://cloudnative-pg.io/
      - https://cloudnative-pg.io/documentation/1.20/
    license: Apache 2.0
    about: CloudNative PostgreSQL is an open source operator designed to manage PostgreSQL workloads on any supported Kubernetes cluster running in private, public, hybrid, or multi-cloud environments.
    integration: CloudNativePG is used by Otomi to provide Postgresql database for various applications. In the values you can configure a storageprovider for backups. The backups can be enabled in settings.
  drone:
    title: Drone
    appVersion: 2.7.3
    repo: https://github.com/harness/drone
    maintainers: Harness
    relatedLinks:
      - https://otomi.io/docs/apps/drone
      - https://www.drone.io/
    license: Apache 2.0
    about: Drone is a continuous delivery system built on container technology. Drone uses a simple YAML build file, to define and execute build pipelines inside Docker containers.
    integration: Otomi uses Drone to deploy changes to the configuration (values) repository. Drone is installed and configured by default. When no external source control is configured (default), Otomi will use Gitea as Drone's git hosting dependency. Teams can use Drone for other purposes if desired, with the limitation that it can't be configured for multiple git services.
    isDeprecated: true
    deprecationInfo:
      replacement: tekton
      path: '/#/namespaces/otomi-pipelines/pipelineruns'
      message: Drone is deprecated for enhanced performance, maintainability, and integration.
      reasons:
        - To improve overall system performance
        - To enhance maintainability
        - To offer better integration with other Kubernetes components and Otomi
      replacementAdvantages:
        - Superior performance
        - Scalability
        - Security
        - CNCF support
        - Easier pipeline configuration and management
      options:
        - To see previous pipeline runs, click 'I understand' and view them in the Drone dashboard.
        - To see new pipeline runs, open the Tekton dashboard.
  external-dns:
    title: External DNS
    appVersion: 0.13.4
    repo: https://github.com/kubernetes-sigs/external-dns
    maintainers: Kubernetes SIGs
    relatedLinks:
      - https://otomi.io/docs/apps/external-dns
      - https://kubernetes-sigs.github.io/external-dns/v0.12.2/
    license: Apache 2.0
    about: ExternalDNS synchronizes exposed Kubernetes Services and Ingresses with DNS providers.
    integration: ExternalDNS is used by Otomi to make public service domains accessible by registering them with Otomi's load balancer CNAME or IP address. When ExternalDNS is not enabled (default), then Otomi will rely on nip.io to create host names for all services.
  external-secrets:
    title: External Secrets Operator
    appVersion: 0.10.2
    repo: https://github.com/external-secrets/external-secrets
    maintainers: External Secrets community
    relatedLinks:
      - https://otomi.io/docs/apps/external-secrets
      - https://external-secrets.io
    license: Apache 2.0
    about: External Secrets Operator reads information from a third-party service like AWS Secrets Manager and automatically injects the values as Kubernetes Secrets.
    integration: External Secrets is used by Otomi to allow teams to automatically sync (partial) secrets created in the packaged (Hashicorp) Vault.
  falco:
    title: Falco
    appVersion: 0.33.1
    repo: https://github.com/falcosecurity/falco
    maintainers: The Falco Authors
    relatedLinks:
      - https://otomi.io/docs/apps/falco
      - https://falco.org/docs
    license: Apache 2.0
    dependencies: None. Prometheus and Grafana are adviced
    about: Falco is an open source cloud native runtime security tool that makes it easy to consume kernel events, and enrich those events with information from Kubernetes. Falco has a rich set of security rules specifically built for Kubernetes and Linux. If a rule is violated in a system, Falco will send an alert notifying the user of the violation and its severity.
    integration: Falco can be enabled in Otomi for runtime intrusion detection. Macros have been configured to exclude all known platform violations so platform admins are only notified when user workloads are not compliant to the security rules. Alerts are automatically send using Alertmanager and the Falco Dashboard is added to Grafana.
  gatekeeper:
    title: Gatekeeper
    appVersion: 3.8.1
    repo: https://github.com/open-policy-agent/gatekeeper
    maintainers: Open Policy Agent
    relatedLinks:
      - https://otomi.io/docs/apps/gatekeeper
      - https://open-policy-agent.github.io/gatekeeper/website/docs/
    license: Apache 2.0
    dependencies: None. Prometheus and Grafana are adviced.
    about: Kubernetes allows decoupling policy decisions from the inner workings of the API Server by means of admission controller webhooks, which are executed whenever a resource is created, updated or deleted. Gatekeeper is a validating (mutating TBA) webhook that enforces CRD-based policies executed by Open Policy Agent.
    integration: OPA/Gatekeeper can be enabled for policy enforcement. The Otomi configuration repository holds a policies.yaml file with sane default policy presets. A selection of usable policies for Otomi are used by Conftest as well for static analysis of manifests generated by Otomi. YAML Resources are verified against defined .rego policy rules, using the defined preset parameters as their constraint value. When enabled, policies can be turned on/off in the Otomi web UI.
  gitea:
    title: Gitea Self-hosted GIT
    appVersion: 1.15.8
    repo: https://github.com/go-gitea/gitea
    maintainers: Gitea
    relatedLinks:
      - https://otomi.io/docs/apps/gitea
      - https://docs.gitea.io/en-us/
    license: MIT
    about: Gitea is a painless self-hosted Git service. It is similar to GitHub, Bitbucket, and GitLab. Gitea is a fork of Gogs. See the Gitea Announcement blog post to read about the justification for a fork.
    integration: Otomi uses Gitea as its default repository for otomi configuration (values). Gitea can also be used by Teams to provide application code repositories. Access to Gitea is provided by the OIDC integration in Otomi. Members of the otomi-admin and team-admin group can seamlessly sign in to Gitea. When Argo CD is enabled, Otomi will automatically create a Gitops repository for each Team in Gitea.
  grafana:
    title: Grafana
    appVersion: 9.5.2
    repo: https://github.com/grafana/grafana
    maintainers: Grafana Labs
    relatedLinks:
      - https://otomi.io/docs/apps/grafana
      - https://grafana.com/docs/grafana/latest/
    license: AGPL-3.0
    dependencies: Prometheus
    about: Grafana allows you to query, visualize, alert on and understand your metrics no matter where they are stored. Create, explore, and share dashboards with your team and foster a data-driven culture.
    integration: Otomi uses Grafana to visualize Prometheus metrics and Loki logs. Team members are automatically given the Editor role, while admins are also given the Admin role. It is possible to make configuration changes directly in Grafana, but only to non-conflicting settings. Data sources are preconfigured and must not be edited as changes will be gone when Grafana is redeployed.
  harbor:
    title: Harbor
    appVersion: 2.6.4
    repo: https://github.com/goharbor/harbor
    maintainers: Project Harbor
    relatedLinks:
      - https://otomi.io/docs/apps/harbor
      - https://goharbor.io/docs/2.6.0/
    license: Apache 2.0
    dependencies: None
    about: Harbor is an open source trusted cloud native registry project that stores, signs, and scans content. Harbor extends the open source Docker Distribution by adding the functionalities usually required by users such as security, identity and management. Having a registry closer to the build and run environment can improve the image transfer efficiency. Harbor supports replication of images between registries, and also offers advanced security features such as user management, access control and activity auditing.
    integration: Harbor can be enabled to provide each team with a private registry. Harbor has been made user and tenant aware. Otomi runs automated tasks that take care of creating a project in Harbor for each team, creating a bot-account for each team, and creating a Kubernetes pull secret in the team namespace to enable pulling of images out of the local registry.
  httpbin:
    title: HTTPbin
    appVersion: 0.1.0
    repo: https://github.com/postmanlabs/httpbin
    maintainers: Postman Inc.
    relatedLinks:
      - https://httpbin.org/
    license: ISC
    about: HTTP Request & Response Service
    integration: Httpbin is by default available for developers to use.
  ingress-nginx:
    title: Ingress-NGINX
    appVersion: 1.7.1
    repo: https://github.com/kubernetes/ingress-nginx
    maintainers: NGINX
    relatedLinks: ['https://otomi.io/docs/apps/ingress-nginx', 'https://docs.nginx.com/nginx-ingress-controller/']
    license: Apache 2.0
    about: ingress-nginx is an Ingress controller for Kubernetes using NGINX as a reverse proxy and load balancer.
    integration: Otomi integrated ingress-nginx into an advanced ingress architecture.
  istio:
    title: Istio Operator
    appVersion: 1.17.4
    repo: https://github.com/istio/istio
    maintainers: Istio
    relatedLinks:
      - https://otomi.io/docs/apps/istio
      - https://istio.io/
    license: Apache 2.0
    about: Istio is an open platform for providing a uniform way to integrate microservices, manage traffic flow across microservices, enforce policies and aggregate telemetry data. Istio's control plane provides an abstraction layer over the underlying cluster management platform.
    integration: Otomi has security best practices built in, and is designed for intrusion. Istio is used by Otomi as a service mesh to deliver mTLS enforcement for all traffic that is deemed compromisable, egress control to force teams to choose explicit egress endpoints, and advanced routing capabilities such as weight based load balancing (A/B or blue/green testing). Istio is part of the core of Otomi and can not be disabled.
  jaeger:
    title: Jaeger Operator
    dependencies: Open Telemetry (otel)
    appVersion: 1.46.0
    repo: https://github.com/jaegertracing/jaeger
    maintainers: CNCF
    relatedLinks:
      - https://otomi.io/docs/apps/jaeger
      - https://www.jaegertracing.io/docs/1.37/
    license: Apache 2.0
    about: Jaeger is a distributed tracing platform. It can be used for monitoring microservices-based distributed systems. As on-the-ground microservice practitioners are quickly realizing, the majority of operational problems that arise when moving to a distributed architecture are ultimately grounded in networking and observability. It is simply an orders of magnitude larger problem to network and debug a set of intertwined distributed services versus a single monolithic application.
    integration: Jaeger can be activated to gain tracing insights on its network traffic. It runs in anonymous mode and each authenticated user is given the same authorization, allowing them to see everything.
  keycloak:
    title: Keycloak Operator
    appVersion: 22.0.1
    repo: https://github.com/keycloak/keycloak
    maintainers: Keycloak
    relatedLinks:
      - https://otomi.io/docs/apps/keycloak
      - https://www.keycloak.org/documentation.html
    license: Apache 2.0
    about: Keycloak is an Open Source Identity and Access Management solution for modern Applications and Services.
    integration: The SSO login page for Otomi is served by Keycloak. Keycloak is used as an identity broker or provider for all Otomi integrated applications. By default Keycloak is configured as an Identity Broker. Keycloak is part of the core of Otomi and is always enabled.
  kiali:
    title: Kiali Operator
    appVersion: 1.76.0
    repo: https://github.com/kiali/kiali
    maintainers: Kiali
    relatedLinks:
      - https://kiali.io/
      - https://github.com/kiali/kiali-operator
    license: Apache 2.0
    dependencies: Prometheus
    about: Kiali is a management console for Istio to manage, visualize, validate and troubleshoot the service mesh.
    integration: Kiali can be activated to gain observability insights on its network traffic. Kiali runs in anonymous mode and each authenticated user is given the same authorization, allowing them to see everything.
  knative:
    title: Knative Operator
    appVersion: 1.9.4
    repo: https://github.com/knative/serving
    maintainers: Knative
    relatedLinks:
      - https://otomi.io/docs/apps/knative
      - https://knative.dev/docs/serving/
    license: Apache 2.0
    about: Knative Serving builds on Kubernetes to support deploying and serving of applications and functions as serverless containers. Serving is easy to get started with and scales to support advanced scenarios.
    integration: Knative serving can be activated to deliver Container-as-a-Service (CaaS) functionality with a scale-to-zero option. It can be compared to Functions-as-a-service (FaaS) but is container oriented, and takes only one manifest to configure an auto scaling service based on a container image of choice. Otomi offers an on-the-fly Knative service deployment, making it very easy to deploy containerized services without the hassle of providing all the supporting resources involved with Helm charts. Istio Virtual Services are used to route traffic coming in for a public domain to its backing Knative Service, allowing it to set a custom domain.
  kyverno:
    title: Kyverno
    appVersion: 1.9.4
    repo: https://github.com/kyverno/kyverno
    maintainers: Knative
    relatedLinks:
      - https://otomi.io/docs/apps/kyverno
      - https://kyverno.io/docs/kyverno-policies/
    license: Apache 2.0
    about: Kyverno is a policy engine designed for Kubernetes. It can validate, mutate, and generate configurations using admission controls and background scans. Kyverno policies are Kubernetes resources and do not require learning a new language.
  kured:
    title: Kured
    appVersion: 1.13.1
    repo: https://github.com/kubereboot/kured
    maintainers: Kured project
    relatedLinks:
      - https://otomi.io/docs/apps/kured
      - https://kured.dev/
    license: Apache 2.0
    about: Kured (KUbernetes REboot Daemon) is a Kubernetes daemonset that performs safe automatic node reboots when the need to do so is indicated by the package management system of the underlying OS.
    integration: Kured can be activated to perform safe automatic node reboots. Only activate Kured if cluster autoscaling is enabled and make sure the cloud resource quota is sufficent.
  tekton:
    title: Tekton Pipelines
    appVersion: 0.42.0
    repo: https://github.com/tektoncd/pipeline
    maintainers: Tekton
    relatedLinks:
      - https://otomi.io/docs/apps/tekton
      - https://github.com/tektoncd/pipeline/blob/main/docs/README.md
      - https://github.com/tektoncd/catalog/tree/main/task/buildpacks/0.6
      - https://github.com/tektoncd/catalog/tree/main/task/git-clone/0.9
      - https://github.com/tektoncd/catalog/tree/main/task/kaniko/0.6
    license: Apache 2.0
    dependencies: Harbor
    about: Tekton Pipelines provides Kubernetes custom resources for declaring CI/CD-style pipelines.
    integration: Otomi uses Tekton to proivide pre-build pipelines using the git-clone, buildpacks and kaniko tasks to build images from source code and push the created images to Harbor.
  loki:
    title: Loki
    appVersion: 2.8.2
    repo: https://github.com/grafana/loki
    maintainers: Grafana Labs
    relatedLinks:
      - https://otomi.io/docs/apps/loki
      - https://grafana.com/docs/loki/latest/
    license: AGPL-3.0
    dependencies: Prometheus, Grafana, Minio (if no external Object Storage is used)
    about: Loki is a horizontally-scalable, highly-available, multi-tenant log aggregation system inspired by Prometheus. It is designed to be very cost effective and easy to operate. It does not index the contents of the logs, but rather a set of labels for each log stream.
    integration: Loki can be activated to aggregate all the container logs on the platform and store them in a storage endpoint of choice (defaults to PVC). When Otomi is configured in multi-tenancy mode, logs will be split-up between team namespaces and made available for team members only. Otomi shortcuts can be used to provide selections of logs based on interest.
  minio:
    title: Minio
    appVersion: 2022.10.29
    repo: https://github.com/minio/minio
    maintainers: Minio
    relatedLinks:
      - https://otomi.io/docs/apps/minio
      - https://minio.io/
    license: Apache 2.0
    dependencies: None
    about: MinIO is a High Performance Object Storage and its API is compatible with the Amazon Web Services S3 cloud storage service.
    integration: Otomi installs Minio in a stand-alone setup. Optionally Minio Provisioning can be enabled to create buckets and policies for applications in Otomi capable of using object storage for data persistence.
<<<<<<< HEAD
  opencost:
    title: Opencost
    appVersion: 1.9.8
    repo: https://github.com/opencost/opencost
    maintainers: Opencost
    relatedLinks:
      - https://otomi.io/docs/apps/opencost
      - https://www.opencost.io/
    license: Apache 2.0
    dependencies: None. Prometheus is adviced
    about: OpenCost models give teams visibility into current and historical Kubernetes spend and resource allocation.
    integration: Opencost can be activated to provide insight into cost spend for the platform and Otomi teams. The platform admin can set CPU and memory quotas for teams on the platform and receive an alert when a quota has been reached.
=======
>>>>>>> e893769f
  prometheus:
    title: Prometheus
    appVersion: 0.65.1
    repo: https://github.com/prometheus/prometheus
    maintainers: Prometheus
    relatedLinks:
      - https://otomi.io/docs/apps/prometheus
      - https://prometheus.io/
    license: Apache 2.0
    about: Prometheus is a systems and service monitoring system. It collects metrics from configured targets at given intervals, evaluates rule expressions, displays the results, and can trigger alerts when specified conditions are observed.
    integration: Prometheus can be activated to aggregate all platform metrics and store them in a storage endpoint of choice (defaults to PVC). When Otomi is configured in multi-tenancy mode, each team will be provided with a dedicated Prometheus instance. This instance can be used to aggregate custom team metrics.
  rabbitmq:
    title: RabbitMQ
    appVersion: 2.7.0
    repo: https://github.com/rabbitmq/cluster-operator
    maintainers: RabbitMQ
    relatedLinks:
      - https://github.com/rabbitmq/cluster-operator
      - https://www.rabbitmq.com
    license: MPL-2.0 license
    dependencies: ''
    about: RabbitMQ is the most widely deployed open source message broker.
    integration: Otomi install the RabbitMQ-Cluster-Kubernetes-Operator, afterwards users can use the RabbitMQ Catalog item to create RabbitMQ-cluster with queues and policies.
    isBeta: true
  sealed-secrets:
    title: Sealed Secrets
    appVersion: 0.24.5
    repo: https://github.com/bitnami-labs/sealed-secrets
    maintainers: Bitnami Labs
    relatedLinks:
      - https://otomi.io/docs/apps/sealed-secrets
      - https://github.com/bitnami-labs/sealed-secrets/tree/main/docs
    license: Apache 2.0
    about: Sealed Secrets is a Kubernetes Custom Resource Definition Controller which allows you to store even sensitive information in Git repositories.
    integration: Otomi uses Sealed Secrets to provide a secure way to store Kubernetes secrets in Git repositories. Sealed Secrets can be used to store secrets in the values repository.
    isBeta: true
  tempo:
    title: Tempo
    appVersion: 2.1.1
    repo: https://github.com/grafana/tempo
    maintainers: Grafana labs
    relatedLinks:
      - https://grafana.com/docs/tempo/latest/
    license: AGPL-3.0
    dependencies: Prometheus, Grafana, Minio (if no external Object Storage is used), Otel
    about: Grafana Tempo is an open source, easy-to-use and high-scale distributed tracing backend. Tempo is cost-efficient, requiring only object storage to operate, and is deeply integrated with Grafana, Prometheus, and Loki.
    integration: Otomi installs and configures Tempo based on best-practices defaults. By default storage is configured to use the tempo bucket of the local Minio instance. For each team a Grafana agent is installed and configured to enable writes to the Tempo cluster.
<<<<<<< HEAD
  thanos:
    title: Thanos
    appVersion: 0.31.0
    repo: https://github.com/thanos-io/thanos
    maintainers: Thanos
    relatedLinks:
      - https://otomi.io/docs/apps/thanos
      - https://thanos.io
    license: Apache 2.0
    dependencies: Prometheus, Grafana, Minio (if no external Object Storage is used)
    about: Thanos is a tool to set up a Highly Available Prometheus with long-term storage capabilities.
    integration: Otomi installs and configures Thanos in a Remote Write setup. The Receiver is exposed for external Prometheus instances to upload metrics in real-time. By default Thanos Object Store is configured to use the thanos bucket of the local Minio instance. When Thanos is enabled, an extra data source is added to Grafana for Thanos Query.
=======
>>>>>>> e893769f
  trivy:
    title: Trivy Operator
    appVersion: 0.16.4
    repo: https://github.com/aquasecurity/trivy-operator
    maintainers: Aqua Security
    relatedLinks:
      - https://otomi.io/docs/apps/trivy-operator
      - https://aquasecurity.github.io/trivy-operator/v0.16.4/
    license: Apache 2.0
    dependencies: Prometheus, Grafana
    about: Trivy Operator continuously scans your Kubernetes cluster for security issues, and generates security reports as Kubernetes Custom Resources. It does it by watching Kubernetes for state changes and automatically triggering scans in response to changes.
    integration: Otomi installs and configures Trivy Operator to scan all resources deployed by a team and makes results visible in a Grafana dashboard.
  otel:
    title: Open Telemetry Operator
    appVersion: 0.80.0
    repo: https://github.com/open-telemetry/opentelemetry-operator
    maintainers: Grafana labs
    relatedLinks:
      - https://otomi.io/docs/apps/otel
      - https://opentelemetry.io/docs/collector/
    license: AGPL-3.0
    dependencies: Prometheus, Grafana, Loki, Tempo
    about: The OpenTelemetry Collector offers a vendor-agnostic implementation on how to receive, process and export telemetry data. In addition, it removes the need to run, operate and maintain multiple agents/collectors in order to support open-source telemetry data formats (e.g. Jaeger, Prometheus, etc.) to multiple open-source or commercial back-ends.
    integration: OpenTelemetry Collector is used to receive telementry data from Istio Envoy access logs and export this data to Tempo.
  vault:
    title: Vault Operator
    appVersion: 1.16.0
    repo: https://github.com/hashicorp/vault
    maintainers: HashiCorp
    relatedLinks:
      - https://otomi.io/docs/apps/vault
      - https://www.vaultproject.io/
      - https://www.vaultproject.io/docs/configuration/storage
    license: MPL-2.0
    about: Vault is a tool for securely accessing secrets. A secret is anything that you want to tightly control access to, such as API keys, passwords, certificates, and more. Vault provides a unified interface to any secret, while providing tight access control and recording a detailed audit log.
    integration: Vault has been made team aware. When enabled, a space will automatically be created for each team, and only team members are allowed access. Vault is automatically configured to use Otomi's Keycloak OIDC settings for SSO. Vault runs natively on Kubernetes. To prevent data from Vault being lost during a rolling cluster upgrade, data persistence can be configured in combination with external (blob) storage.
  velero:
    title: Velero
    appVersion: 1.9.0
    repo: https://github.com/vmware-tanzu/velero
    maintainers: VMware Tanzu
    relatedLinks:
      - https://otomi.io/docs/apps/velero
      - https://velero.io/docs/v1.9/
      - https://velero.io/docs/main/restic/
    license: Apache 2.0
    dependencies: Minio (if no external Object Storage is used)
    about: Velero is a tool to back up and restore Kubernetes cluster resources and persistent volumes.
    integration: When enabled, Velero can be used to automatically create backups of Otomi platform services. Based on the selected provider, Otomi installs required plug-ins. Otomi also installs the Restic integration for Velero to back up and restore almost any type of Kubernetes volume.<|MERGE_RESOLUTION|>--- conflicted
+++ resolved
@@ -170,7 +170,11 @@
     appVersion: 1.7.1
     repo: https://github.com/kubernetes/ingress-nginx
     maintainers: NGINX
-    relatedLinks: ['https://otomi.io/docs/apps/ingress-nginx', 'https://docs.nginx.com/nginx-ingress-controller/']
+    relatedLinks:
+      [
+        'https://otomi.io/docs/apps/ingress-nginx',
+        'https://docs.nginx.com/nginx-ingress-controller/',
+      ]
     license: Apache 2.0
     about: ingress-nginx is an Ingress controller for Kubernetes using NGINX as a reverse proxy and load balancer.
     integration: Otomi integrated ingress-nginx into an advanced ingress architecture.
@@ -291,21 +295,6 @@
     dependencies: None
     about: MinIO is a High Performance Object Storage and its API is compatible with the Amazon Web Services S3 cloud storage service.
     integration: Otomi installs Minio in a stand-alone setup. Optionally Minio Provisioning can be enabled to create buckets and policies for applications in Otomi capable of using object storage for data persistence.
-<<<<<<< HEAD
-  opencost:
-    title: Opencost
-    appVersion: 1.9.8
-    repo: https://github.com/opencost/opencost
-    maintainers: Opencost
-    relatedLinks:
-      - https://otomi.io/docs/apps/opencost
-      - https://www.opencost.io/
-    license: Apache 2.0
-    dependencies: None. Prometheus is adviced
-    about: OpenCost models give teams visibility into current and historical Kubernetes spend and resource allocation.
-    integration: Opencost can be activated to provide insight into cost spend for the platform and Otomi teams. The platform admin can set CPU and memory quotas for teams on the platform and receive an alert when a quota has been reached.
-=======
->>>>>>> e893769f
   prometheus:
     title: Prometheus
     appVersion: 0.65.1
@@ -353,21 +342,6 @@
     dependencies: Prometheus, Grafana, Minio (if no external Object Storage is used), Otel
     about: Grafana Tempo is an open source, easy-to-use and high-scale distributed tracing backend. Tempo is cost-efficient, requiring only object storage to operate, and is deeply integrated with Grafana, Prometheus, and Loki.
     integration: Otomi installs and configures Tempo based on best-practices defaults. By default storage is configured to use the tempo bucket of the local Minio instance. For each team a Grafana agent is installed and configured to enable writes to the Tempo cluster.
-<<<<<<< HEAD
-  thanos:
-    title: Thanos
-    appVersion: 0.31.0
-    repo: https://github.com/thanos-io/thanos
-    maintainers: Thanos
-    relatedLinks:
-      - https://otomi.io/docs/apps/thanos
-      - https://thanos.io
-    license: Apache 2.0
-    dependencies: Prometheus, Grafana, Minio (if no external Object Storage is used)
-    about: Thanos is a tool to set up a Highly Available Prometheus with long-term storage capabilities.
-    integration: Otomi installs and configures Thanos in a Remote Write setup. The Receiver is exposed for external Prometheus instances to upload metrics in real-time. By default Thanos Object Store is configured to use the thanos bucket of the local Minio instance. When Thanos is enabled, an extra data source is added to Grafana for Thanos Query.
-=======
->>>>>>> e893769f
   trivy:
     title: Trivy Operator
     appVersion: 0.16.4
