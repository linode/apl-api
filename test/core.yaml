--- conflicted
+++ resolved
@@ -90,12 +90,6 @@
     - name: olm
       disableIstioInjection: true
       disablePolicyChecks: true
-<<<<<<< HEAD
-    - name: opa-exporter
-      disableIstioInjection: true
-      disablePolicyChecks: true
-=======
->>>>>>> e893769f
     - name: operators
       disableIstioInjection: true
       disablePolicyChecks: true
@@ -363,32 +357,7 @@
     ownHost: true
   - name: tempo
     tags: [tracing]
-<<<<<<< HEAD
-    deps: [prometheus, grafana, minio]
-    useHost: grafana
-    path: /explore?orgId=1&left=%7B"datasource":"tempo","queries":%5B%7B"refId":"A","datasource":%7B"type":"tempo","uid":"tempo"%7D,"queryType":"clear","limit":20%7D%5D,"range":%7B"from":"now-1h","to":"now"%7D%7D
-  - name: otel
-    tags: [tracing]
-  - name: thanos
-    tags: [metrics, observability]
-    ownHost: true
-    deps: [prometheus, grafana, minio]
-    ingress:
-      - svc: thanos-query-frontend
-        port: 9090
-        namespace: monitoring
-        forwardPath: true
-        type: public
-        auth: true
-      - svc: thanos-receive
-        port: 19291
-        namespace: monitoring
-        paths: [/api]
-        forwardPath: true
-        type: public
-=======
     deps: [prometheus, grafana]
->>>>>>> e893769f
   - name: trivy
     tags: [security]
     deps: [prometheus, grafana]
