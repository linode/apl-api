--- conflicted
+++ resolved
@@ -51,15 +51,6 @@
       app: knative
       disablePolicyChecks: true
       disableIstioInjection: true
-<<<<<<< HEAD
-    - name: kubeclarity
-      app: kubeclarity
-=======
-    - name: kubeapps
-      app: kubeapps
-      disableIstioInjection: true
-      disablePolicyChecks: true
->>>>>>> 0fadaccd
     - name: kured
       app: kured
     - name: tekton
@@ -257,29 +248,6 @@
   - name: knative
     tags: [serverless, functions]
     deps: [istio]
-<<<<<<< HEAD
-  - name: kubeclarity
-    tags: [security]
-    ownHost: true
-    isShared: true
-    ingress:
-      - svc: kubeclarity
-        namespace: kubeclarity
-        port: 8080
-        type: public
-        auth: true
-=======
-  - name: kubeapps
-    tags: [dev, apps]
-    deps: [operator-lifecycle-manager]
-    isShared: true
-    ownHost: true
-    ingress:
-      - svc: kubeapps
-        namespace: kubeapps
-        type: public
-        # auth: true
->>>>>>> 0fadaccd
   - name: kured
     tags: [security]
   - name: tekton
