--- conflicted
+++ resolved
@@ -1,58 +1,6 @@
 teamConfig:
     admin:
         apps:
-<<<<<<< HEAD
-            alertmanager:
-                shortcuts: []
-            argocd:
-                shortcuts: []
-            cert-manager:
-                shortcuts: []
-            drone:
-                shortcuts: []
-            external-dns:
-                shortcuts: []
-            gatekeeper:
-                shortcuts: []
-            gitea:
-                shortcuts: []
-            grafana:
-                shortcuts: []
-            harbor:
-                shortcuts: []
-            httpbin:
-                shortcuts: []
-            ingress-nginx:
-                shortcuts: []
-            istio:
-                shortcuts: []
-            jaeger:
-                shortcuts: []
-            keycloak:
-                shortcuts:
-                    -
-                        description: ki
-                        path: /doki
-                        title: o
-            kiali:
-                shortcuts: []
-            knative:
-                shortcuts: []
-            kubeapps:
-                shortcuts: []
-            kubeclarity:
-                shortcuts: []
-            loki:
-                shortcuts: []
-            prometheus:
-                shortcuts: []
-            thanos:
-                shortcuts: []                
-            vault:
-                shortcuts: []
-            velero:
-                shortcuts: []
-=======
             alertmanager: {}
             argocd: {}
             cert-manager: {}
@@ -72,7 +20,8 @@
             kubeapps: {}
             kubeclarity: {}
             loki: {}
+            minio: {}
             prometheus: {}
+            thanos: {}
             vault: {}
-            velero: {}
->>>>>>> f7e5e835
+            velero: {}