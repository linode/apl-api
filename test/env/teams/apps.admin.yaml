teamConfig:
    admin:
        apps:
            alertmanager: {}
            argocd: {}
            cert-manager: {}
            cnpg: {}
            drone: {}
            external-dns: {}
            gatekeeper: {}
            gitea: {}
            grafana: {}
            harbor: {}
            httpbin: {}
            ingress-nginx: {}
            istio: {}
            jaeger: {}
            keycloak: {}
            kiali: {}
            knative: {}
            kured: {}
            tekton: {}
            loki: {}
            minio: {}
            opencost: {}
            prometheus: {}
<<<<<<< HEAD
            rabbitmq: {}
=======
            sealed-secrets: {}
>>>>>>> 09114641
            thanos: {}
            vault: {}
            velero: {}
            falco: {}
            trivy: {}
            tempo: {}
            otel: {}<|MERGE_RESOLUTION|>--- conflicted
+++ resolved
@@ -24,11 +24,8 @@
             minio: {}
             opencost: {}
             prometheus: {}
-<<<<<<< HEAD
             rabbitmq: {}
-=======
             sealed-secrets: {}
->>>>>>> 09114641
             thanos: {}
             vault: {}
             velero: {}
